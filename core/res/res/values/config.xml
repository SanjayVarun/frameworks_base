--- conflicted
+++ resolved
@@ -1286,12 +1286,8 @@
     </string-array>
 
     <!-- Component name of the combo network location provider. -->
-<<<<<<< HEAD
     <string name="config_comboNetworkLocationProvider" translatable="false">@null</string>
-=======
-    <string name="config_comboNetworkLocationProvider" translatable="false">com.qualcomm.location</string>
-
->>>>>>> 7c2361fc
+
     <!-- Boolean indicating if current platform supports bluetooth SCO for off call
     use cases -->
     <bool name="config_bluetooth_sco_off_call">true</bool>
@@ -2619,17 +2615,12 @@
     <string-array translatable="false" name="config_defaultPinnerServiceFiles">
     </string-array>
 
-<<<<<<< HEAD
     <!-- Sets whether IME switcher on statusbar should be shown or not. -->
 	<bool name="config_show_IMESwitcher">true</bool>
 
-    <!-- Configuartion to support SIM contact batch operation.-->
-    <bool name="config_sim_phonebook_batch_operation">true</bool>
-
     <!-- Boolean to enable stk functionality on Samsung phones -->
     <bool name="config_samsung_stk">false</bool>
 
-=======
     <!-- Configuartion to support SIM contact batch operation.-->
     <bool name="config_sim_phonebook_batch_operation">true</bool>
     <string-array name="origin_carrier_names">
@@ -2734,5 +2725,4 @@
          the Emergency Call while the device is non-interactive. -->
     <bool name="config_emergencyCallOnPowerkeyTapGestureEnabled">false</bool>
     <bool name="config_volte_preferred">false</bool>
->>>>>>> 7c2361fc
 </resources>