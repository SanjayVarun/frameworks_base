--- conflicted
+++ resolved
@@ -570,7 +570,6 @@
     }
 
     /**
-<<<<<<< HEAD
      * Ensure the device stays awake until we connect with the next network
      * @param forWhome The name of the network going down for logging purposes
      * @return {@code true} on success, {@code false} on failure
@@ -582,7 +581,10 @@
             return true;
         } catch (RemoteException e) {
             return false;
-=======
+        }
+    }
+
+    /*
      * @param networkType The type of network you want to report on
      * @param percentage The quality of the connection 0 is bad, 100 is good
      * {@hide}
@@ -591,7 +593,6 @@
         try {
             mService.reportInetCondition(networkType, percentage);
         } catch (RemoteException e) {
->>>>>>> ec52c98d
         }
     }
 }