/*
 * Copyright (C) 2006 The Android Open Source Project
 *
 * Licensed under the Apache License, Version 2.0 (the "License");
 * you may not use this file except in compliance with the License.
 * You may obtain a copy of the License at
 *
 *      http://www.apache.org/licenses/LICENSE-2.0
 *
 * Unless required by applicable law or agreed to in writing, software
 * distributed under the License is distributed on an "AS IS" BASIS,
 * WITHOUT WARRANTIES OR CONDITIONS OF ANY KIND, either express or implied.
 * See the License for the specific language governing permissions and
 * limitations under the License.
 */

package android.view;

import android.app.AppGlobals;
import android.content.Context;
import android.content.res.Configuration;
import android.content.res.Resources;
import android.os.RemoteException;
import android.provider.Settings;
import android.util.DisplayMetrics;
import android.util.SparseArray;

/**
 * Contains methods to standard constants used in the UI for timeouts, sizes, and distances.
 */
public class ViewConfiguration {
    /**
     * Expected bit depth of the display panel.
     * 
     * @hide
     */
    public static final float PANEL_BIT_DEPTH = 24;

    /**
     * Minimum alpha required for a view to draw.
     * 
     * @hide
     */
    public static final float ALPHA_THRESHOLD = 0.5f / PANEL_BIT_DEPTH;
    /**
     * @hide
     */
    public static final float ALPHA_THRESHOLD_INT = 0x7f / PANEL_BIT_DEPTH;

    /**
     * Defines the width of the horizontal scrollbar and the height of the vertical scrollbar in
     * dips
     */
    private static final int SCROLL_BAR_SIZE = 10;

    /**
     * Duration of the fade when scrollbars fade away in milliseconds
     */
    private static final int SCROLL_BAR_FADE_DURATION = 250;

    /**
     * Default delay before the scrollbars fade in milliseconds
     */
    private static final int SCROLL_BAR_DEFAULT_DELAY = 300;

    /**
     * Defines the length of the fading edges in dips
     */
    private static final int FADING_EDGE_LENGTH = 12;

    /**
     * Defines the duration in milliseconds of the pressed state in child
     * components.
     */
    private static final int PRESSED_STATE_DURATION = 125;
    
    /**
     * Defines the default duration in milliseconds before a press turns into
     * a long press
     */
    private static final int DEFAULT_LONG_PRESS_TIMEOUT = 500;

    /**
     * Defines the time between successive key repeats in milliseconds.
     */
    private static final int KEY_REPEAT_DELAY = 50;

    /**
     * Defines the duration in milliseconds a user needs to hold down the
     * appropriate button to bring up the global actions dialog (power off,
     * lock screen, etc).
     */
    private static final int GLOBAL_ACTIONS_KEY_TIMEOUT = 500;
    
    /**
     * Defines the duration in milliseconds we will wait to see if a touch event 
     * is a tap or a scroll. If the user does not move within this interval, it is
     * considered to be a tap. 
     */
    private static final int TAP_TIMEOUT = 180;
    
    /**
     * Defines the duration in milliseconds we will wait to see if a touch event 
     * is a jump tap. If the user does not complete the jump tap within this interval, it is
     * considered to be a tap. 
     */
    private static final int JUMP_TAP_TIMEOUT = 500;

    /**
     * Defines the duration in milliseconds between the first tap's up event and
     * the second tap's down event for an interaction to be considered a
     * double-tap.
     */
    private static final int DOUBLE_TAP_TIMEOUT = 300;

    /**
     * Defines the maximum duration in milliseconds between a touch pad
     * touch and release for a given touch to be considered a tap (click) as
     * opposed to a hover movement gesture.
     */
    private static final int HOVER_TAP_TIMEOUT = 150;

    /**
     * Defines the maximum distance in pixels that a touch pad touch can move
     * before being released for it to be considered a tap (click) as opposed
     * to a hover movement gesture.
     */
    private static final int HOVER_TAP_SLOP = 20;

    /**
     * Defines the duration in milliseconds we want to display zoom controls in response 
     * to a user panning within an application.
     */
    private static final int ZOOM_CONTROLS_TIMEOUT = 3000;

    /**
     * Inset in dips to look for touchable content when the user touches the edge of the screen
     */
    private static final int EDGE_SLOP = 12;
    
    /**
<<<<<<< HEAD
     * Distance a touch can wander before we think the user is scrolling in dips
=======
     * Distance a touch can wander before we think the user is scrolling in dips.
     * Note that this value defined here is only used as a fallback by legacy/misbehaving
     * applications that do not provide a Context for determining density/configuration-dependent
     * values.
     *
     * To alter this value, see the configuration resource config_viewConfigurationTouchSlop
     * in frameworks/base/core/res/res/values/config.xml or the appropriate device resource overlay.
     * It may be appropriate to tweak this on a device-specific basis in an overlay based on
     * the characteristics of the touch panel and firmware.
>>>>>>> 6a828712
     */
    private static final int TOUCH_SLOP = 4;
    
    /**
     * Distance the first touch can wander before we stop considering this event a double tap
     * (in dips)
     */
    private static final int DOUBLE_TAP_TOUCH_SLOP = TOUCH_SLOP;

    /**
     * Distance a touch can wander before we think the user is attempting a paged scroll
     * (in dips)
     *
     * Note that this value defined here is only used as a fallback by legacy/misbehaving
     * applications that do not provide a Context for determining density/configuration-dependent
     * values.
     *
     * See the note above on {@link #TOUCH_SLOP} regarding the dimen resource
     * config_viewConfigurationTouchSlop. ViewConfiguration will report a paging touch slop of
     * config_viewConfigurationTouchSlop * 2 when provided with a Context.
     */
    private static final int PAGING_TOUCH_SLOP = TOUCH_SLOP * 2;
    
    /**
     * Distance in dips between the first touch and second touch to still be considered a double tap
     */
    private static final int DOUBLE_TAP_SLOP = 100;
    
    /**
     * Distance in dips a touch needs to be outside of a window's bounds for it to
     * count as outside for purposes of dismissing the window.
     */
    private static final int WINDOW_TOUCH_SLOP = 16;

    /**
     * Minimum velocity to initiate a fling, as measured in dips per second
     */
    private static final int MINIMUM_FLING_VELOCITY = 50;
    
    /**
     * Maximum velocity to initiate a fling, as measured in dips per second
     */
    private static final int MAXIMUM_FLING_VELOCITY = 8000;

    /**
     * Distance in dips between a touch up event denoting the end of a touch exploration
     * gesture and the touch up event of a subsequent tap for the latter tap to be
     * considered as a tap i.e. to perform a click.
     */
    private static final int TOUCH_EXPLORATION_TAP_SLOP = 80;

    /**
     * Delay before dispatching a recurring accessibility event in milliseconds.
     * This delay guarantees that a recurring event will be send at most once
     * during the {@link #SEND_RECURRING_ACCESSIBILITY_EVENTS_INTERVAL_MILLIS} time
     * frame.
     */
    private static final long SEND_RECURRING_ACCESSIBILITY_EVENTS_INTERVAL_MILLIS = 400;

    /**
     * The maximum size of View's drawing cache, expressed in bytes. This size
     * should be at least equal to the size of the screen in ARGB888 format.
     */
    @Deprecated
    private static final int MAXIMUM_DRAWING_CACHE_SIZE = 480 * 800 * 4; // ARGB8888

    /**
     * The coefficient of friction applied to flings/scrolls.
     */
    private static final float SCROLL_FRICTION = 0.015f;

    /**
     * Max distance in dips to overscroll for edge effects
     */
    private static final int OVERSCROLL_DISTANCE = 0;

    /**
     * Max distance in dips to overfling for edge effects
     */
    private static final int OVERFLING_DISTANCE = 6;

    private final int mEdgeSlop;
    private final int mFadingEdgeLength;
    private final int mMinimumFlingVelocity;
    private final int mMaximumFlingVelocity;
    private final int mScrollbarSize;
    private final int mTouchSlop;
    private final int mDoubleTapTouchSlop;
    private final int mPagingTouchSlop;
    private final int mDoubleTapSlop;
    private final int mScaledTouchExplorationTapSlop;
    private final int mWindowTouchSlop;
    private final int mMaximumDrawingCacheSize;
    private final int mOverscrollDistance;
    private final int mOverflingDistance;
    private final boolean mFadingMarqueeEnabled;

    private boolean sHasPermanentMenuKey;
    private boolean sHasPermanentMenuKeySet;

    static final SparseArray<ViewConfiguration> sConfigurations =
            new SparseArray<ViewConfiguration>(2);

    /**
     * @deprecated Use {@link android.view.ViewConfiguration#get(android.content.Context)} instead.
     */
    @Deprecated
    public ViewConfiguration() {
        mEdgeSlop = EDGE_SLOP;
        mFadingEdgeLength = FADING_EDGE_LENGTH;
        mMinimumFlingVelocity = MINIMUM_FLING_VELOCITY;
        mMaximumFlingVelocity = MAXIMUM_FLING_VELOCITY;
        mScrollbarSize = SCROLL_BAR_SIZE;
        mTouchSlop = TOUCH_SLOP;
        mDoubleTapTouchSlop = DOUBLE_TAP_TOUCH_SLOP;
        mPagingTouchSlop = PAGING_TOUCH_SLOP;
        mDoubleTapSlop = DOUBLE_TAP_SLOP;
        mScaledTouchExplorationTapSlop = TOUCH_EXPLORATION_TAP_SLOP;
        mWindowTouchSlop = WINDOW_TOUCH_SLOP;
        //noinspection deprecation
        mMaximumDrawingCacheSize = MAXIMUM_DRAWING_CACHE_SIZE;
        mOverscrollDistance = OVERSCROLL_DISTANCE;
        mOverflingDistance = OVERFLING_DISTANCE;
        mFadingMarqueeEnabled = true;
    }

    /**
     * Creates a new configuration for the specified context. The configuration depends on
     * various parameters of the context, like the dimension of the display or the density
     * of the display.
     *
     * @param context The application context used to initialize this view configuration.
     *
     * @see #get(android.content.Context) 
     * @see android.util.DisplayMetrics
     */
    private ViewConfiguration(Context context) {
        final Resources res = context.getResources();
        final DisplayMetrics metrics = res.getDisplayMetrics();
        final Configuration config = res.getConfiguration();
        final float density = metrics.density;
        final float sizeAndDensity;
        if (config.isLayoutSizeAtLeast(Configuration.SCREENLAYOUT_SIZE_XLARGE)) {
            sizeAndDensity = density * 1.5f;
        } else {
            sizeAndDensity = density;
        }

        mEdgeSlop = (int) (sizeAndDensity * EDGE_SLOP + 0.5f);
        mFadingEdgeLength = (int) (sizeAndDensity * FADING_EDGE_LENGTH + 0.5f);
        mMinimumFlingVelocity = (int) (density * MINIMUM_FLING_VELOCITY + 0.5f);
        mMaximumFlingVelocity = (int) (density * MAXIMUM_FLING_VELOCITY + 0.5f);
        mScrollbarSize = (int) (density * SCROLL_BAR_SIZE + 0.5f);
<<<<<<< HEAD
        mTouchSlop = (int) (sizeAndDensity * TOUCH_SLOP + 0.5f);
        mDoubleTapTouchSlop = (int) (sizeAndDensity * DOUBLE_TAP_TOUCH_SLOP + 0.5f);
        mPagingTouchSlop = (int) (sizeAndDensity * PAGING_TOUCH_SLOP + 0.5f);
=======
>>>>>>> 6a828712
        mDoubleTapSlop = (int) (sizeAndDensity * DOUBLE_TAP_SLOP + 0.5f);
        mScaledTouchExplorationTapSlop = (int) (density * TOUCH_EXPLORATION_TAP_SLOP + 0.5f);
        mWindowTouchSlop = (int) (sizeAndDensity * WINDOW_TOUCH_SLOP + 0.5f);

        // Size of the screen in bytes, in ARGB_8888 format
        mMaximumDrawingCacheSize = 4 * metrics.widthPixels * metrics.heightPixels;

        mOverscrollDistance = (int) (sizeAndDensity * OVERSCROLL_DISTANCE + 0.5f);
        mOverflingDistance = (int) (sizeAndDensity * OVERFLING_DISTANCE + 0.5f);

        if (!sHasPermanentMenuKeySet) {
            IWindowManager wm = Display.getWindowManager();
            try {
                sHasPermanentMenuKey = wm.canStatusBarHide() && !wm.hasNavigationBar();
                sHasPermanentMenuKeySet = true;
            } catch (RemoteException ex) {
                sHasPermanentMenuKey = false;
            }
        }

        mFadingMarqueeEnabled = res.getBoolean(
                com.android.internal.R.bool.config_ui_enableFadingMarquee);
        mTouchSlop = res.getDimensionPixelSize(
                com.android.internal.R.dimen.config_viewConfigurationTouchSlop);
        mPagingTouchSlop = mTouchSlop * 2;
    }

    /**
     * Returns a configuration for the specified context. The configuration depends on
     * various parameters of the context, like the dimension of the display or the
     * density of the display.
     *
     * @param context The application context used to initialize the view configuration.
     */
    public static ViewConfiguration get(Context context) {
        final DisplayMetrics metrics = context.getResources().getDisplayMetrics();
        final int density = (int) (100.0f * metrics.density);

        ViewConfiguration configuration = sConfigurations.get(density);
        if (configuration == null) {
            configuration = new ViewConfiguration(context);
            sConfigurations.put(density, configuration);
        }

        return configuration;
    }

    /**
     * @return The width of the horizontal scrollbar and the height of the vertical
     *         scrollbar in dips
     *
     * @deprecated Use {@link #getScaledScrollBarSize()} instead.
     */
    @Deprecated
    public static int getScrollBarSize() {
        return SCROLL_BAR_SIZE;
    }

    /**
     * @return The width of the horizontal scrollbar and the height of the vertical
     *         scrollbar in pixels
     */
    public int getScaledScrollBarSize() {
        return mScrollbarSize;
    }

    /**
     * @return Duration of the fade when scrollbars fade away in milliseconds
     */
    public static int getScrollBarFadeDuration() {
        return SCROLL_BAR_FADE_DURATION;
    }

    /**
     * @return Default delay before the scrollbars fade in milliseconds
     */
    public static int getScrollDefaultDelay() {
        return SCROLL_BAR_DEFAULT_DELAY;
    }
    
    /**
     * @return the length of the fading edges in dips
     *
     * @deprecated Use {@link #getScaledFadingEdgeLength()} instead.
     */
    @Deprecated
    public static int getFadingEdgeLength() {
        return FADING_EDGE_LENGTH;
    }

    /**
     * @return the length of the fading edges in pixels
     */
    public int getScaledFadingEdgeLength() {
        return mFadingEdgeLength;
    }

    /**
     * @return the duration in milliseconds of the pressed state in child
     * components.
     */
    public static int getPressedStateDuration() {
        return PRESSED_STATE_DURATION;
    }

    /**
     * @return the duration in milliseconds before a press turns into
     * a long press
     */
    public static int getLongPressTimeout() {
        return AppGlobals.getIntCoreSetting(Settings.Secure.LONG_PRESS_TIMEOUT,
                DEFAULT_LONG_PRESS_TIMEOUT);
    }

    /**
     * @return the time before the first key repeat in milliseconds.
     */
    public static int getKeyRepeatTimeout() {
        return getLongPressTimeout();
    }

    /**
     * @return the time between successive key repeats in milliseconds.
     */
    public static int getKeyRepeatDelay() {
        return KEY_REPEAT_DELAY;
    }

    /**
     * @return the duration in milliseconds we will wait to see if a touch event
     * is a tap or a scroll. If the user does not move within this interval, it is
     * considered to be a tap. 
     */
    public static int getTapTimeout() {
        return TAP_TIMEOUT;
    }

    /**
     * @return the duration in milliseconds we will wait to see if a touch event
     * is a jump tap. If the user does not move within this interval, it is
     * considered to be a tap. 
     */
    public static int getJumpTapTimeout() {
        return JUMP_TAP_TIMEOUT;
    }
    
    /**
     * @return the duration in milliseconds between the first tap's up event and
     * the second tap's down event for an interaction to be considered a
     * double-tap.
     */
    public static int getDoubleTapTimeout() {
        return DOUBLE_TAP_TIMEOUT;
    }

    /**
     * @return the maximum duration in milliseconds between a touch pad
     * touch and release for a given touch to be considered a tap (click) as
     * opposed to a hover movement gesture.
     * @hide
     */
    public static int getHoverTapTimeout() {
        return HOVER_TAP_TIMEOUT;
    }

    /**
     * @return the maximum distance in pixels that a touch pad touch can move
     * before being released for it to be considered a tap (click) as opposed
     * to a hover movement gesture.
     * @hide
     */
    public static int getHoverTapSlop() {
        return HOVER_TAP_SLOP;
    }

    /**
     * @return Inset in dips to look for touchable content when the user touches the edge of the
     *         screen
     *
     * @deprecated Use {@link #getScaledEdgeSlop()} instead.
     */
    @Deprecated
    public static int getEdgeSlop() {
        return EDGE_SLOP;
    }

    /**
     * @return Inset in pixels to look for touchable content when the user touches the edge of the
     *         screen
     */
    public int getScaledEdgeSlop() {
        return mEdgeSlop;
    }

    /**
     * @return Distance in dips a touch can wander before we think the user is scrolling
     *
     * @deprecated Use {@link #getScaledTouchSlop()} instead.
     */
    @Deprecated
    public static int getTouchSlop() {
        return TOUCH_SLOP;
    }

    /**
     * @return Distance in pixels a touch can wander before we think the user is scrolling
     */
    public int getScaledTouchSlop() {
        return mTouchSlop;
    }
    
    /**
     * @return Distance in pixels the first touch can wander before we do not consider this a
     * potential double tap event
     * @hide
     */
    public int getScaledDoubleTapTouchSlop() {
        return mDoubleTapTouchSlop;
    }

    /**
     * @return Distance in pixels a touch can wander before we think the user is scrolling a full
     * page
     */
    public int getScaledPagingTouchSlop() {
        return mPagingTouchSlop;
    }

    /**
     * @return Distance in dips between the first touch and second touch to still be
     *         considered a double tap
     * @deprecated Use {@link #getScaledDoubleTapSlop()} instead.
     * @hide The only client of this should be GestureDetector, which needs this
     *       for clients that still use its deprecated constructor.
     */
    @Deprecated
    public static int getDoubleTapSlop() {
        return DOUBLE_TAP_SLOP;
    }
    
    /**
     * @return Distance in pixels between the first touch and second touch to still be
     *         considered a double tap
     */
    public int getScaledDoubleTapSlop() {
        return mDoubleTapSlop;
    }

    /**
     * @return Distance in pixels between a touch up event denoting the end of a touch exploration
     * gesture and the touch up event of a subsequent tap for the latter tap to be
     * considered as a tap i.e. to perform a click.
     *
     * @hide
     */
    public int getScaledTouchExplorationTapSlop() {
        return mScaledTouchExplorationTapSlop;
    }

    /**
     * Interval for dispatching a recurring accessibility event in milliseconds.
     * This interval guarantees that a recurring event will be send at most once
     * during the {@link #getSendRecurringAccessibilityEventsInterval()} time frame.
     *
     * @return The delay in milliseconds.
     *
     * @hide
     */
    public static long getSendRecurringAccessibilityEventsInterval() {
        return SEND_RECURRING_ACCESSIBILITY_EVENTS_INTERVAL_MILLIS;
    }

    /**
     * @return Distance in dips a touch must be outside the bounds of a window for it
     * to be counted as outside the window for purposes of dismissing that
     * window.
     *
     * @deprecated Use {@link #getScaledWindowTouchSlop()} instead.
     */
    @Deprecated
    public static int getWindowTouchSlop() {
        return WINDOW_TOUCH_SLOP;
    }

    /**
     * @return Distance in pixels a touch must be outside the bounds of a window for it
     * to be counted as outside the window for purposes of dismissing that window.
     */
    public int getScaledWindowTouchSlop() {
        return mWindowTouchSlop;
    }
    
    /**
     * @return Minimum velocity to initiate a fling, as measured in dips per second.
     *
     * @deprecated Use {@link #getScaledMinimumFlingVelocity()} instead.
     */
    @Deprecated
    public static int getMinimumFlingVelocity() {
        return MINIMUM_FLING_VELOCITY;
    }

    /**
     * @return Minimum velocity to initiate a fling, as measured in pixels per second.
     */
    public int getScaledMinimumFlingVelocity() {
        return mMinimumFlingVelocity;
    }

    /**
     * @return Maximum velocity to initiate a fling, as measured in dips per second.
     *
     * @deprecated Use {@link #getScaledMaximumFlingVelocity()} instead.
     */
    @Deprecated
    public static int getMaximumFlingVelocity() {
        return MAXIMUM_FLING_VELOCITY;
    }

    /**
     * @return Maximum velocity to initiate a fling, as measured in pixels per second.
     */
    public int getScaledMaximumFlingVelocity() {
        return mMaximumFlingVelocity;
    }
    
    /**
     * The maximum drawing cache size expressed in bytes.
     *
     * @return the maximum size of View's drawing cache expressed in bytes
     *
     * @deprecated Use {@link #getScaledMaximumDrawingCacheSize()} instead.
     */
    @Deprecated
    public static int getMaximumDrawingCacheSize() {
        //noinspection deprecation
        return MAXIMUM_DRAWING_CACHE_SIZE;
    }

    /**
     * The maximum drawing cache size expressed in bytes.
     *
     * @return the maximum size of View's drawing cache expressed in bytes
     */
    public int getScaledMaximumDrawingCacheSize() {
        return mMaximumDrawingCacheSize;
    }

    /**
     * @return The maximum distance a View should overscroll by when showing edge effects (in
     * pixels).
     */
    public int getScaledOverscrollDistance() {
        return mOverscrollDistance;
    }

    /**
     * @return The maximum distance a View should overfling by when showing edge effects (in
     * pixels).
     */
    public int getScaledOverflingDistance() {
        return mOverflingDistance;
    }

    /**
     * The amount of time that the zoom controls should be
     * displayed on the screen expressed in milliseconds.
     * 
     * @return the time the zoom controls should be visible expressed
     * in milliseconds.
     */
    public static long getZoomControlsTimeout() {
        return ZOOM_CONTROLS_TIMEOUT;
    }

    /**
     * The amount of time a user needs to press the relevant key to bring up
     * the global actions dialog.
     *
     * @return how long a user needs to press the relevant key to bring up
     *   the global actions dialog.
     */
    public static long getGlobalActionKeyTimeout() {
        return GLOBAL_ACTIONS_KEY_TIMEOUT;
    }

    /**
     * The amount of friction applied to scrolls and flings.
     * 
     * @return A scalar dimensionless value representing the coefficient of
     *         friction.
     */
    public static float getScrollFriction() {
        return SCROLL_FRICTION;
    }

    /**
     * Report if the device has a permanent menu key available to the user.
     *
     * <p>As of Android 3.0, devices may not have a permanent menu key available.
     * Apps should use the action bar to present menu options to users.
     * However, there are some apps where the action bar is inappropriate
     * or undesirable. This method may be used to detect if a menu key is present.
     * If not, applications should provide another on-screen affordance to access
     * functionality.
     *
     * @return true if a permanent menu key is present, false otherwise.
     */
    public boolean hasPermanentMenuKey() {
        return sHasPermanentMenuKey;
    }

    /**
     * @hide
     * @return Whether or not marquee should use fading edges.
     */
    public boolean isFadingMarqueeEnabled() {
        return mFadingMarqueeEnabled;
    }
}<|MERGE_RESOLUTION|>--- conflicted
+++ resolved
@@ -139,9 +139,6 @@
     private static final int EDGE_SLOP = 12;
     
     /**
-<<<<<<< HEAD
-     * Distance a touch can wander before we think the user is scrolling in dips
-=======
      * Distance a touch can wander before we think the user is scrolling in dips.
      * Note that this value defined here is only used as a fallback by legacy/misbehaving
      * applications that do not provide a Context for determining density/configuration-dependent
@@ -151,7 +148,6 @@
      * in frameworks/base/core/res/res/values/config.xml or the appropriate device resource overlay.
      * It may be appropriate to tweak this on a device-specific basis in an overlay based on
      * the characteristics of the touch panel and firmware.
->>>>>>> 6a828712
      */
     private static final int TOUCH_SLOP = 4;
     
@@ -305,12 +301,6 @@
         mMinimumFlingVelocity = (int) (density * MINIMUM_FLING_VELOCITY + 0.5f);
         mMaximumFlingVelocity = (int) (density * MAXIMUM_FLING_VELOCITY + 0.5f);
         mScrollbarSize = (int) (density * SCROLL_BAR_SIZE + 0.5f);
-<<<<<<< HEAD
-        mTouchSlop = (int) (sizeAndDensity * TOUCH_SLOP + 0.5f);
-        mDoubleTapTouchSlop = (int) (sizeAndDensity * DOUBLE_TAP_TOUCH_SLOP + 0.5f);
-        mPagingTouchSlop = (int) (sizeAndDensity * PAGING_TOUCH_SLOP + 0.5f);
-=======
->>>>>>> 6a828712
         mDoubleTapSlop = (int) (sizeAndDensity * DOUBLE_TAP_SLOP + 0.5f);
         mScaledTouchExplorationTapSlop = (int) (density * TOUCH_EXPLORATION_TAP_SLOP + 0.5f);
         mWindowTouchSlop = (int) (sizeAndDensity * WINDOW_TOUCH_SLOP + 0.5f);
@@ -336,6 +326,8 @@
         mTouchSlop = res.getDimensionPixelSize(
                 com.android.internal.R.dimen.config_viewConfigurationTouchSlop);
         mPagingTouchSlop = mTouchSlop * 2;
+
+        mDoubleTapTouchSlop = mTouchSlop;
     }
 
     /**
