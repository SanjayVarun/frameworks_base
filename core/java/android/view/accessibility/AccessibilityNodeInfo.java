--- conflicted
+++ resolved
@@ -3500,7 +3500,6 @@
                 new AccessibilityAction(R.id.accessibilityActionScrollToPosition, null);
 
         /**
-<<<<<<< HEAD
          * Action to scroll the node content up.
          */
         public static final AccessibilityAction ACTION_SCROLL_UP =
@@ -3524,12 +3523,11 @@
          public static final AccessibilityAction ACTION_SCROLL_RIGHT =
                 new AccessibilityAction(R.id.accessibilityActionScrollRight, null);
 
-=======
+        /**
          * Action that stylus button presses the node.
          */
         public static final AccessibilityAction ACTION_STYLUS_BUTTON_PRESS =
                 new AccessibilityAction(R.id.accessibilityActionStylusButtonPress, null);
->>>>>>> 04f2fe39
 
         private static final ArraySet<AccessibilityAction> sStandardActions = new ArraySet<>();
         static {
@@ -3557,14 +3555,11 @@
             sStandardActions.add(ACTION_SET_TEXT);
             sStandardActions.add(ACTION_SHOW_ON_SCREEN);
             sStandardActions.add(ACTION_SCROLL_TO_POSITION);
-<<<<<<< HEAD
             sStandardActions.add(ACTION_SCROLL_UP);
             sStandardActions.add(ACTION_SCROLL_LEFT);
             sStandardActions.add(ACTION_SCROLL_DOWN);
             sStandardActions.add(ACTION_SCROLL_RIGHT);
-=======
             sStandardActions.add(ACTION_STYLUS_BUTTON_PRESS);
->>>>>>> 04f2fe39
         }
 
         private final int mActionId;
