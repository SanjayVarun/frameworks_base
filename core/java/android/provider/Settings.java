/*
 * Copyright (C) 2006 The Android Open Source Project
 *
 * Licensed under the Apache License, Version 2.0 (the "License");
 * you may not use this file except in compliance with the License.
 * You may obtain a copy of the License at
 *
 *      http://www.apache.org/licenses/LICENSE-2.0
 *
 * Unless required by applicable law or agreed to in writing, software
 * distributed under the License is distributed on an "AS IS" BASIS,
 * WITHOUT WARRANTIES OR CONDITIONS OF ANY KIND, either express or implied.
 * See the License for the specific language governing permissions and
 * limitations under the License.
 */

package android.provider;

import android.annotation.NonNull;
import android.annotation.SdkConstant;
import android.annotation.SdkConstant.SdkConstantType;
import android.annotation.SystemApi;
import android.annotation.TestApi;
import android.app.ActivityThread;
import android.app.AppOpsManager;
import android.app.Application;
import android.app.SearchManager;
import android.app.WallpaperManager;
import android.content.ComponentName;
import android.content.ContentResolver;
import android.content.ContentValues;
import android.content.Context;
import android.content.IContentProvider;
import android.content.Intent;
import android.content.pm.ActivityInfo;
import android.content.pm.PackageManager;
import android.content.pm.ResolveInfo;
import android.content.res.Configuration;
import android.content.res.Resources;
import android.database.Cursor;
import android.database.SQLException;
import android.location.LocationManager;
import android.net.ConnectivityManager;
import android.net.Uri;
import android.net.wifi.WifiManager;
import android.os.BatteryManager;
import android.os.Binder;
import android.os.Bundle;
import android.os.DropBoxManager;
import android.os.IBinder;
import android.os.LocaleList;
import android.os.Process;
import android.os.RemoteException;
import android.os.ServiceManager;
import android.os.UserHandle;
import android.os.Build.VERSION_CODES;
import android.speech.tts.TextToSpeech;
import android.text.TextUtils;
import android.util.AndroidException;
import android.util.ArrayMap;
import android.util.ArraySet;
import android.util.Log;
import android.util.MemoryIntArray;

import com.android.internal.annotations.GuardedBy;
import com.android.internal.util.ArrayUtils;
import com.android.internal.widget.ILockSettings;

import java.io.IOException;
import java.net.URISyntaxException;
import java.text.SimpleDateFormat;
import java.util.HashMap;
import java.util.HashSet;
import java.util.Locale;
import java.util.Map;
import java.util.Set;

/**
 * The Settings provider contains global system-level device preferences.
 */
public final class Settings {

    // Intent actions for Settings

    /**
     * Activity Action: Show system settings.
     * <p>
     * Input: Nothing.
     * <p>
     * Output: Nothing.
     */
    @SdkConstant(SdkConstantType.ACTIVITY_INTENT_ACTION)
    public static final String ACTION_SETTINGS = "android.settings.SETTINGS";

    /**
     * Activity Action: Show settings to allow configuration of APNs.
     * <p>
     * Input: Nothing.
     * <p>
     * Output: Nothing.
     */
    @SdkConstant(SdkConstantType.ACTIVITY_INTENT_ACTION)
    public static final String ACTION_APN_SETTINGS = "android.settings.APN_SETTINGS";

    /**
     * Activity Action: Show settings to allow configuration of current location
     * sources.
     * <p>
     * In some cases, a matching Activity may not exist, so ensure you
     * safeguard against this.
     * <p>
     * Input: Nothing.
     * <p>
     * Output: Nothing.
     */
    @SdkConstant(SdkConstantType.ACTIVITY_INTENT_ACTION)
    public static final String ACTION_LOCATION_SOURCE_SETTINGS =
            "android.settings.LOCATION_SOURCE_SETTINGS";

    /**
     * Activity Action: Show settings to allow configuration of users.
     * <p>
     * In some cases, a matching Activity may not exist, so ensure you
     * safeguard against this.
     * <p>
     * Input: Nothing.
     * <p>
     * Output: Nothing.
     * @hide
     */
    @SdkConstant(SdkConstantType.ACTIVITY_INTENT_ACTION)
    public static final String ACTION_USER_SETTINGS =
            "android.settings.USER_SETTINGS";

    /**
     * Activity Action: Show settings to allow configuration of wireless controls
     * such as Wi-Fi, Bluetooth and Mobile networks.
     * <p>
     * In some cases, a matching Activity may not exist, so ensure you
     * safeguard against this.
     * <p>
     * Input: Nothing.
     * <p>
     * Output: Nothing.
     */
    @SdkConstant(SdkConstantType.ACTIVITY_INTENT_ACTION)
    public static final String ACTION_WIRELESS_SETTINGS =
            "android.settings.WIRELESS_SETTINGS";

    /**
     * Activity Action: Show tether provisioning activity.
     *
     * <p>
     * In some cases, a matching Activity may not exist, so ensure you
     * safeguard against this.
     * <p>
     * Input: {@link ConnectivityManager.EXTRA_TETHER_TYPE} should be included to specify which type
     * of tethering should be checked. {@link ConnectivityManager.EXTRA_PROVISION_CALLBACK} should
     * contain a {@link ResultReceiver} which will be called back with a tether result code.
     * <p>
     * Output: The result of the provisioning check.
     * {@link ConnectivityManager.TETHER_ERROR_NO_ERROR} if successful,
     * {@link ConnectivityManager.TETHER_ERROR_PROVISION_FAILED} for failure.
     *
     * @hide
     */
    @SdkConstant(SdkConstantType.ACTIVITY_INTENT_ACTION)
    public static final String ACTION_TETHER_PROVISIONING =
            "android.settings.TETHER_PROVISIONING_UI";

    /**
     * Activity Action: Show settings to allow entering/exiting airplane mode.
     * <p>
     * In some cases, a matching Activity may not exist, so ensure you
     * safeguard against this.
     * <p>
     * Input: Nothing.
     * <p>
     * Output: Nothing.
     */
    @SdkConstant(SdkConstantType.ACTIVITY_INTENT_ACTION)
    public static final String ACTION_AIRPLANE_MODE_SETTINGS =
            "android.settings.AIRPLANE_MODE_SETTINGS";

    /**
     * Activity Action: Modify Airplane mode settings using a voice command.
     * <p>
     * In some cases, a matching Activity may not exist, so ensure you safeguard against this.
     * <p>
     * This intent MUST be started using
     * {@link android.service.voice.VoiceInteractionSession#startVoiceActivity
     * startVoiceActivity}.
     * <p>
     * Note: The activity implementing this intent MUST verify that
     * {@link android.app.Activity#isVoiceInteraction isVoiceInteraction} returns true before
     * modifying the setting.
     * <p>
     * Input: To tell which state airplane mode should be set to, add the
     * {@link #EXTRA_AIRPLANE_MODE_ENABLED} extra to this Intent with the state specified.
     * If the extra is not included, no changes will be made.
     * <p>
     * Output: Nothing.
     */
    @SdkConstant(SdkConstantType.ACTIVITY_INTENT_ACTION)
    public static final String ACTION_VOICE_CONTROL_AIRPLANE_MODE =
            "android.settings.VOICE_CONTROL_AIRPLANE_MODE";

    /**
     * Activity Action: Show settings for accessibility modules.
     * <p>
     * In some cases, a matching Activity may not exist, so ensure you
     * safeguard against this.
     * <p>
     * Input: Nothing.
     * <p>
     * Output: Nothing.
     */
    @SdkConstant(SdkConstantType.ACTIVITY_INTENT_ACTION)
    public static final String ACTION_ACCESSIBILITY_SETTINGS =
            "android.settings.ACCESSIBILITY_SETTINGS";

    /**
     * Activity Action: Show settings to control access to usage information.
     * <p>
     * In some cases, a matching Activity may not exist, so ensure you
     * safeguard against this.
     * <p>
     * Input: Nothing.
     * <p>
     * Output: Nothing.
     */
    @SdkConstant(SdkConstantType.ACTIVITY_INTENT_ACTION)
    public static final String ACTION_USAGE_ACCESS_SETTINGS =
            "android.settings.USAGE_ACCESS_SETTINGS";

    /**
     * Activity Category: Show application settings related to usage access.
     * <p>
     * An activity that provides a user interface for adjusting usage access related
     * preferences for its containing application. Optional but recommended for apps that
     * use {@link android.Manifest.permission#PACKAGE_USAGE_STATS}.
     * <p>
     * The activity may define meta-data to describe what usage access is
     * used for within their app with {@link #METADATA_USAGE_ACCESS_REASON}, which
     * will be displayed in Settings.
     * <p>
     * Input: Nothing.
     * <p>
     * Output: Nothing.
     */
    @SdkConstant(SdkConstantType.INTENT_CATEGORY)
    public static final String INTENT_CATEGORY_USAGE_ACCESS_CONFIG =
            "android.intent.category.USAGE_ACCESS_CONFIG";

    /**
     * Metadata key: Reason for needing usage access.
     * <p>
     * A key for metadata attached to an activity that receives action
     * {@link #INTENT_CATEGORY_USAGE_ACCESS_CONFIG}, shown to the
     * user as description of how the app uses usage access.
     * <p>
     */
    public static final String METADATA_USAGE_ACCESS_REASON =
            "android.settings.metadata.USAGE_ACCESS_REASON";

    /**
     * Activity Action: Show settings to allow configuration of security and
     * location privacy.
     * <p>
     * In some cases, a matching Activity may not exist, so ensure you
     * safeguard against this.
     * <p>
     * Input: Nothing.
     * <p>
     * Output: Nothing.
     */
    @SdkConstant(SdkConstantType.ACTIVITY_INTENT_ACTION)
    public static final String ACTION_SECURITY_SETTINGS =
            "android.settings.SECURITY_SETTINGS";

    /**
     * Activity Action: Show trusted credentials settings, opening to the user tab,
     * to allow management of installed credentials.
     * <p>
     * In some cases, a matching Activity may not exist, so ensure you
     * safeguard against this.
     * <p>
     * Input: Nothing.
     * <p>
     * Output: Nothing.
     * @hide
     */
    @SdkConstant(SdkConstantType.ACTIVITY_INTENT_ACTION)
    public static final String ACTION_TRUSTED_CREDENTIALS_USER =
            "com.android.settings.TRUSTED_CREDENTIALS_USER";

    /**
     * Activity Action: Show dialog explaining that an installed CA cert may enable
     * monitoring of encrypted network traffic.
     * <p>
     * In some cases, a matching Activity may not exist, so ensure you
     * safeguard against this. Add {@link #EXTRA_NUMBER_OF_CERTIFICATES} extra to indicate the
     * number of certificates.
     * <p>
     * Input: Nothing.
     * <p>
     * Output: Nothing.
     * @hide
     */
    @SdkConstant(SdkConstantType.ACTIVITY_INTENT_ACTION)
    public static final String ACTION_MONITORING_CERT_INFO =
            "com.android.settings.MONITORING_CERT_INFO";

    /**
     * Activity Action: Show settings to allow configuration of privacy options.
     * <p>
     * In some cases, a matching Activity may not exist, so ensure you
     * safeguard against this.
     * <p>
     * Input: Nothing.
     * <p>
     * Output: Nothing.
     */
    @SdkConstant(SdkConstantType.ACTIVITY_INTENT_ACTION)
    public static final String ACTION_PRIVACY_SETTINGS =
            "android.settings.PRIVACY_SETTINGS";

    /**
     * Activity Action: Show settings to allow configuration of VPN.
     * <p>
     * In some cases, a matching Activity may not exist, so ensure you
     * safeguard against this.
     * <p>
     * Input: Nothing.
     * <p>
     * Output: Nothing.
     */
    @SdkConstant(SdkConstantType.ACTIVITY_INTENT_ACTION)
    public static final String ACTION_VPN_SETTINGS =
            "android.settings.VPN_SETTINGS";

    /**
     * Activity Action: Show settings to allow configuration of Wi-Fi.
     * <p>
     * In some cases, a matching Activity may not exist, so ensure you
     * safeguard against this.
     * <p>
     * Input: Nothing.
     * <p>
     * Output: Nothing.

     */
    @SdkConstant(SdkConstantType.ACTIVITY_INTENT_ACTION)
    public static final String ACTION_WIFI_SETTINGS =
            "android.settings.WIFI_SETTINGS";

    /**
     * Activity Action: Show settings to allow configuration of a static IP
     * address for Wi-Fi.
     * <p>
     * In some cases, a matching Activity may not exist, so ensure you safeguard
     * against this.
     * <p>
     * Input: Nothing.
     * <p>
     * Output: Nothing.
     */
    @SdkConstant(SdkConstantType.ACTIVITY_INTENT_ACTION)
    public static final String ACTION_WIFI_IP_SETTINGS =
            "android.settings.WIFI_IP_SETTINGS";

    /**
     * Activity Action: Show settings to allow configuration of Bluetooth.
     * <p>
     * In some cases, a matching Activity may not exist, so ensure you
     * safeguard against this.
     * <p>
     * Input: Nothing.
     * <p>
     * Output: Nothing.
     */
    @SdkConstant(SdkConstantType.ACTIVITY_INTENT_ACTION)
    public static final String ACTION_BLUETOOTH_SETTINGS =
            "android.settings.BLUETOOTH_SETTINGS";

    /**
     * Activity Action: Show settings to allow configuration of cast endpoints.
     * <p>
     * In some cases, a matching Activity may not exist, so ensure you
     * safeguard against this.
     * <p>
     * Input: Nothing.
     * <p>
     * Output: Nothing.
     */
    @SdkConstant(SdkConstantType.ACTIVITY_INTENT_ACTION)
    public static final String ACTION_CAST_SETTINGS =
            "android.settings.CAST_SETTINGS";

    /**
     * Activity Action: Show settings to allow configuration of date and time.
     * <p>
     * In some cases, a matching Activity may not exist, so ensure you
     * safeguard against this.
     * <p>
     * Input: Nothing.
     * <p>
     * Output: Nothing.
     */
    @SdkConstant(SdkConstantType.ACTIVITY_INTENT_ACTION)
    public static final String ACTION_DATE_SETTINGS =
            "android.settings.DATE_SETTINGS";

    /**
     * Activity Action: Show settings to allow configuration of sound and volume.
     * <p>
     * In some cases, a matching Activity may not exist, so ensure you
     * safeguard against this.
     * <p>
     * Input: Nothing.
     * <p>
     * Output: Nothing.
     */
    @SdkConstant(SdkConstantType.ACTIVITY_INTENT_ACTION)
    public static final String ACTION_SOUND_SETTINGS =
            "android.settings.SOUND_SETTINGS";

    /**
     * Activity Action: Show settings to allow configuration of display.
     * <p>
     * In some cases, a matching Activity may not exist, so ensure you
     * safeguard against this.
     * <p>
     * Input: Nothing.
     * <p>
     * Output: Nothing.
     */
    @SdkConstant(SdkConstantType.ACTIVITY_INTENT_ACTION)
    public static final String ACTION_DISPLAY_SETTINGS =
            "android.settings.DISPLAY_SETTINGS";

    /**
     * Activity Action: Show settings to allow configuration of locale.
     * <p>
     * In some cases, a matching Activity may not exist, so ensure you
     * safeguard against this.
     * <p>
     * Input: Nothing.
     * <p>
     * Output: Nothing.
     */
    @SdkConstant(SdkConstantType.ACTIVITY_INTENT_ACTION)
    public static final String ACTION_LOCALE_SETTINGS =
            "android.settings.LOCALE_SETTINGS";

    /**
     * Activity Action: Show settings to configure input methods, in particular
     * allowing the user to enable input methods.
     * <p>
     * In some cases, a matching Activity may not exist, so ensure you
     * safeguard against this.
     * <p>
     * Input: Nothing.
     * <p>
     * Output: Nothing.
     */
    @SdkConstant(SdkConstantType.ACTIVITY_INTENT_ACTION)
    public static final String ACTION_VOICE_INPUT_SETTINGS =
            "android.settings.VOICE_INPUT_SETTINGS";

    /**
     * Activity Action: Show settings to configure input methods, in particular
     * allowing the user to enable input methods.
     * <p>
     * In some cases, a matching Activity may not exist, so ensure you
     * safeguard against this.
     * <p>
     * Input: Nothing.
     * <p>
     * Output: Nothing.
     */
    @SdkConstant(SdkConstantType.ACTIVITY_INTENT_ACTION)
    public static final String ACTION_INPUT_METHOD_SETTINGS =
            "android.settings.INPUT_METHOD_SETTINGS";

    /**
     * Activity Action: Show settings to enable/disable input method subtypes.
     * <p>
     * In some cases, a matching Activity may not exist, so ensure you
     * safeguard against this.
     * <p>
     * To tell which input method's subtypes are displayed in the settings, add
     * {@link #EXTRA_INPUT_METHOD_ID} extra to this Intent with the input method id.
     * If there is no extra in this Intent, subtypes from all installed input methods
     * will be displayed in the settings.
     *
     * @see android.view.inputmethod.InputMethodInfo#getId
     * <p>
     * Input: Nothing.
     * <p>
     * Output: Nothing.
     */
    @SdkConstant(SdkConstantType.ACTIVITY_INTENT_ACTION)
    public static final String ACTION_INPUT_METHOD_SUBTYPE_SETTINGS =
            "android.settings.INPUT_METHOD_SUBTYPE_SETTINGS";

    /**
     * Activity Action: Show a dialog to select input method.
     * <p>
     * In some cases, a matching Activity may not exist, so ensure you
     * safeguard against this.
     * <p>
     * Input: Nothing.
     * <p>
     * Output: Nothing.
     * @hide
     */
    @SdkConstant(SdkConstantType.ACTIVITY_INTENT_ACTION)
    public static final String ACTION_SHOW_INPUT_METHOD_PICKER =
            "android.settings.SHOW_INPUT_METHOD_PICKER";

    /**
     * Activity Action: Show settings to manage the user input dictionary.
     * <p>
     * Starting with {@link android.os.Build.VERSION_CODES#KITKAT},
     * it is guaranteed there will always be an appropriate implementation for this Intent action.
     * In prior releases of the platform this was optional, so ensure you safeguard against it.
     * <p>
     * Input: Nothing.
     * <p>
     * Output: Nothing.
     */
    @SdkConstant(SdkConstantType.ACTIVITY_INTENT_ACTION)
    public static final String ACTION_USER_DICTIONARY_SETTINGS =
            "android.settings.USER_DICTIONARY_SETTINGS";

    /**
     * Activity Action: Show settings to configure the hardware keyboard.
     * <p>
     * In some cases, a matching Activity may not exist, so ensure you
     * safeguard against this.
     * <p>
     * Input: Nothing.
     * <p>
     * Output: Nothing.
     */
    @SdkConstant(SdkConstantType.ACTIVITY_INTENT_ACTION)
    public static final String ACTION_HARD_KEYBOARD_SETTINGS =
            "android.settings.HARD_KEYBOARD_SETTINGS";

    /**
     * Activity Action: Adds a word to the user dictionary.
     * <p>
     * In some cases, a matching Activity may not exist, so ensure you
     * safeguard against this.
     * <p>
     * Input: An extra with key <code>word</code> that contains the word
     * that should be added to the dictionary.
     * <p>
     * Output: Nothing.
     *
     * @hide
     */
    @SdkConstant(SdkConstantType.ACTIVITY_INTENT_ACTION)
    public static final String ACTION_USER_DICTIONARY_INSERT =
            "com.android.settings.USER_DICTIONARY_INSERT";

    /**
     * Activity Action: Show settings to allow configuration of application-related settings.
     * <p>
     * In some cases, a matching Activity may not exist, so ensure you
     * safeguard against this.
     * <p>
     * Input: Nothing.
     * <p>
     * Output: Nothing.
     */
    @SdkConstant(SdkConstantType.ACTIVITY_INTENT_ACTION)
    public static final String ACTION_APPLICATION_SETTINGS =
            "android.settings.APPLICATION_SETTINGS";

    /**
     * Activity Action: Show settings to allow configuration of application
     * development-related settings.  As of
     * {@link android.os.Build.VERSION_CODES#JELLY_BEAN_MR1} this action is
     * a required part of the platform.
     * <p>
     * Input: Nothing.
     * <p>
     * Output: Nothing.
     */
    @SdkConstant(SdkConstantType.ACTIVITY_INTENT_ACTION)
    public static final String ACTION_APPLICATION_DEVELOPMENT_SETTINGS =
            "android.settings.APPLICATION_DEVELOPMENT_SETTINGS";

    /**
     * Activity Action: Show settings to allow configuration of quick launch shortcuts.
     * <p>
     * In some cases, a matching Activity may not exist, so ensure you
     * safeguard against this.
     * <p>
     * Input: Nothing.
     * <p>
     * Output: Nothing.
     */
    @SdkConstant(SdkConstantType.ACTIVITY_INTENT_ACTION)
    public static final String ACTION_QUICK_LAUNCH_SETTINGS =
            "android.settings.QUICK_LAUNCH_SETTINGS";

    /**
     * Activity Action: Show settings to manage installed applications.
     * <p>
     * In some cases, a matching Activity may not exist, so ensure you
     * safeguard against this.
     * <p>
     * Input: Nothing.
     * <p>
     * Output: Nothing.
     */
    @SdkConstant(SdkConstantType.ACTIVITY_INTENT_ACTION)
    public static final String ACTION_MANAGE_APPLICATIONS_SETTINGS =
            "android.settings.MANAGE_APPLICATIONS_SETTINGS";

    /**
     * Activity Action: Show settings to manage all applications.
     * <p>
     * In some cases, a matching Activity may not exist, so ensure you
     * safeguard against this.
     * <p>
     * Input: Nothing.
     * <p>
     * Output: Nothing.
     */
    @SdkConstant(SdkConstantType.ACTIVITY_INTENT_ACTION)
    public static final String ACTION_MANAGE_ALL_APPLICATIONS_SETTINGS =
            "android.settings.MANAGE_ALL_APPLICATIONS_SETTINGS";

    /**
     * Activity Action: Show screen for controlling which apps can draw on top of other apps.
     * <p>
     * In some cases, a matching Activity may not exist, so ensure you
     * safeguard against this.
     * <p>
     * Input: Optionally, the Intent's data URI can specify the application package name to
     * directly invoke the management GUI specific to the package name. For example
     * "package:com.my.app".
     * <p>
     * Output: Nothing.
     */
    @SdkConstant(SdkConstantType.ACTIVITY_INTENT_ACTION)
    public static final String ACTION_MANAGE_OVERLAY_PERMISSION =
            "android.settings.action.MANAGE_OVERLAY_PERMISSION";

    /**
     * Activity Action: Show screen for controlling which apps are allowed to write/modify
     * system settings.
     * <p>
     * In some cases, a matching Activity may not exist, so ensure you
     * safeguard against this.
     * <p>
     * Input: Optionally, the Intent's data URI can specify the application package name to
     * directly invoke the management GUI specific to the package name. For example
     * "package:com.my.app".
     * <p>
     * Output: Nothing.
     */
    @SdkConstant(SdkConstantType.ACTIVITY_INTENT_ACTION)
    public static final String ACTION_MANAGE_WRITE_SETTINGS =
            "android.settings.action.MANAGE_WRITE_SETTINGS";

    /**
     * Activity Action: Show screen of details about a particular application.
     * <p>
     * In some cases, a matching Activity may not exist, so ensure you
     * safeguard against this.
     * <p>
     * Input: The Intent's data URI specifies the application package name
     * to be shown, with the "package" scheme.  That is "package:com.my.app".
     * <p>
     * Output: Nothing.
     */
    @SdkConstant(SdkConstantType.ACTIVITY_INTENT_ACTION)
    public static final String ACTION_APPLICATION_DETAILS_SETTINGS =
            "android.settings.APPLICATION_DETAILS_SETTINGS";

    /**
     * Activity Action: Show screen for controlling which apps can ignore battery optimizations.
     * <p>
     * Input: Nothing.
     * <p>
     * Output: Nothing.
     * <p>
     * You can use {@link android.os.PowerManager#isIgnoringBatteryOptimizations
     * PowerManager.isIgnoringBatteryOptimizations()} to determine if an application is
     * already ignoring optimizations.  You can use
     * {@link #ACTION_REQUEST_IGNORE_BATTERY_OPTIMIZATIONS} to ask the user to put you
     * on this list.
     */
    @SdkConstant(SdkConstantType.ACTIVITY_INTENT_ACTION)
    public static final String ACTION_IGNORE_BATTERY_OPTIMIZATION_SETTINGS =
            "android.settings.IGNORE_BATTERY_OPTIMIZATION_SETTINGS";

    /**
     * Activity Action: Ask the user to allow an app to ignore battery optimizations (that is,
     * put them on the whitelist of apps shown by
     * {@link #ACTION_IGNORE_BATTERY_OPTIMIZATION_SETTINGS}).  For an app to use this, it also
     * must hold the {@link android.Manifest.permission#REQUEST_IGNORE_BATTERY_OPTIMIZATIONS}
     * permission.
     * <p><b>Note:</b> most applications should <em>not</em> use this; there are many facilities
     * provided by the platform for applications to operate correctly in the various power
     * saving modes.  This is only for unusual applications that need to deeply control their own
     * execution, at the potential expense of the user's battery life.  Note that these applications
     * greatly run the risk of showing to the user as high power consumers on their device.</p>
     * <p>
     * Input: The Intent's data URI must specify the application package name
     * to be shown, with the "package" scheme.  That is "package:com.my.app".
     * <p>
     * Output: Nothing.
     * <p>
     * You can use {@link android.os.PowerManager#isIgnoringBatteryOptimizations
     * PowerManager.isIgnoringBatteryOptimizations()} to determine if an application is
     * already ignoring optimizations.
     */
    @SdkConstant(SdkConstantType.ACTIVITY_INTENT_ACTION)
    public static final String ACTION_REQUEST_IGNORE_BATTERY_OPTIMIZATIONS =
            "android.settings.REQUEST_IGNORE_BATTERY_OPTIMIZATIONS";

    /**
     * Activity Action: Show screen for controlling background data
     * restrictions for a particular application.
     * <p>
     * Input: Intent's data URI set with an application name, using the
     * "package" schema (like "package:com.my.app").
     *
     * <p>
     * Output: Nothing.
     * <p>
     * Applications can also use {@link android.net.ConnectivityManager#getRestrictBackgroundStatus
     * ConnectivityManager#getRestrictBackgroundStatus()} to determine the
     * status of the background data restrictions for them.
     */
    @SdkConstant(SdkConstantType.ACTIVITY_INTENT_ACTION)
    public static final String ACTION_IGNORE_BACKGROUND_DATA_RESTRICTIONS_SETTINGS =
            "android.settings.IGNORE_BACKGROUND_DATA_RESTRICTIONS_SETTINGS";

    /**
     * @hide
     * Activity Action: Show the "app ops" settings screen.
     * <p>
     * Input: Nothing.
     * <p>
     * Output: Nothing.
     */
    @SdkConstant(SdkConstantType.ACTIVITY_INTENT_ACTION)
    public static final String ACTION_APP_OPS_SETTINGS =
            "android.settings.APP_OPS_SETTINGS";

    /**
     * Activity Action: Show settings for system update functionality.
     * <p>
     * In some cases, a matching Activity may not exist, so ensure you
     * safeguard against this.
     * <p>
     * Input: Nothing.
     * <p>
     * Output: Nothing.
     *
     * @hide
     */
    @SdkConstant(SdkConstantType.ACTIVITY_INTENT_ACTION)
    public static final String ACTION_SYSTEM_UPDATE_SETTINGS =
            "android.settings.SYSTEM_UPDATE_SETTINGS";

    /**
     * Activity Action: Show settings to allow configuration of sync settings.
     * <p>
     * In some cases, a matching Activity may not exist, so ensure you
     * safeguard against this.
     * <p>
     * The account types available to add via the add account button may be restricted by adding an
     * {@link #EXTRA_AUTHORITIES} extra to this Intent with one or more syncable content provider's
     * authorities. Only account types which can sync with that content provider will be offered to
     * the user.
     * <p>
     * Input: Nothing.
     * <p>
     * Output: Nothing.
     */
    @SdkConstant(SdkConstantType.ACTIVITY_INTENT_ACTION)
    public static final String ACTION_SYNC_SETTINGS =
            "android.settings.SYNC_SETTINGS";

    /**
     * Activity Action: Show add account screen for creating a new account.
     * <p>
     * In some cases, a matching Activity may not exist, so ensure you
     * safeguard against this.
     * <p>
     * The account types available to add may be restricted by adding an {@link #EXTRA_AUTHORITIES}
     * extra to the Intent with one or more syncable content provider's authorities.  Only account
     * types which can sync with that content provider will be offered to the user.
     * <p>
     * Account types can also be filtered by adding an {@link #EXTRA_ACCOUNT_TYPES} extra to the
     * Intent with one or more account types.
     * <p>
     * Input: Nothing.
     * <p>
     * Output: Nothing.
     */
    @SdkConstant(SdkConstantType.ACTIVITY_INTENT_ACTION)
    public static final String ACTION_ADD_ACCOUNT =
            "android.settings.ADD_ACCOUNT_SETTINGS";

    /**
     * Activity Action: Show settings for selecting the network operator.
     * <p>
     * In some cases, a matching Activity may not exist, so ensure you
     * safeguard against this.
     * <p>
     * Input: Nothing.
     * <p>
     * Output: Nothing.
     */
    @SdkConstant(SdkConstantType.ACTIVITY_INTENT_ACTION)
    public static final String ACTION_NETWORK_OPERATOR_SETTINGS =
            "android.settings.NETWORK_OPERATOR_SETTINGS";

    /**
     * Activity Action: Show settings for selection of 2G/3G.
     * <p>
     * In some cases, a matching Activity may not exist, so ensure you
     * safeguard against this.
     * <p>
     * Input: Nothing.
     * <p>
     * Output: Nothing.
     */
    @SdkConstant(SdkConstantType.ACTIVITY_INTENT_ACTION)
    public static final String ACTION_DATA_ROAMING_SETTINGS =
            "android.settings.DATA_ROAMING_SETTINGS";

    /**
     * Activity Action: Show settings for internal storage.
     * <p>
     * In some cases, a matching Activity may not exist, so ensure you
     * safeguard against this.
     * <p>
     * Input: Nothing.
     * <p>
     * Output: Nothing.
     */
    @SdkConstant(SdkConstantType.ACTIVITY_INTENT_ACTION)
    public static final String ACTION_INTERNAL_STORAGE_SETTINGS =
            "android.settings.INTERNAL_STORAGE_SETTINGS";
    /**
     * Activity Action: Show settings for memory card storage.
     * <p>
     * In some cases, a matching Activity may not exist, so ensure you
     * safeguard against this.
     * <p>
     * Input: Nothing.
     * <p>
     * Output: Nothing.
     */
    @SdkConstant(SdkConstantType.ACTIVITY_INTENT_ACTION)
    public static final String ACTION_MEMORY_CARD_SETTINGS =
            "android.settings.MEMORY_CARD_SETTINGS";

    /**
     * Activity Action: Show settings for global search.
     * <p>
     * In some cases, a matching Activity may not exist, so ensure you
     * safeguard against this.
     * <p>
     * Input: Nothing.
     * <p>
     * Output: Nothing
     */
    @SdkConstant(SdkConstantType.ACTIVITY_INTENT_ACTION)
    public static final String ACTION_SEARCH_SETTINGS =
        "android.search.action.SEARCH_SETTINGS";

    /**
     * Activity Action: Show general device information settings (serial
     * number, software version, phone number, etc.).
     * <p>
     * In some cases, a matching Activity may not exist, so ensure you
     * safeguard against this.
     * <p>
     * Input: Nothing.
     * <p>
     * Output: Nothing
     */
    @SdkConstant(SdkConstantType.ACTIVITY_INTENT_ACTION)
    public static final String ACTION_DEVICE_INFO_SETTINGS =
        "android.settings.DEVICE_INFO_SETTINGS";

    /**
     * Activity Action: Show NFC settings.
     * <p>
     * This shows UI that allows NFC to be turned on or off.
     * <p>
     * In some cases, a matching Activity may not exist, so ensure you
     * safeguard against this.
     * <p>
     * Input: Nothing.
     * <p>
     * Output: Nothing
     * @see android.nfc.NfcAdapter#isEnabled()
     */
    @SdkConstant(SdkConstantType.ACTIVITY_INTENT_ACTION)
    public static final String ACTION_NFC_SETTINGS = "android.settings.NFC_SETTINGS";

    /**
     * Activity Action: Show NFC Sharing settings.
     * <p>
     * This shows UI that allows NDEF Push (Android Beam) to be turned on or
     * off.
     * <p>
     * In some cases, a matching Activity may not exist, so ensure you
     * safeguard against this.
     * <p>
     * Input: Nothing.
     * <p>
     * Output: Nothing
     * @see android.nfc.NfcAdapter#isNdefPushEnabled()
     */
    @SdkConstant(SdkConstantType.ACTIVITY_INTENT_ACTION)
    public static final String ACTION_NFCSHARING_SETTINGS =
        "android.settings.NFCSHARING_SETTINGS";

    /**
     * Activity Action: Show NFC Tap & Pay settings
     * <p>
     * This shows UI that allows the user to configure Tap&Pay
     * settings.
     * <p>
     * In some cases, a matching Activity may not exist, so ensure you
     * safeguard against this.
     * <p>
     * Input: Nothing.
     * <p>
     * Output: Nothing
     */
    @SdkConstant(SdkConstantType.ACTIVITY_INTENT_ACTION)
    public static final String ACTION_NFC_PAYMENT_SETTINGS =
        "android.settings.NFC_PAYMENT_SETTINGS";

    /**
     * Activity Action: Show Daydream settings.
     * <p>
     * In some cases, a matching Activity may not exist, so ensure you
     * safeguard against this.
     * <p>
     * Input: Nothing.
     * <p>
     * Output: Nothing.
     * @see android.service.dreams.DreamService
     */
    @SdkConstant(SdkConstantType.ACTIVITY_INTENT_ACTION)
    public static final String ACTION_DREAM_SETTINGS = "android.settings.DREAM_SETTINGS";

    /**
     * Activity Action: Show Notification listener settings.
     * <p>
     * In some cases, a matching Activity may not exist, so ensure you
     * safeguard against this.
     * <p>
     * Input: Nothing.
     * <p>
     * Output: Nothing.
     * @see android.service.notification.NotificationListenerService
     */
    @SdkConstant(SdkConstantType.ACTIVITY_INTENT_ACTION)
    public static final String ACTION_NOTIFICATION_LISTENER_SETTINGS
            = "android.settings.ACTION_NOTIFICATION_LISTENER_SETTINGS";

    /**
     * Activity Action: Show Do Not Disturb access settings.
     * <p>
     * Users can grant and deny access to Do Not Disturb configuration from here.
     * See {@link android.app.NotificationManager#isNotificationPolicyAccessGranted()} for more
     * details.
     * <p>
     * Input: Nothing.
     * <p>
     * Output: Nothing.
     */
    @SdkConstant(SdkConstantType.ACTIVITY_INTENT_ACTION)
    public static final String ACTION_NOTIFICATION_POLICY_ACCESS_SETTINGS
            = "android.settings.NOTIFICATION_POLICY_ACCESS_SETTINGS";

    /**
     * @hide
     */
    @SdkConstant(SdkConstantType.ACTIVITY_INTENT_ACTION)
    public static final String ACTION_CONDITION_PROVIDER_SETTINGS
            = "android.settings.ACTION_CONDITION_PROVIDER_SETTINGS";

    /**
     * Activity Action: Show settings for video captioning.
     * <p>
     * In some cases, a matching Activity may not exist, so ensure you safeguard
     * against this.
     * <p>
     * Input: Nothing.
     * <p>
     * Output: Nothing.
     */
    @SdkConstant(SdkConstantType.ACTIVITY_INTENT_ACTION)
    public static final String ACTION_CAPTIONING_SETTINGS = "android.settings.CAPTIONING_SETTINGS";

    /**
     * Activity Action: Show the top level print settings.
     * <p>
     * In some cases, a matching Activity may not exist, so ensure you
     * safeguard against this.
     * <p>
     * Input: Nothing.
     * <p>
     * Output: Nothing.
     */
    @SdkConstant(SdkConstantType.ACTIVITY_INTENT_ACTION)
    public static final String ACTION_PRINT_SETTINGS =
            "android.settings.ACTION_PRINT_SETTINGS";

    /**
     * Activity Action: Show Zen Mode configuration settings.
     *
     * @hide
     */
    @SdkConstant(SdkConstantType.ACTIVITY_INTENT_ACTION)
    public static final String ACTION_ZEN_MODE_SETTINGS = "android.settings.ZEN_MODE_SETTINGS";

    /**
     * Activity Action: Show Zen Mode priority configuration settings.
     *
     * @hide
     */
    @SdkConstant(SdkConstantType.ACTIVITY_INTENT_ACTION)
    public static final String ACTION_ZEN_MODE_PRIORITY_SETTINGS
            = "android.settings.ZEN_MODE_PRIORITY_SETTINGS";

    /**
     * Activity Action: Show Zen Mode automation configuration settings.
     *
     * @hide
     */
    @SdkConstant(SdkConstantType.ACTIVITY_INTENT_ACTION)
    public static final String ACTION_ZEN_MODE_AUTOMATION_SETTINGS
            = "android.settings.ZEN_MODE_AUTOMATION_SETTINGS";

    /**
     * Activity Action: Modify do not disturb mode settings.
     * <p>
     * In some cases, a matching Activity may not exist, so ensure you safeguard against this.
     * <p>
     * This intent MUST be started using
     * {@link android.service.voice.VoiceInteractionSession#startVoiceActivity
     * startVoiceActivity}.
     * <p>
     * Note: The Activity implementing this intent MUST verify that
     * {@link android.app.Activity#isVoiceInteraction isVoiceInteraction}.
     * returns true before modifying the setting.
     * <p>
     * Input: The optional {@link #EXTRA_DO_NOT_DISTURB_MODE_MINUTES} extra can be used to indicate
     * how long the user wishes to avoid interruptions for. The optional
     * {@link #EXTRA_DO_NOT_DISTURB_MODE_ENABLED} extra can be to indicate if the user is
     * enabling or disabling do not disturb mode. If either extra is not included, the
     * user maybe asked to provide the value.
     * <p>
     * Output: Nothing.
     */
    @SdkConstant(SdkConstantType.ACTIVITY_INTENT_ACTION)
    public static final String ACTION_VOICE_CONTROL_DO_NOT_DISTURB_MODE =
            "android.settings.VOICE_CONTROL_DO_NOT_DISTURB_MODE";

    /**
     * Activity Action: Show Zen Mode schedule rule configuration settings.
     *
     * @hide
     */
    @SdkConstant(SdkConstantType.ACTIVITY_INTENT_ACTION)
    public static final String ACTION_ZEN_MODE_SCHEDULE_RULE_SETTINGS
            = "android.settings.ZEN_MODE_SCHEDULE_RULE_SETTINGS";

    /**
     * Activity Action: Show Zen Mode event rule configuration settings.
     *
     * @hide
     */
    @SdkConstant(SdkConstantType.ACTIVITY_INTENT_ACTION)
    public static final String ACTION_ZEN_MODE_EVENT_RULE_SETTINGS
            = "android.settings.ZEN_MODE_EVENT_RULE_SETTINGS";

    /**
     * Activity Action: Show Zen Mode external rule configuration settings.
     *
     * @hide
     */
    @SdkConstant(SdkConstantType.ACTIVITY_INTENT_ACTION)
    public static final String ACTION_ZEN_MODE_EXTERNAL_RULE_SETTINGS
            = "android.settings.ZEN_MODE_EXTERNAL_RULE_SETTINGS";

    /**
     * Activity Action: Show the regulatory information screen for the device.
     * <p>
     * In some cases, a matching Activity may not exist, so ensure you safeguard
     * against this.
     * <p>
     * Input: Nothing.
     * <p>
     * Output: Nothing.
     */
    @SdkConstant(SdkConstantType.ACTIVITY_INTENT_ACTION)
    public static final String
            ACTION_SHOW_REGULATORY_INFO = "android.settings.SHOW_REGULATORY_INFO";

    /**
     * Activity Action: Show Device Name Settings.
     * <p>
     * In some cases, a matching Activity may not exist, so ensure you safeguard
     * against this.
     *
     * @hide
     */
    @SdkConstant(SdkConstantType.ACTIVITY_INTENT_ACTION)
    public static final String DEVICE_NAME_SETTINGS = "android.settings.DEVICE_NAME";

    /**
     * Activity Action: Show pairing settings.
     * <p>
     * In some cases, a matching Activity may not exist, so ensure you safeguard
     * against this.
     *
     * @hide
     */
    @SdkConstant(SdkConstantType.ACTIVITY_INTENT_ACTION)
    public static final String ACTION_PAIRING_SETTINGS = "android.settings.PAIRING_SETTINGS";

    /**
     * Activity Action: Show battery saver settings.
     * <p>
     * In some cases, a matching Activity may not exist, so ensure you safeguard
     * against this.
     */
    @SdkConstant(SdkConstantType.ACTIVITY_INTENT_ACTION)
    public static final String ACTION_BATTERY_SAVER_SETTINGS
            = "android.settings.BATTERY_SAVER_SETTINGS";

    /**
     * Activity Action: Modify Battery Saver mode setting using a voice command.
     * <p>
     * In some cases, a matching Activity may not exist, so ensure you safeguard against this.
     * <p>
     * This intent MUST be started using
     * {@link android.service.voice.VoiceInteractionSession#startVoiceActivity
     * startVoiceActivity}.
     * <p>
     * Note: The activity implementing this intent MUST verify that
     * {@link android.app.Activity#isVoiceInteraction isVoiceInteraction} returns true before
     * modifying the setting.
     * <p>
     * Input: To tell which state batter saver mode should be set to, add the
     * {@link #EXTRA_BATTERY_SAVER_MODE_ENABLED} extra to this Intent with the state specified.
     * If the extra is not included, no changes will be made.
     * <p>
     * Output: Nothing.
     */
    @SdkConstant(SdkConstantType.ACTIVITY_INTENT_ACTION)
    public static final String ACTION_VOICE_CONTROL_BATTERY_SAVER_MODE =
            "android.settings.VOICE_CONTROL_BATTERY_SAVER_MODE";

    /**
     * Activity Action: Show Home selection settings. If there are multiple activities
     * that can satisfy the {@link Intent#CATEGORY_HOME} intent, this screen allows you
     * to pick your preferred activity.
     */
    @SdkConstant(SdkConstantType.ACTIVITY_INTENT_ACTION)
    public static final String ACTION_HOME_SETTINGS
            = "android.settings.HOME_SETTINGS";



    /**
     * Activity Action: Show Default apps settings.
     * <p>
     * In some cases, a matching Activity may not exist, so ensure you
     * safeguard against this.
     * <p>
     * Input: Nothing.
     * <p>
     * Output: Nothing.
     */
    @SdkConstant(SdkConstantType.ACTIVITY_INTENT_ACTION)
    public static final String ACTION_MANAGE_DEFAULT_APPS_SETTINGS
            = "android.settings.MANAGE_DEFAULT_APPS_SETTINGS";

    /**
     * Activity Action: Show notification settings.
     *
     * @hide
     */
    @SdkConstant(SdkConstantType.ACTIVITY_INTENT_ACTION)
    public static final String ACTION_NOTIFICATION_SETTINGS
            = "android.settings.NOTIFICATION_SETTINGS";

    /**
     * Activity Action: Show notification settings for a single app.
     *
     * @hide
     */
    @SdkConstant(SdkConstantType.ACTIVITY_INTENT_ACTION)
    public static final String ACTION_APP_NOTIFICATION_SETTINGS
            = "android.settings.APP_NOTIFICATION_SETTINGS";

    /**
     * Activity Action: Show notification redaction settings.
     *
     * @hide
     */
    @SdkConstant(SdkConstantType.ACTIVITY_INTENT_ACTION)
    public static final String ACTION_APP_NOTIFICATION_REDACTION
            = "android.settings.ACTION_APP_NOTIFICATION_REDACTION";

    /** @hide */ public static final String EXTRA_APP_UID = "app_uid";
    /** @hide */ public static final String EXTRA_APP_PACKAGE = "app_package";

    /**
     * Activity Action: Show a dialog with disabled by policy message.
     * <p> If an user action is disabled by policy, this dialog can be triggered to let
     * the user know about this.
     * <p>
     * Input: Nothing.
     * <p>
     * Output: Nothing.
     *
     * @hide
     */
    @SdkConstant(SdkConstantType.ACTIVITY_INTENT_ACTION)
    public static final String ACTION_SHOW_ADMIN_SUPPORT_DETAILS
            = "android.settings.SHOW_ADMIN_SUPPORT_DETAILS";

    /**
     * Activity Action: Show a dialog for remote bugreport flow.
     * <p>
     * Input: Nothing.
     * <p>
     * Output: Nothing.
     *
     * @hide
     */
    @SdkConstant(SdkConstantType.ACTIVITY_INTENT_ACTION)
    public static final String ACTION_SHOW_REMOTE_BUGREPORT_DIALOG
            = "android.settings.SHOW_REMOTE_BUGREPORT_DIALOG";

    /**
     * Activity Action: Show VR listener settings.
     * <p>
     * Input: Nothing.
     * <p>
     * Output: Nothing.
     *
     * @see android.service.vr.VrListenerService
     */
    @SdkConstant(SdkConstantType.ACTIVITY_INTENT_ACTION)
    public static final String ACTION_VR_LISTENER_SETTINGS
            = "android.settings.VR_LISTENER_SETTINGS";

    /**
     * Activity Action: Allows user to select current webview implementation.
     * <p>
     * Input: Nothing.
     * <p>
     * Output: Nothing.
     */
    @SdkConstant(SdkConstantType.ACTIVITY_INTENT_ACTION)
    public static final String ACTION_WEBVIEW_SETTINGS = "android.settings.WEBVIEW_SETTINGS";

    /**
     * Activity Action: Show the Deletion Helper settings.
     * <p>
     * Input: Nothing.
     * <p>
     * Output: Nothing.
     */
    @SdkConstant(SdkConstantType.ACTIVITY_INTENT_ACTION)
    public static final String ACTION_DELETION_HELPER_SETTINGS
            = "android.settings.DELETION_HELPER_SETTINGS";

    // End of Intent actions for Settings

    /**
     * @hide - Private call() method on SettingsProvider to read from 'system' table.
     */
    public static final String CALL_METHOD_GET_SYSTEM = "GET_system";

    /**
     * @hide - Private call() method on SettingsProvider to read from 'secure' table.
     */
    public static final String CALL_METHOD_GET_SECURE = "GET_secure";

    /**
     * @hide - Private call() method on SettingsProvider to read from 'global' table.
     */
    public static final String CALL_METHOD_GET_GLOBAL = "GET_global";

    /**
     * @hide - Specifies that the caller of the fast-path call()-based flow tracks
     * the settings generation in order to cache values locally. If this key is
     * mapped to a <code>null</code> string extra in the request bundle, the response
     * bundle will contain the same key mapped to a parcelable extra which would be
     * an {@link android.util.MemoryIntArray}. The response will also contain an
     * integer mapped to the {@link #CALL_METHOD_GENERATION_INDEX_KEY} which is the
     * index in the array clients should use to lookup the generation. For efficiency
     * the caller should request the generation tracking memory array only if it
     * doesn't already have it.
     *
     * @see #CALL_METHOD_GENERATION_INDEX_KEY
     */
    public static final String CALL_METHOD_TRACK_GENERATION_KEY = "_track_generation";

    /**
     * @hide Key with the location in the {@link android.util.MemoryIntArray} where
     * to look up the generation id of the backing table.
     *
     * @see #CALL_METHOD_TRACK_GENERATION_KEY
     */
    public static final String CALL_METHOD_GENERATION_INDEX_KEY = "_generation_index";

    /**
     * @hide - User handle argument extra to the fast-path call()-based requests
     */
    public static final String CALL_METHOD_USER_KEY = "_user";

    /** @hide - Private call() method to write to 'system' table */
    public static final String CALL_METHOD_PUT_SYSTEM = "PUT_system";

    /** @hide - Private call() method to write to 'secure' table */
    public static final String CALL_METHOD_PUT_SECURE = "PUT_secure";

    /** @hide - Private call() method to write to 'global' table */
    public static final String CALL_METHOD_PUT_GLOBAL= "PUT_global";

    /**
     * Activity Extra: Limit available options in launched activity based on the given authority.
     * <p>
     * This can be passed as an extra field in an Activity Intent with one or more syncable content
     * provider's authorities as a String[]. This field is used by some intents to alter the
     * behavior of the called activity.
     * <p>
     * Example: The {@link #ACTION_ADD_ACCOUNT} intent restricts the account types available based
     * on the authority given.
     */
    public static final String EXTRA_AUTHORITIES = "authorities";

    /**
     * Activity Extra: Limit available options in launched activity based on the given account
     * types.
     * <p>
     * This can be passed as an extra field in an Activity Intent with one or more account types
     * as a String[]. This field is used by some intents to alter the behavior of the called
     * activity.
     * <p>
     * Example: The {@link #ACTION_ADD_ACCOUNT} intent restricts the account types to the specified
     * list.
     */
    public static final String EXTRA_ACCOUNT_TYPES = "account_types";

    public static final String EXTRA_INPUT_METHOD_ID = "input_method_id";

    /**
     * Activity Extra: The device identifier to act upon.
     * <p>
     * This can be passed as an extra field in an Activity Intent with a single
     * InputDeviceIdentifier. This field is used by some activities to jump straight into the
     * settings for the given device.
     * <p>
     * Example: The {@link #ACTION_INPUT_METHOD_SETTINGS} intent opens the keyboard layout
     * dialog for the given device.
     * @hide
     */
    public static final String EXTRA_INPUT_DEVICE_IDENTIFIER = "input_device_identifier";

    /**
     * Activity Extra: Enable or disable Airplane Mode.
     * <p>
     * This can be passed as an extra field to the {@link #ACTION_VOICE_CONTROL_AIRPLANE_MODE}
     * intent as a boolean to indicate if it should be enabled.
     */
    public static final String EXTRA_AIRPLANE_MODE_ENABLED = "airplane_mode_enabled";

    /**
     * Activity Extra: Enable or disable Battery saver mode.
     * <p>
     * This can be passed as an extra field to the {@link #ACTION_VOICE_CONTROL_BATTERY_SAVER_MODE}
     * intent as a boolean to indicate if it should be enabled.
     */
    public static final String EXTRA_BATTERY_SAVER_MODE_ENABLED =
            "android.settings.extra.battery_saver_mode_enabled";

    /**
     * Activity Extra: Enable or disable Do Not Disturb mode.
     * <p>
     * This can be passed as an extra field to the {@link #ACTION_VOICE_CONTROL_DO_NOT_DISTURB_MODE}
     * intent as a boolean to indicate if it should be enabled.
     */
    public static final String EXTRA_DO_NOT_DISTURB_MODE_ENABLED =
            "android.settings.extra.do_not_disturb_mode_enabled";

    /**
     * Activity Extra: How many minutes to enable do not disturb mode for.
     * <p>
     * This can be passed as an extra field to the {@link #ACTION_VOICE_CONTROL_DO_NOT_DISTURB_MODE}
     * intent to indicate how long do not disturb mode should be enabled for.
     */
    public static final String EXTRA_DO_NOT_DISTURB_MODE_MINUTES =
            "android.settings.extra.do_not_disturb_mode_minutes";

    /**
     * Activity Extra: Number of certificates
     * <p>
     * This can be passed as an extra field to the {@link #ACTION_MONITORING_CERT_INFO}
     * intent to indicate the number of certificates
     * @hide
     */
    public static final String EXTRA_NUMBER_OF_CERTIFICATES =
            "android.settings.extra.number_of_certificates";

    private static final String JID_RESOURCE_PREFIX = "android";

    public static final String AUTHORITY = "settings";

    private static final String TAG = "Settings";
    private static final boolean LOCAL_LOGV = false;

    // Lock ensures that when enabling/disabling the master location switch, we don't end up
    // with a partial enable/disable state in multi-threaded situations.
    private static final Object mLocationSettingsLock = new Object();

    public static class SettingNotFoundException extends AndroidException {
        public SettingNotFoundException(String msg) {
            super(msg);
        }
    }

    /**
     * Common base for tables of name/value settings.
     */
    public static class NameValueTable implements BaseColumns {
        public static final String NAME = "name";
        public static final String VALUE = "value";

        protected static boolean putString(ContentResolver resolver, Uri uri,
                String name, String value) {
            // The database will take care of replacing duplicates.
            try {
                ContentValues values = new ContentValues();
                values.put(NAME, name);
                values.put(VALUE, value);
                resolver.insert(uri, values);
                return true;
            } catch (SQLException e) {
                Log.w(TAG, "Can't set key " + name + " in " + uri, e);
                return false;
            }
        }

        public static Uri getUriFor(Uri uri, String name) {
            return Uri.withAppendedPath(uri, name);
        }
    }

    private static final class GenerationTracker {
        private final MemoryIntArray mArray;
        private final Runnable mErrorHandler;
        private final int mIndex;
        private int mCurrentGeneration;

        public GenerationTracker(@NonNull MemoryIntArray array, int index,
                Runnable errorHandler) {
            mArray = array;
            mIndex = index;
            mErrorHandler = errorHandler;
            mCurrentGeneration = readCurrentGeneration();
        }

        public boolean isGenerationChanged() {
            final int currentGeneration = readCurrentGeneration();
            if (currentGeneration >= 0) {
                if (currentGeneration == mCurrentGeneration) {
                    return false;
                }
                mCurrentGeneration = currentGeneration;
            }
            return true;
        }

        private int readCurrentGeneration() {
            try {
                return mArray.get(mIndex);
            } catch (IOException e) {
                Log.e(TAG, "Error getting current generation", e);
                if (mErrorHandler != null) {
                    mErrorHandler.run();
                }
            }
            return -1;
        }

        public void destroy() {
            try {
                mArray.close();
            } catch (IOException e) {
                Log.e(TAG, "Error closing backing array", e);
                if (mErrorHandler != null) {
                    mErrorHandler.run();
                }
            }
        }
    }

    // Thread-safe.
    private static class NameValueCache {
        private static final boolean DEBUG = false;

        private final Uri mUri;

        private static final String[] SELECT_VALUE =
            new String[] { Settings.NameValueTable.VALUE };
        private static final String NAME_EQ_PLACEHOLDER = "name=?";

        // Must synchronize on 'this' to access mValues and mValuesVersion.
        private final HashMap<String, String> mValues = new HashMap<String, String>();

        // Initially null; set lazily and held forever.  Synchronized on 'this'.
        private IContentProvider mContentProvider = null;

        // The method we'll call (or null, to not use) on the provider
        // for the fast path of retrieving settings.
        private final String mCallGetCommand;
        private final String mCallSetCommand;

        @GuardedBy("this")
        private GenerationTracker mGenerationTracker;

        public NameValueCache(Uri uri, String getCommand, String setCommand) {
            mUri = uri;
            mCallGetCommand = getCommand;
            mCallSetCommand = setCommand;
        }

        private IContentProvider lazyGetProvider(ContentResolver cr) {
            IContentProvider cp = null;
            synchronized (this) {
                cp = mContentProvider;
                if (cp == null) {
                    cp = mContentProvider = cr.acquireProvider(mUri.getAuthority());
                }
            }
            return cp;
        }

        public boolean putStringForUser(ContentResolver cr, String name, String value,
                final int userHandle) {
            try {
                Bundle arg = new Bundle();
                arg.putString(Settings.NameValueTable.VALUE, value);
                arg.putInt(CALL_METHOD_USER_KEY, userHandle);
                IContentProvider cp = lazyGetProvider(cr);
                cp.call(cr.getPackageName(), mCallSetCommand, name, arg);
            } catch (RemoteException e) {
                Log.w(TAG, "Can't set key " + name + " in " + mUri, e);
                return false;
            }
            return true;
        }

        public String getStringForUser(ContentResolver cr, String name, final int userHandle) {
            final boolean isSelf = (userHandle == UserHandle.myUserId());
            if (isSelf) {
                synchronized (this) {
                    if (mGenerationTracker != null) {
                        if (mGenerationTracker.isGenerationChanged()) {
                            if (DEBUG) {
                                Log.i(TAG, "Generation changed for type:"
                                        + mUri.getPath() + " in package:"
                                        + cr.getPackageName() +" and user:" + userHandle);
                            }
                            mValues.clear();
                        } else if (mValues.containsKey(name)) {
                            return mValues.get(name);
                        }
                    }
                }
            } else {
                if (LOCAL_LOGV) Log.v(TAG, "get setting for user " + userHandle
                        + " by user " + UserHandle.myUserId() + " so skipping cache");
            }

            IContentProvider cp = lazyGetProvider(cr);

            // Try the fast path first, not using query().  If this
            // fails (alternate Settings provider that doesn't support
            // this interface?) then we fall back to the query/table
            // interface.
            if (mCallGetCommand != null) {
                try {
                    Bundle args = null;
                    if (!isSelf) {
                        args = new Bundle();
                        args.putInt(CALL_METHOD_USER_KEY, userHandle);
                    }
                    boolean needsGenerationTracker = false;
                    synchronized (this) {
                        if (isSelf && mGenerationTracker == null) {
                            needsGenerationTracker = true;
                            if (args == null) {
                                args = new Bundle();
                            }
                            args.putString(CALL_METHOD_TRACK_GENERATION_KEY, null);
                            if (DEBUG) {
                                Log.i(TAG, "Requested generation tracker for type: "+ mUri.getPath()
                                        + " in package:" + cr.getPackageName() +" and user:"
                                        + userHandle);
                            }
                        }
                    }
                    Bundle b = cp.call(cr.getPackageName(), mCallGetCommand, name, args);
                    if (b != null) {
                        String value = b.getString(Settings.NameValueTable.VALUE);
                        // Don't update our cache for reads of other users' data
                        if (isSelf) {
                            synchronized (this) {
                                if (needsGenerationTracker) {
                                    MemoryIntArray array = b.getParcelable(
                                            CALL_METHOD_TRACK_GENERATION_KEY);
                                    final int index = b.getInt(
                                            CALL_METHOD_GENERATION_INDEX_KEY, -1);
                                    if (array != null && index >= 0) {
                                        if (DEBUG) {
                                            Log.i(TAG, "Received generation tracker for type:"
                                                    + mUri.getPath() + " in package:"
                                                    + cr.getPackageName() + " and user:"
                                                    + userHandle + " with index:" + index);
                                        }
                                        mGenerationTracker = new GenerationTracker(array, index,
                                                () -> {
                                            synchronized (this) {
                                                Log.e(TAG, "Error accessing generation"
                                                        + " tracker - removing");
                                                if (mGenerationTracker != null) {
                                                    GenerationTracker generationTracker =
                                                            mGenerationTracker;
                                                    mGenerationTracker = null;
                                                    generationTracker.destroy();
                                                    mValues.clear();
                                                }
                                            }
                                        });
                                    }
                                }
                                mValues.put(name, value);
                            }
                        } else {
                            if (LOCAL_LOGV) Log.i(TAG, "call-query of user " + userHandle
                                    + " by " + UserHandle.myUserId()
                                    + " so not updating cache");
                        }
                        return value;
                    }
                    // If the response Bundle is null, we fall through
                    // to the query interface below.
                } catch (RemoteException e) {
                    // Not supported by the remote side?  Fall through
                    // to query().
                }
            }

            Cursor c = null;
            try {
                c = cp.query(cr.getPackageName(), mUri, SELECT_VALUE, NAME_EQ_PLACEHOLDER,
                             new String[]{name}, null, null);
                if (c == null) {
                    Log.w(TAG, "Can't get key " + name + " from " + mUri);
                    return null;
                }

                String value = c.moveToNext() ? c.getString(0) : null;
                synchronized (this) {
                    mValues.put(name, value);
                }
                if (LOCAL_LOGV) {
                    Log.v(TAG, "cache miss [" + mUri.getLastPathSegment() + "]: " +
                            name + " = " + (value == null ? "(null)" : value));
                }
                return value;
            } catch (RemoteException e) {
                Log.w(TAG, "Can't get key " + name + " from " + mUri, e);
                return null;  // Return null, but don't cache it.
            } finally {
                if (c != null) c.close();
            }
        }
    }

    /**
     * Checks if the specified context can draw on top of other apps. As of API
     * level 23, an app cannot draw on top of other apps unless it declares the
     * {@link android.Manifest.permission#SYSTEM_ALERT_WINDOW} permission in its
     * manifest, <em>and</em> the user specifically grants the app this
     * capability. To prompt the user to grant this approval, the app must send an
     * intent with the action
     * {@link android.provider.Settings#ACTION_MANAGE_OVERLAY_PERMISSION}, which
     * causes the system to display a permission management screen.
     *
     * @param context App context.
     * @return true if the specified context can draw on top of other apps, false otherwise
     */
    public static boolean canDrawOverlays(Context context) {
        return Settings.isCallingPackageAllowedToDrawOverlays(context, Process.myUid(),
                context.getOpPackageName(), false);
    }

    /**
     * System settings, containing miscellaneous system preferences.  This
     * table holds simple name/value pairs.  There are convenience
     * functions for accessing individual settings entries.
     */
    public static final class System extends NameValueTable {
        private static final float DEFAULT_FONT_SCALE = 1.0f;

        /** @hide */
        public static interface Validator {
            public boolean validate(String value);
        }

        /**
         * The content:// style URL for this table
         */
        public static final Uri CONTENT_URI =
            Uri.parse("content://" + AUTHORITY + "/system");

        private static final NameValueCache sNameValueCache = new NameValueCache(
                CONTENT_URI,
                CALL_METHOD_GET_SYSTEM,
                CALL_METHOD_PUT_SYSTEM);

        private static final HashSet<String> MOVED_TO_SECURE;
        static {
            MOVED_TO_SECURE = new HashSet<String>(30);
            MOVED_TO_SECURE.add(Secure.ANDROID_ID);
            MOVED_TO_SECURE.add(Secure.HTTP_PROXY);
            MOVED_TO_SECURE.add(Secure.LOCATION_PROVIDERS_ALLOWED);
            MOVED_TO_SECURE.add(Secure.LOCK_BIOMETRIC_WEAK_FLAGS);
            MOVED_TO_SECURE.add(Secure.LOCK_PATTERN_ENABLED);
            MOVED_TO_SECURE.add(Secure.LOCK_PATTERN_VISIBLE);
            MOVED_TO_SECURE.add(Secure.LOCK_PATTERN_TACTILE_FEEDBACK_ENABLED);
            MOVED_TO_SECURE.add(Secure.LOGGING_ID);
            MOVED_TO_SECURE.add(Secure.PARENTAL_CONTROL_ENABLED);
            MOVED_TO_SECURE.add(Secure.PARENTAL_CONTROL_LAST_UPDATE);
            MOVED_TO_SECURE.add(Secure.PARENTAL_CONTROL_REDIRECT_URL);
            MOVED_TO_SECURE.add(Secure.SETTINGS_CLASSNAME);
            MOVED_TO_SECURE.add(Secure.USE_GOOGLE_MAIL);
            MOVED_TO_SECURE.add(Secure.WIFI_NETWORKS_AVAILABLE_NOTIFICATION_ON);
            MOVED_TO_SECURE.add(Secure.WIFI_NETWORKS_AVAILABLE_REPEAT_DELAY);
            MOVED_TO_SECURE.add(Secure.WIFI_NUM_OPEN_NETWORKS_KEPT);
            MOVED_TO_SECURE.add(Secure.WIFI_ON);
            MOVED_TO_SECURE.add(Secure.WIFI_WATCHDOG_ACCEPTABLE_PACKET_LOSS_PERCENTAGE);
            MOVED_TO_SECURE.add(Secure.WIFI_WATCHDOG_AP_COUNT);
            MOVED_TO_SECURE.add(Secure.WIFI_WATCHDOG_BACKGROUND_CHECK_DELAY_MS);
            MOVED_TO_SECURE.add(Secure.WIFI_WATCHDOG_BACKGROUND_CHECK_ENABLED);
            MOVED_TO_SECURE.add(Secure.WIFI_WATCHDOG_BACKGROUND_CHECK_TIMEOUT_MS);
            MOVED_TO_SECURE.add(Secure.WIFI_WATCHDOG_INITIAL_IGNORED_PING_COUNT);
            MOVED_TO_SECURE.add(Secure.WIFI_WATCHDOG_MAX_AP_CHECKS);
            MOVED_TO_SECURE.add(Secure.WIFI_WATCHDOG_ON);
            MOVED_TO_SECURE.add(Secure.WIFI_WATCHDOG_PING_COUNT);
            MOVED_TO_SECURE.add(Secure.WIFI_WATCHDOG_PING_DELAY_MS);
            MOVED_TO_SECURE.add(Secure.WIFI_WATCHDOG_PING_TIMEOUT_MS);

            // At one time in System, then Global, but now back in Secure
            MOVED_TO_SECURE.add(Secure.INSTALL_NON_MARKET_APPS);
        }

        private static final HashSet<String> MOVED_TO_GLOBAL;
        private static final HashSet<String> MOVED_TO_SECURE_THEN_GLOBAL;
        static {
            MOVED_TO_GLOBAL = new HashSet<String>();
            MOVED_TO_SECURE_THEN_GLOBAL = new HashSet<String>();

            // these were originally in system but migrated to secure in the past,
            // so are duplicated in the Secure.* namespace
            MOVED_TO_SECURE_THEN_GLOBAL.add(Global.ADB_ENABLED);
            MOVED_TO_SECURE_THEN_GLOBAL.add(Global.BLUETOOTH_ON);
            MOVED_TO_SECURE_THEN_GLOBAL.add(Global.DATA_ROAMING);
            MOVED_TO_SECURE_THEN_GLOBAL.add(Global.DEVICE_PROVISIONED);
            MOVED_TO_SECURE_THEN_GLOBAL.add(Global.USB_MASS_STORAGE_ENABLED);
            MOVED_TO_SECURE_THEN_GLOBAL.add(Global.HTTP_PROXY);

            // these are moving directly from system to global
            MOVED_TO_GLOBAL.add(Settings.Global.AIRPLANE_MODE_ON);
            MOVED_TO_GLOBAL.add(Settings.Global.AIRPLANE_MODE_RADIOS);
            MOVED_TO_GLOBAL.add(Settings.Global.AIRPLANE_MODE_TOGGLEABLE_RADIOS);
            MOVED_TO_GLOBAL.add(Settings.Global.AUTO_TIME);
            MOVED_TO_GLOBAL.add(Settings.Global.AUTO_TIME_ZONE);
            MOVED_TO_GLOBAL.add(Settings.Global.CAR_DOCK_SOUND);
            MOVED_TO_GLOBAL.add(Settings.Global.CAR_UNDOCK_SOUND);
            MOVED_TO_GLOBAL.add(Settings.Global.DESK_DOCK_SOUND);
            MOVED_TO_GLOBAL.add(Settings.Global.DESK_UNDOCK_SOUND);
            MOVED_TO_GLOBAL.add(Settings.Global.DOCK_SOUNDS_ENABLED);
            MOVED_TO_GLOBAL.add(Settings.Global.LOCK_SOUND);
            MOVED_TO_GLOBAL.add(Settings.Global.UNLOCK_SOUND);
            MOVED_TO_GLOBAL.add(Settings.Global.LOW_BATTERY_SOUND);
            MOVED_TO_GLOBAL.add(Settings.Global.POWER_SOUNDS_ENABLED);
            MOVED_TO_GLOBAL.add(Settings.Global.STAY_ON_WHILE_PLUGGED_IN);
            MOVED_TO_GLOBAL.add(Settings.Global.WIFI_SLEEP_POLICY);
            MOVED_TO_GLOBAL.add(Settings.Global.MODE_RINGER);
            MOVED_TO_GLOBAL.add(Settings.Global.WINDOW_ANIMATION_SCALE);
            MOVED_TO_GLOBAL.add(Settings.Global.TRANSITION_ANIMATION_SCALE);
            MOVED_TO_GLOBAL.add(Settings.Global.ANIMATOR_DURATION_SCALE);
            MOVED_TO_GLOBAL.add(Settings.Global.FANCY_IME_ANIMATIONS);
            MOVED_TO_GLOBAL.add(Settings.Global.COMPATIBILITY_MODE);
            MOVED_TO_GLOBAL.add(Settings.Global.EMERGENCY_TONE);
            MOVED_TO_GLOBAL.add(Settings.Global.CALL_AUTO_RETRY);
            MOVED_TO_GLOBAL.add(Settings.Global.DEBUG_APP);
            MOVED_TO_GLOBAL.add(Settings.Global.WAIT_FOR_DEBUGGER);
            MOVED_TO_GLOBAL.add(Settings.Global.SHOW_PROCESSES);
            MOVED_TO_GLOBAL.add(Settings.Global.ALWAYS_FINISH_ACTIVITIES);
            MOVED_TO_GLOBAL.add(Settings.Global.TZINFO_UPDATE_CONTENT_URL);
            MOVED_TO_GLOBAL.add(Settings.Global.TZINFO_UPDATE_METADATA_URL);
            MOVED_TO_GLOBAL.add(Settings.Global.SELINUX_UPDATE_CONTENT_URL);
            MOVED_TO_GLOBAL.add(Settings.Global.SELINUX_UPDATE_METADATA_URL);
            MOVED_TO_GLOBAL.add(Settings.Global.SMS_SHORT_CODES_UPDATE_CONTENT_URL);
            MOVED_TO_GLOBAL.add(Settings.Global.SMS_SHORT_CODES_UPDATE_METADATA_URL);
            MOVED_TO_GLOBAL.add(Settings.Global.CERT_PIN_UPDATE_CONTENT_URL);
            MOVED_TO_GLOBAL.add(Settings.Global.CERT_PIN_UPDATE_METADATA_URL);
        }

        private static final Validator sBooleanValidator =
                new DiscreteValueValidator(new String[] {"0", "1"});

        private static final Validator sNonNegativeIntegerValidator = new Validator() {
            @Override
            public boolean validate(String value) {
                try {
                    return Integer.parseInt(value) >= 0;
                } catch (NumberFormatException e) {
                    return false;
                }
            }
        };

        private static final Validator sUriValidator = new Validator() {
            @Override
            public boolean validate(String value) {
                try {
                    Uri.decode(value);
                    return true;
                } catch (IllegalArgumentException e) {
                    return false;
                }
            }
        };

        private static final Validator sLenientIpAddressValidator = new Validator() {
            private static final int MAX_IPV6_LENGTH = 45;

            @Override
            public boolean validate(String value) {
                return value.length() <= MAX_IPV6_LENGTH;
            }
        };

        /** @hide */
        public static void getMovedToGlobalSettings(Set<String> outKeySet) {
            outKeySet.addAll(MOVED_TO_GLOBAL);
            outKeySet.addAll(MOVED_TO_SECURE_THEN_GLOBAL);
        }

        /** @hide */
        public static void getMovedToSecureSettings(Set<String> outKeySet) {
            outKeySet.addAll(MOVED_TO_SECURE);
        }

        /** @hide */
        public static void getNonLegacyMovedKeys(HashSet<String> outKeySet) {
            outKeySet.addAll(MOVED_TO_GLOBAL);
        }

        /**
         * Look up a name in the database.
         * @param resolver to access the database with
         * @param name to look up in the table
         * @return the corresponding value, or null if not present
         */
        public static String getString(ContentResolver resolver, String name) {
            return getStringForUser(resolver, name, UserHandle.myUserId());
        }

        /** @hide */
        public static String getStringForUser(ContentResolver resolver, String name,
                int userHandle) {
            if (MOVED_TO_SECURE.contains(name)) {
                Log.w(TAG, "Setting " + name + " has moved from android.provider.Settings.System"
                        + " to android.provider.Settings.Secure, returning read-only value.");
                return Secure.getStringForUser(resolver, name, userHandle);
            }
            if (MOVED_TO_GLOBAL.contains(name) || MOVED_TO_SECURE_THEN_GLOBAL.contains(name)) {
                Log.w(TAG, "Setting " + name + " has moved from android.provider.Settings.System"
                        + " to android.provider.Settings.Global, returning read-only value.");
                return Global.getStringForUser(resolver, name, userHandle);
            }
            return sNameValueCache.getStringForUser(resolver, name, userHandle);
        }

        /**
         * Store a name/value pair into the database.
         * @param resolver to access the database with
         * @param name to store
         * @param value to associate with the name
         * @return true if the value was set, false on database errors
         */
        public static boolean putString(ContentResolver resolver, String name, String value) {
            return putStringForUser(resolver, name, value, UserHandle.myUserId());
        }

        /** @hide */
        public static boolean putStringForUser(ContentResolver resolver, String name, String value,
                int userHandle) {
            if (MOVED_TO_SECURE.contains(name)) {
                Log.w(TAG, "Setting " + name + " has moved from android.provider.Settings.System"
                        + " to android.provider.Settings.Secure, value is unchanged.");
                return false;
            }
            if (MOVED_TO_GLOBAL.contains(name) || MOVED_TO_SECURE_THEN_GLOBAL.contains(name)) {
                Log.w(TAG, "Setting " + name + " has moved from android.provider.Settings.System"
                        + " to android.provider.Settings.Global, value is unchanged.");
                return false;
            }
            return sNameValueCache.putStringForUser(resolver, name, value, userHandle);
        }

        /**
         * Construct the content URI for a particular name/value pair,
         * useful for monitoring changes with a ContentObserver.
         * @param name to look up in the table
         * @return the corresponding content URI, or null if not present
         */
        public static Uri getUriFor(String name) {
            if (MOVED_TO_SECURE.contains(name)) {
                Log.w(TAG, "Setting " + name + " has moved from android.provider.Settings.System"
                    + " to android.provider.Settings.Secure, returning Secure URI.");
                return Secure.getUriFor(Secure.CONTENT_URI, name);
            }
            if (MOVED_TO_GLOBAL.contains(name) || MOVED_TO_SECURE_THEN_GLOBAL.contains(name)) {
                Log.w(TAG, "Setting " + name + " has moved from android.provider.Settings.System"
                        + " to android.provider.Settings.Global, returning read-only global URI.");
                return Global.getUriFor(Global.CONTENT_URI, name);
            }
            return getUriFor(CONTENT_URI, name);
        }

        /**
         * Convenience function for retrieving a single system settings value
         * as an integer.  Note that internally setting values are always
         * stored as strings; this function converts the string to an integer
         * for you.  The default value will be returned if the setting is
         * not defined or not an integer.
         *
         * @param cr The ContentResolver to access.
         * @param name The name of the setting to retrieve.
         * @param def Value to return if the setting is not defined.
         *
         * @return The setting's current value, or 'def' if it is not defined
         * or not a valid integer.
         */
        public static int getInt(ContentResolver cr, String name, int def) {
            return getIntForUser(cr, name, def, UserHandle.myUserId());
        }

        /** @hide */
        public static int getIntForUser(ContentResolver cr, String name, int def, int userHandle) {
            String v = getStringForUser(cr, name, userHandle);
            try {
                return v != null ? Integer.parseInt(v) : def;
            } catch (NumberFormatException e) {
                return def;
            }
        }

        /**
         * Convenience function for retrieving a single system settings value
         * as an integer.  Note that internally setting values are always
         * stored as strings; this function converts the string to an integer
         * for you.
         * <p>
         * This version does not take a default value.  If the setting has not
         * been set, or the string value is not a number,
         * it throws {@link SettingNotFoundException}.
         *
         * @param cr The ContentResolver to access.
         * @param name The name of the setting to retrieve.
         *
         * @throws SettingNotFoundException Thrown if a setting by the given
         * name can't be found or the setting value is not an integer.
         *
         * @return The setting's current value.
         */
        public static int getInt(ContentResolver cr, String name)
                throws SettingNotFoundException {
            return getIntForUser(cr, name, UserHandle.myUserId());
        }

        /** @hide */
        public static int getIntForUser(ContentResolver cr, String name, int userHandle)
                throws SettingNotFoundException {
            String v = getStringForUser(cr, name, userHandle);
            try {
                return Integer.parseInt(v);
            } catch (NumberFormatException e) {
                throw new SettingNotFoundException(name);
            }
        }

        /**
         * Convenience function for updating a single settings value as an
         * integer. This will either create a new entry in the table if the
         * given name does not exist, or modify the value of the existing row
         * with that name.  Note that internally setting values are always
         * stored as strings, so this function converts the given value to a
         * string before storing it.
         *
         * @param cr The ContentResolver to access.
         * @param name The name of the setting to modify.
         * @param value The new value for the setting.
         * @return true if the value was set, false on database errors
         */
        public static boolean putInt(ContentResolver cr, String name, int value) {
            return putIntForUser(cr, name, value, UserHandle.myUserId());
        }

        /** @hide */
        public static boolean putIntForUser(ContentResolver cr, String name, int value,
                int userHandle) {
            return putStringForUser(cr, name, Integer.toString(value), userHandle);
        }

        /**
         * Convenience function for retrieving a single system settings value
         * as a {@code long}.  Note that internally setting values are always
         * stored as strings; this function converts the string to a {@code long}
         * for you.  The default value will be returned if the setting is
         * not defined or not a {@code long}.
         *
         * @param cr The ContentResolver to access.
         * @param name The name of the setting to retrieve.
         * @param def Value to return if the setting is not defined.
         *
         * @return The setting's current value, or 'def' if it is not defined
         * or not a valid {@code long}.
         */
        public static long getLong(ContentResolver cr, String name, long def) {
            return getLongForUser(cr, name, def, UserHandle.myUserId());
        }

        /** @hide */
        public static long getLongForUser(ContentResolver cr, String name, long def,
                int userHandle) {
            String valString = getStringForUser(cr, name, userHandle);
            long value;
            try {
                value = valString != null ? Long.parseLong(valString) : def;
            } catch (NumberFormatException e) {
                value = def;
            }
            return value;
        }

        /**
         * Convenience function for retrieving a single system settings value
         * as a {@code long}.  Note that internally setting values are always
         * stored as strings; this function converts the string to a {@code long}
         * for you.
         * <p>
         * This version does not take a default value.  If the setting has not
         * been set, or the string value is not a number,
         * it throws {@link SettingNotFoundException}.
         *
         * @param cr The ContentResolver to access.
         * @param name The name of the setting to retrieve.
         *
         * @return The setting's current value.
         * @throws SettingNotFoundException Thrown if a setting by the given
         * name can't be found or the setting value is not an integer.
         */
        public static long getLong(ContentResolver cr, String name)
                throws SettingNotFoundException {
            return getLongForUser(cr, name, UserHandle.myUserId());
        }

        /** @hide */
        public static long getLongForUser(ContentResolver cr, String name, int userHandle)
                throws SettingNotFoundException {
            String valString = getStringForUser(cr, name, userHandle);
            try {
                return Long.parseLong(valString);
            } catch (NumberFormatException e) {
                throw new SettingNotFoundException(name);
            }
        }

        /**
         * Convenience function for updating a single settings value as a long
         * integer. This will either create a new entry in the table if the
         * given name does not exist, or modify the value of the existing row
         * with that name.  Note that internally setting values are always
         * stored as strings, so this function converts the given value to a
         * string before storing it.
         *
         * @param cr The ContentResolver to access.
         * @param name The name of the setting to modify.
         * @param value The new value for the setting.
         * @return true if the value was set, false on database errors
         */
        public static boolean putLong(ContentResolver cr, String name, long value) {
            return putLongForUser(cr, name, value, UserHandle.myUserId());
        }

        /** @hide */
        public static boolean putLongForUser(ContentResolver cr, String name, long value,
                int userHandle) {
            return putStringForUser(cr, name, Long.toString(value), userHandle);
        }

        /**
         * Convenience function for retrieving a single system settings value
         * as a floating point number.  Note that internally setting values are
         * always stored as strings; this function converts the string to an
         * float for you. The default value will be returned if the setting
         * is not defined or not a valid float.
         *
         * @param cr The ContentResolver to access.
         * @param name The name of the setting to retrieve.
         * @param def Value to return if the setting is not defined.
         *
         * @return The setting's current value, or 'def' if it is not defined
         * or not a valid float.
         */
        public static float getFloat(ContentResolver cr, String name, float def) {
            return getFloatForUser(cr, name, def, UserHandle.myUserId());
        }

        /** @hide */
        public static float getFloatForUser(ContentResolver cr, String name, float def,
                int userHandle) {
            String v = getStringForUser(cr, name, userHandle);
            try {
                return v != null ? Float.parseFloat(v) : def;
            } catch (NumberFormatException e) {
                return def;
            }
        }

        /**
         * Convenience function for retrieving a single system settings value
         * as a float.  Note that internally setting values are always
         * stored as strings; this function converts the string to a float
         * for you.
         * <p>
         * This version does not take a default value.  If the setting has not
         * been set, or the string value is not a number,
         * it throws {@link SettingNotFoundException}.
         *
         * @param cr The ContentResolver to access.
         * @param name The name of the setting to retrieve.
         *
         * @throws SettingNotFoundException Thrown if a setting by the given
         * name can't be found or the setting value is not a float.
         *
         * @return The setting's current value.
         */
        public static float getFloat(ContentResolver cr, String name)
                throws SettingNotFoundException {
            return getFloatForUser(cr, name, UserHandle.myUserId());
        }

        /** @hide */
        public static float getFloatForUser(ContentResolver cr, String name, int userHandle)
                throws SettingNotFoundException {
            String v = getStringForUser(cr, name, userHandle);
            if (v == null) {
                throw new SettingNotFoundException(name);
            }
            try {
                return Float.parseFloat(v);
            } catch (NumberFormatException e) {
                throw new SettingNotFoundException(name);
            }
        }

        /**
         * Convenience function for updating a single settings value as a
         * floating point number. This will either create a new entry in the
         * table if the given name does not exist, or modify the value of the
         * existing row with that name.  Note that internally setting values
         * are always stored as strings, so this function converts the given
         * value to a string before storing it.
         *
         * @param cr The ContentResolver to access.
         * @param name The name of the setting to modify.
         * @param value The new value for the setting.
         * @return true if the value was set, false on database errors
         */
        public static boolean putFloat(ContentResolver cr, String name, float value) {
            return putFloatForUser(cr, name, value, UserHandle.myUserId());
        }

        /** @hide */
        public static boolean putFloatForUser(ContentResolver cr, String name, float value,
                int userHandle) {
            return putStringForUser(cr, name, Float.toString(value), userHandle);
        }

        /**
         * Convenience function to read all of the current
         * configuration-related settings into a
         * {@link Configuration} object.
         *
         * @param cr The ContentResolver to access.
         * @param outConfig Where to place the configuration settings.
         */
        public static void getConfiguration(ContentResolver cr, Configuration outConfig) {
            adjustConfigurationForUser(cr, outConfig, UserHandle.myUserId(),
                    false /* updateSettingsIfEmpty */);
        }

        /** @hide */
        public static void adjustConfigurationForUser(ContentResolver cr, Configuration outConfig,
                int userHandle, boolean updateSettingsIfEmpty) {
            outConfig.fontScale = Settings.System.getFloatForUser(
                    cr, FONT_SCALE, DEFAULT_FONT_SCALE, userHandle);
            if (outConfig.fontScale < 0) {
                outConfig.fontScale = DEFAULT_FONT_SCALE;
            }

            final String localeValue =
                    Settings.System.getStringForUser(cr, SYSTEM_LOCALES, userHandle);
            if (localeValue != null) {
                outConfig.setLocales(LocaleList.forLanguageTags(localeValue));
            } else {
                // Do not update configuration with emtpy settings since we need to take over the
                // locale list of previous user if the settings value is empty. This happens when a
                // new user is created.

                if (updateSettingsIfEmpty) {
                    // Make current configuration persistent. This is necessary the first time a
                    // user log in. At the first login, the configuration settings are empty, so we
                    // need to store the adjusted configuration as the initial settings.
                    Settings.System.putStringForUser(
                            cr, SYSTEM_LOCALES, outConfig.getLocales().toLanguageTags(),
                            userHandle);
                }
            }
        }

        /**
         * @hide Erase the fields in the Configuration that should be applied
         * by the settings.
         */
        public static void clearConfiguration(Configuration inoutConfig) {
            inoutConfig.fontScale = 0;
            if (!inoutConfig.userSetLocale && !inoutConfig.getLocales().isEmpty()) {
                inoutConfig.clearLocales();
            }
        }

        /**
         * Convenience function to write a batch of configuration-related
         * settings from a {@link Configuration} object.
         *
         * @param cr The ContentResolver to access.
         * @param config The settings to write.
         * @return true if the values were set, false on database errors
         */
        public static boolean putConfiguration(ContentResolver cr, Configuration config) {
            return putConfigurationForUser(cr, config, UserHandle.myUserId());
        }

        /** @hide */
        public static boolean putConfigurationForUser(ContentResolver cr, Configuration config,
                int userHandle) {
            return Settings.System.putFloatForUser(cr, FONT_SCALE, config.fontScale, userHandle) &&
                    Settings.System.putStringForUser(
                            cr, SYSTEM_LOCALES, config.getLocales().toLanguageTags(), userHandle);
        }

        /** @hide */
        public static boolean hasInterestingConfigurationChanges(int changes) {
            return (changes & ActivityInfo.CONFIG_FONT_SCALE) != 0 ||
                    (changes & ActivityInfo.CONFIG_LOCALE) != 0;
        }

        /** @deprecated - Do not use */
        @Deprecated
        public static boolean getShowGTalkServiceStatus(ContentResolver cr) {
            return getShowGTalkServiceStatusForUser(cr, UserHandle.myUserId());
        }

        /**
         * @hide
         * @deprecated - Do not use
         */
        public static boolean getShowGTalkServiceStatusForUser(ContentResolver cr,
                int userHandle) {
            return getIntForUser(cr, SHOW_GTALK_SERVICE_STATUS, 0, userHandle) != 0;
        }

        /** @deprecated - Do not use */
        @Deprecated
        public static void setShowGTalkServiceStatus(ContentResolver cr, boolean flag) {
            setShowGTalkServiceStatusForUser(cr, flag, UserHandle.myUserId());
        }

        /**
         * @hide
         * @deprecated - Do not use
         */
        @Deprecated
        public static void setShowGTalkServiceStatusForUser(ContentResolver cr, boolean flag,
                int userHandle) {
            putIntForUser(cr, SHOW_GTALK_SERVICE_STATUS, flag ? 1 : 0, userHandle);
        }

        private static final class DiscreteValueValidator implements Validator {
            private final String[] mValues;

            public DiscreteValueValidator(String[] values) {
                mValues = values;
            }

            @Override
            public boolean validate(String value) {
                return ArrayUtils.contains(mValues, value);
            }
        }

        private static final class InclusiveIntegerRangeValidator implements Validator {
            private final int mMin;
            private final int mMax;

            public InclusiveIntegerRangeValidator(int min, int max) {
                mMin = min;
                mMax = max;
            }

            @Override
            public boolean validate(String value) {
                try {
                    final int intValue = Integer.parseInt(value);
                    return intValue >= mMin && intValue <= mMax;
                } catch (NumberFormatException e) {
                    return false;
                }
            }
        }

        private static final class InclusiveFloatRangeValidator implements Validator {
            private final float mMin;
            private final float mMax;

            public InclusiveFloatRangeValidator(float min, float max) {
                mMin = min;
                mMax = max;
            }

            @Override
            public boolean validate(String value) {
                try {
                    final float floatValue = Float.parseFloat(value);
                    return floatValue >= mMin && floatValue <= mMax;
                } catch (NumberFormatException e) {
                    return false;
                }
            }
        }

        /**
         * @deprecated Use {@link android.provider.Settings.Global#STAY_ON_WHILE_PLUGGED_IN} instead
         */
        @Deprecated
        public static final String STAY_ON_WHILE_PLUGGED_IN = Global.STAY_ON_WHILE_PLUGGED_IN;

        /**
         * What happens when the user presses the end call button if they're not
         * on a call.<br/>
         * <b>Values:</b><br/>
         * 0 - The end button does nothing.<br/>
         * 1 - The end button goes to the home screen.<br/>
         * 2 - The end button puts the device to sleep and locks the keyguard.<br/>
         * 3 - The end button goes to the home screen.  If the user is already on the
         * home screen, it puts the device to sleep.
         */
        public static final String END_BUTTON_BEHAVIOR = "end_button_behavior";

        private static final Validator END_BUTTON_BEHAVIOR_VALIDATOR =
                new InclusiveIntegerRangeValidator(0, 3);

        /**
         * END_BUTTON_BEHAVIOR value for "go home".
         * @hide
         */
        public static final int END_BUTTON_BEHAVIOR_HOME = 0x1;

        /**
         * END_BUTTON_BEHAVIOR value for "go to sleep".
         * @hide
         */
        public static final int END_BUTTON_BEHAVIOR_SLEEP = 0x2;

        /**
         * END_BUTTON_BEHAVIOR default value.
         * @hide
         */
        public static final int END_BUTTON_BEHAVIOR_DEFAULT = END_BUTTON_BEHAVIOR_SLEEP;

        /**
         * Is advanced settings mode turned on. 0 == no, 1 == yes
         * @hide
         */
        public static final String ADVANCED_SETTINGS = "advanced_settings";

        private static final Validator ADVANCED_SETTINGS_VALIDATOR = sBooleanValidator;

        /**
         * ADVANCED_SETTINGS default value.
         * @hide
         */
        public static final int ADVANCED_SETTINGS_DEFAULT = 0;

        /**
         * @deprecated Use {@link android.provider.Settings.Global#AIRPLANE_MODE_ON} instead
         */
        @Deprecated
        public static final String AIRPLANE_MODE_ON = Global.AIRPLANE_MODE_ON;

        /**
         * @deprecated Use {@link android.provider.Settings.Global#RADIO_BLUETOOTH} instead
         */
        @Deprecated
        public static final String RADIO_BLUETOOTH = Global.RADIO_BLUETOOTH;

        /**
         * @deprecated Use {@link android.provider.Settings.Global#RADIO_WIFI} instead
         */
        @Deprecated
        public static final String RADIO_WIFI = Global.RADIO_WIFI;

        /**
         * @deprecated Use {@link android.provider.Settings.Global#RADIO_WIMAX} instead
         * {@hide}
         */
        @Deprecated
        public static final String RADIO_WIMAX = Global.RADIO_WIMAX;

        /**
         * @deprecated Use {@link android.provider.Settings.Global#RADIO_CELL} instead
         */
        @Deprecated
        public static final String RADIO_CELL = Global.RADIO_CELL;

        /**
         * @deprecated Use {@link android.provider.Settings.Global#RADIO_NFC} instead
         */
        @Deprecated
        public static final String RADIO_NFC = Global.RADIO_NFC;

        /**
         * @deprecated Use {@link android.provider.Settings.Global#AIRPLANE_MODE_RADIOS} instead
         */
        @Deprecated
        public static final String AIRPLANE_MODE_RADIOS = Global.AIRPLANE_MODE_RADIOS;

        /**
         * @deprecated Use {@link android.provider.Settings.Global#AIRPLANE_MODE_TOGGLEABLE_RADIOS} instead
         *
         * {@hide}
         */
        @Deprecated
        public static final String AIRPLANE_MODE_TOGGLEABLE_RADIOS =
                Global.AIRPLANE_MODE_TOGGLEABLE_RADIOS;

        /**
         * @deprecated Use {@link android.provider.Settings.Global#WIFI_SLEEP_POLICY} instead
         */
        @Deprecated
        public static final String WIFI_SLEEP_POLICY = Global.WIFI_SLEEP_POLICY;

        /**
         * @deprecated Use {@link android.provider.Settings.Global#WIFI_SLEEP_POLICY_DEFAULT} instead
         */
        @Deprecated
        public static final int WIFI_SLEEP_POLICY_DEFAULT = Global.WIFI_SLEEP_POLICY_DEFAULT;

        /**
         * @deprecated Use {@link android.provider.Settings.Global#WIFI_SLEEP_POLICY_NEVER_WHILE_PLUGGED} instead
         */
        @Deprecated
        public static final int WIFI_SLEEP_POLICY_NEVER_WHILE_PLUGGED =
                Global.WIFI_SLEEP_POLICY_NEVER_WHILE_PLUGGED;

        /**
         * @deprecated Use {@link android.provider.Settings.Global#WIFI_SLEEP_POLICY_NEVER} instead
         */
        @Deprecated
        public static final int WIFI_SLEEP_POLICY_NEVER = Global.WIFI_SLEEP_POLICY_NEVER;

        /**
         * @deprecated Use {@link android.provider.Settings.Global#MODE_RINGER} instead
         */
        @Deprecated
        public static final String MODE_RINGER = Global.MODE_RINGER;

        /**
         * Whether to use static IP and other static network attributes.
         * <p>
         * Set to 1 for true and 0 for false.
         *
         * @deprecated Use {@link WifiManager} instead
         */
        @Deprecated
        public static final String WIFI_USE_STATIC_IP = "wifi_use_static_ip";

        private static final Validator WIFI_USE_STATIC_IP_VALIDATOR = sBooleanValidator;

        /**
         * The static IP address.
         * <p>
         * Example: "192.168.1.51"
         *
         * @deprecated Use {@link WifiManager} instead
         */
        @Deprecated
        public static final String WIFI_STATIC_IP = "wifi_static_ip";

        private static final Validator WIFI_STATIC_IP_VALIDATOR = sLenientIpAddressValidator;

        /**
         * If using static IP, the gateway's IP address.
         * <p>
         * Example: "192.168.1.1"
         *
         * @deprecated Use {@link WifiManager} instead
         */
        @Deprecated
        public static final String WIFI_STATIC_GATEWAY = "wifi_static_gateway";

        private static final Validator WIFI_STATIC_GATEWAY_VALIDATOR = sLenientIpAddressValidator;

        /**
         * If using static IP, the net mask.
         * <p>
         * Example: "255.255.255.0"
         *
         * @deprecated Use {@link WifiManager} instead
         */
        @Deprecated
        public static final String WIFI_STATIC_NETMASK = "wifi_static_netmask";

        private static final Validator WIFI_STATIC_NETMASK_VALIDATOR = sLenientIpAddressValidator;

        /**
         * If using static IP, the primary DNS's IP address.
         * <p>
         * Example: "192.168.1.1"
         *
         * @deprecated Use {@link WifiManager} instead
         */
        @Deprecated
        public static final String WIFI_STATIC_DNS1 = "wifi_static_dns1";

        private static final Validator WIFI_STATIC_DNS1_VALIDATOR = sLenientIpAddressValidator;

        /**
         * If using static IP, the secondary DNS's IP address.
         * <p>
         * Example: "192.168.1.2"
         *
         * @deprecated Use {@link WifiManager} instead
         */
        @Deprecated
        public static final String WIFI_STATIC_DNS2 = "wifi_static_dns2";

        private static final Validator WIFI_STATIC_DNS2_VALIDATOR = sLenientIpAddressValidator;

        /**
         * Determines whether remote devices may discover and/or connect to
         * this device.
         * <P>Type: INT</P>
         * 2 -- discoverable and connectable
         * 1 -- connectable but not discoverable
         * 0 -- neither connectable nor discoverable
         */
        public static final String BLUETOOTH_DISCOVERABILITY =
            "bluetooth_discoverability";

        private static final Validator BLUETOOTH_DISCOVERABILITY_VALIDATOR =
                new InclusiveIntegerRangeValidator(0, 2);

        /**
         * Bluetooth discoverability timeout.  If this value is nonzero, then
         * Bluetooth becomes discoverable for a certain number of seconds,
         * after which is becomes simply connectable.  The value is in seconds.
         */
        public static final String BLUETOOTH_DISCOVERABILITY_TIMEOUT =
            "bluetooth_discoverability_timeout";

        private static final Validator BLUETOOTH_DISCOVERABILITY_TIMEOUT_VALIDATOR =
                sNonNegativeIntegerValidator;

        /**
         * @deprecated Use {@link android.provider.Settings.Secure#LOCK_PATTERN_ENABLED}
         * instead
         */
        @Deprecated
        public static final String LOCK_PATTERN_ENABLED = Secure.LOCK_PATTERN_ENABLED;

        /**
         * @deprecated Use {@link android.provider.Settings.Secure#LOCK_PATTERN_VISIBLE}
         * instead
         */
        @Deprecated
        public static final String LOCK_PATTERN_VISIBLE = "lock_pattern_visible_pattern";

        /**
         * @deprecated Use
         * {@link android.provider.Settings.Secure#LOCK_PATTERN_TACTILE_FEEDBACK_ENABLED}
         * instead
         */
        @Deprecated
        public static final String LOCK_PATTERN_TACTILE_FEEDBACK_ENABLED =
            "lock_pattern_tactile_feedback_enabled";

        /**
         * A formatted string of the next alarm that is set, or the empty string
         * if there is no alarm set.
         *
         * @deprecated Use {@link android.app.AlarmManager#getNextAlarmClock()}.
         */
        @Deprecated
        public static final String NEXT_ALARM_FORMATTED = "next_alarm_formatted";

        private static final Validator NEXT_ALARM_FORMATTED_VALIDATOR = new Validator() {
            private static final int MAX_LENGTH = 1000;

            @Override
            public boolean validate(String value) {
                // TODO: No idea what the correct format is.
                return value == null || value.length() < MAX_LENGTH;
            }
        };

        /**
         * Scaling factor for fonts, float.
         */
        public static final String FONT_SCALE = "font_scale";

        private static final Validator FONT_SCALE_VALIDATOR = new Validator() {
            @Override
            public boolean validate(String value) {
                try {
                    return Float.parseFloat(value) >= 0;
                } catch (NumberFormatException e) {
                    return false;
                }
            }
        };

        /**
         * The serialized system locale value.
         *
         * Do not use this value directory.
         * To get system locale, use {@link LocaleList#getDefault} instead.
         * To update system locale, use {@link com.android.internal.app.LocalePicker#updateLocales}
         * instead.
         * @hide
         */
        public static final String SYSTEM_LOCALES = "system_locales";


        /**
         * Name of an application package to be debugged.
         *
         * @deprecated Use {@link Global#DEBUG_APP} instead
         */
        @Deprecated
        public static final String DEBUG_APP = Global.DEBUG_APP;

        /**
         * If 1, when launching DEBUG_APP it will wait for the debugger before
         * starting user code.  If 0, it will run normally.
         *
         * @deprecated Use {@link Global#WAIT_FOR_DEBUGGER} instead
         */
        @Deprecated
        public static final String WAIT_FOR_DEBUGGER = Global.WAIT_FOR_DEBUGGER;

        /**
         * Whether or not to dim the screen. 0=no  1=yes
         * @deprecated This setting is no longer used.
         */
        @Deprecated
        public static final String DIM_SCREEN = "dim_screen";

        private static final Validator DIM_SCREEN_VALIDATOR = sBooleanValidator;

        /**
         * The amount of time in milliseconds before the device goes to sleep or begins
         * to dream after a period of inactivity.  This value is also known as the
         * user activity timeout period since the screen isn't necessarily turned off
         * when it expires.
         */
        public static final String SCREEN_OFF_TIMEOUT = "screen_off_timeout";

        private static final Validator SCREEN_OFF_TIMEOUT_VALIDATOR = sNonNegativeIntegerValidator;

        /**
         * The screen backlight brightness between 0 and 255.
         */
        public static final String SCREEN_BRIGHTNESS = "screen_brightness";

        private static final Validator SCREEN_BRIGHTNESS_VALIDATOR =
                new InclusiveIntegerRangeValidator(0, 255);

        /**
         * Control whether to enable automatic brightness mode.
         */
        public static final String SCREEN_BRIGHTNESS_MODE = "screen_brightness_mode";

        private static final Validator SCREEN_BRIGHTNESS_MODE_VALIDATOR = sBooleanValidator;

        /**
         * Adjustment to auto-brightness to make it generally more (>0.0 <1.0)
         * or less (<0.0 >-1.0) bright.
         * @hide
         */
        public static final String SCREEN_AUTO_BRIGHTNESS_ADJ = "screen_auto_brightness_adj";

        private static final Validator SCREEN_AUTO_BRIGHTNESS_ADJ_VALIDATOR =
                new InclusiveFloatRangeValidator(-1, 1);

        /**
         * SCREEN_BRIGHTNESS_MODE value for manual mode.
         */
        public static final int SCREEN_BRIGHTNESS_MODE_MANUAL = 0;

        /**
         * SCREEN_BRIGHTNESS_MODE value for automatic mode.
         */
        public static final int SCREEN_BRIGHTNESS_MODE_AUTOMATIC = 1;

        /**
         * Control whether the process CPU usage meter should be shown.
         *
         * @deprecated Use {@link Global#SHOW_PROCESSES} instead
         */
        @Deprecated
        public static final String SHOW_PROCESSES = Global.SHOW_PROCESSES;

        /**
         * If 1, the activity manager will aggressively finish activities and
         * processes as soon as they are no longer needed.  If 0, the normal
         * extended lifetime is used.
         *
         * @deprecated Use {@link Global#ALWAYS_FINISH_ACTIVITIES} instead
         */
        @Deprecated
        public static final String ALWAYS_FINISH_ACTIVITIES = Global.ALWAYS_FINISH_ACTIVITIES;

        /**
         * Determines which streams are affected by ringer mode changes. The
         * stream type's bit should be set to 1 if it should be muted when going
         * into an inaudible ringer mode.
         */
        public static final String MODE_RINGER_STREAMS_AFFECTED = "mode_ringer_streams_affected";

        private static final Validator MODE_RINGER_STREAMS_AFFECTED_VALIDATOR =
                sNonNegativeIntegerValidator;

        /**
          * Determines which streams are affected by mute. The
          * stream type's bit should be set to 1 if it should be muted when a mute request
          * is received.
          */
        public static final String MUTE_STREAMS_AFFECTED = "mute_streams_affected";

        private static final Validator MUTE_STREAMS_AFFECTED_VALIDATOR =
                sNonNegativeIntegerValidator;

        /**
         * Whether vibrate is on for different events. This is used internally,
         * changing this value will not change the vibrate. See AudioManager.
         */
        public static final String VIBRATE_ON = "vibrate_on";

        private static final Validator VIBRATE_ON_VALIDATOR = sBooleanValidator;

        /**
         * If 1, redirects the system vibrator to all currently attached input devices
         * that support vibration.  If there are no such input devices, then the system
         * vibrator is used instead.
         * If 0, does not register the system vibrator.
         *
         * This setting is mainly intended to provide a compatibility mechanism for
         * applications that only know about the system vibrator and do not use the
         * input device vibrator API.
         *
         * @hide
         */
        public static final String VIBRATE_INPUT_DEVICES = "vibrate_input_devices";

        private static final Validator VIBRATE_INPUT_DEVICES_VALIDATOR = sBooleanValidator;

        /**
         * Ringer volume. This is used internally, changing this value will not
         * change the volume. See AudioManager.
         *
         * @removed Not used by anything since API 2.
         */
        public static final String VOLUME_RING = "volume_ring";

        /**
         * System/notifications volume. This is used internally, changing this
         * value will not change the volume. See AudioManager.
         *
         * @removed Not used by anything since API 2.
         */
        public static final String VOLUME_SYSTEM = "volume_system";

        /**
         * Voice call volume. This is used internally, changing this value will
         * not change the volume. See AudioManager.
         *
         * @removed Not used by anything since API 2.
         */
        public static final String VOLUME_VOICE = "volume_voice";

        /**
         * Music/media/gaming volume. This is used internally, changing this
         * value will not change the volume. See AudioManager.
         *
         * @removed Not used by anything since API 2.
         */
        public static final String VOLUME_MUSIC = "volume_music";

        /**
         * Alarm volume. This is used internally, changing this
         * value will not change the volume. See AudioManager.
         *
         * @removed Not used by anything since API 2.
         */
        public static final String VOLUME_ALARM = "volume_alarm";

        /**
         * Notification volume. This is used internally, changing this
         * value will not change the volume. See AudioManager.
         *
         * @removed Not used by anything since API 2.
         */
        public static final String VOLUME_NOTIFICATION = "volume_notification";

        /**
         * Bluetooth Headset volume. This is used internally, changing this value will
         * not change the volume. See AudioManager.
         *
         * @removed Not used by anything since API 2.
         */
        public static final String VOLUME_BLUETOOTH_SCO = "volume_bluetooth_sco";

        /**
         * Master volume (float in the range 0.0f to 1.0f).
         *
         * @hide
         */
        public static final String VOLUME_MASTER = "volume_master";

        /**
         * Master mono (int 1 = mono, 0 = normal).
         *
         * @hide
         */
        public static final String MASTER_MONO = "master_mono";

        private static final Validator MASTER_MONO_VALIDATOR = sBooleanValidator;

        /**
         * Whether the notifications should use the ring volume (value of 1) or
         * a separate notification volume (value of 0). In most cases, users
         * will have this enabled so the notification and ringer volumes will be
         * the same. However, power users can disable this and use the separate
         * notification volume control.
         * <p>
         * Note: This is a one-off setting that will be removed in the future
         * when there is profile support. For this reason, it is kept hidden
         * from the public APIs.
         *
         * @hide
         * @deprecated
         */
        @Deprecated
        public static final String NOTIFICATIONS_USE_RING_VOLUME =
            "notifications_use_ring_volume";

        private static final Validator NOTIFICATIONS_USE_RING_VOLUME_VALIDATOR = sBooleanValidator;

        /**
         * Whether silent mode should allow vibration feedback. This is used
         * internally in AudioService and the Sound settings activity to
         * coordinate decoupling of vibrate and silent modes. This setting
         * will likely be removed in a future release with support for
         * audio/vibe feedback profiles.
         *
         * Not used anymore. On devices with vibrator, the user explicitly selects
         * silent or vibrate mode.
         * Kept for use by legacy database upgrade code in DatabaseHelper.
         * @hide
         */
        public static final String VIBRATE_IN_SILENT = "vibrate_in_silent";

        private static final Validator VIBRATE_IN_SILENT_VALIDATOR = sBooleanValidator;

        /**
         * The mapping of stream type (integer) to its setting.
         *
         * @removed  Not used by anything since API 2.
         */
        public static final String[] VOLUME_SETTINGS = {
            VOLUME_VOICE, VOLUME_SYSTEM, VOLUME_RING, VOLUME_MUSIC,
            VOLUME_ALARM, VOLUME_NOTIFICATION, VOLUME_BLUETOOTH_SCO
        };

        /**
         * Appended to various volume related settings to record the previous
         * values before they the settings were affected by a silent/vibrate
         * ringer mode change.
         *
         * @removed  Not used by anything since API 2.
         */
        public static final String APPEND_FOR_LAST_AUDIBLE = "_last_audible";

        /**
         * Persistent store for the system-wide default ringtone URI.
         * <p>
         * If you need to play the default ringtone at any given time, it is recommended
         * you give {@link #DEFAULT_RINGTONE_URI} to the media player.  It will resolve
         * to the set default ringtone at the time of playing.
         *
         * @see #DEFAULT_RINGTONE_URI
         */
        public static final String RINGTONE = "ringtone";

        private static final Validator RINGTONE_VALIDATOR = sUriValidator;

        /**
         * A {@link Uri} that will point to the current default ringtone at any
         * given time.
         * <p>
         * If the current default ringtone is in the DRM provider and the caller
         * does not have permission, the exception will be a
         * FileNotFoundException.
         */
        public static final Uri DEFAULT_RINGTONE_URI = getUriFor(RINGTONE);

        /** {@hide} */
        public static final String RINGTONE_CACHE = "ringtone_cache";
        /** {@hide} */
        public static final Uri RINGTONE_CACHE_URI = getUriFor(RINGTONE_CACHE);

        /**
         * Persistent store for the system-wide default notification sound.
         *
         * @see #RINGTONE
         * @see #DEFAULT_NOTIFICATION_URI
         */
        public static final String NOTIFICATION_SOUND = "notification_sound";

        private static final Validator NOTIFICATION_SOUND_VALIDATOR = sUriValidator;

        /**
         * A {@link Uri} that will point to the current default notification
         * sound at any given time.
         *
         * @see #DEFAULT_RINGTONE_URI
         */
        public static final Uri DEFAULT_NOTIFICATION_URI = getUriFor(NOTIFICATION_SOUND);

        /** {@hide} */
        public static final String NOTIFICATION_SOUND_CACHE = "notification_sound_cache";
        /** {@hide} */
        public static final Uri NOTIFICATION_SOUND_CACHE_URI = getUriFor(NOTIFICATION_SOUND_CACHE);

        /**
         * Persistent store for the system-wide default alarm alert.
         *
         * @see #RINGTONE
         * @see #DEFAULT_ALARM_ALERT_URI
         */
        public static final String ALARM_ALERT = "alarm_alert";

        private static final Validator ALARM_ALERT_VALIDATOR = sUriValidator;

        /**
         * A {@link Uri} that will point to the current default alarm alert at
         * any given time.
         *
         * @see #DEFAULT_ALARM_ALERT_URI
         */
        public static final Uri DEFAULT_ALARM_ALERT_URI = getUriFor(ALARM_ALERT);

        /** {@hide} */
        public static final String ALARM_ALERT_CACHE = "alarm_alert_cache";
        /** {@hide} */
        public static final Uri ALARM_ALERT_CACHE_URI = getUriFor(ALARM_ALERT_CACHE);

        /**
         * Persistent store for the system default media button event receiver.
         *
         * @hide
         */
        public static final String MEDIA_BUTTON_RECEIVER = "media_button_receiver";

        private static final Validator MEDIA_BUTTON_RECEIVER_VALIDATOR = new Validator() {
            @Override
            public boolean validate(String value) {
                try {
                    ComponentName.unflattenFromString(value);
                    return true;
                } catch (NullPointerException e) {
                    return false;
                }
            }
        };

        /**
         * Setting to enable Auto Replace (AutoText) in text editors. 1 = On, 0 = Off
         */
        public static final String TEXT_AUTO_REPLACE = "auto_replace";

        private static final Validator TEXT_AUTO_REPLACE_VALIDATOR = sBooleanValidator;

        /**
         * Setting to enable Auto Caps in text editors. 1 = On, 0 = Off
         */
        public static final String TEXT_AUTO_CAPS = "auto_caps";

        private static final Validator TEXT_AUTO_CAPS_VALIDATOR = sBooleanValidator;

        /**
         * Setting to enable Auto Punctuate in text editors. 1 = On, 0 = Off. This
         * feature converts two spaces to a "." and space.
         */
        public static final String TEXT_AUTO_PUNCTUATE = "auto_punctuate";

        private static final Validator TEXT_AUTO_PUNCTUATE_VALIDATOR = sBooleanValidator;

        /**
         * Setting to showing password characters in text editors. 1 = On, 0 = Off
         */
        public static final String TEXT_SHOW_PASSWORD = "show_password";

        private static final Validator TEXT_SHOW_PASSWORD_VALIDATOR = sBooleanValidator;

        public static final String SHOW_GTALK_SERVICE_STATUS =
                "SHOW_GTALK_SERVICE_STATUS";

        private static final Validator SHOW_GTALK_SERVICE_STATUS_VALIDATOR = sBooleanValidator;

        /**
         * Name of activity to use for wallpaper on the home screen.
         *
         * @deprecated Use {@link WallpaperManager} instead.
         */
        @Deprecated
        public static final String WALLPAPER_ACTIVITY = "wallpaper_activity";

        private static final Validator WALLPAPER_ACTIVITY_VALIDATOR = new Validator() {
            private static final int MAX_LENGTH = 1000;

            @Override
            public boolean validate(String value) {
                if (value != null && value.length() > MAX_LENGTH) {
                    return false;
                }
                return ComponentName.unflattenFromString(value) != null;
            }
        };

        /**
         * @deprecated Use {@link android.provider.Settings.Global#AUTO_TIME}
         * instead
         */
        @Deprecated
        public static final String AUTO_TIME = Global.AUTO_TIME;

        /**
         * @deprecated Use {@link android.provider.Settings.Global#AUTO_TIME_ZONE}
         * instead
         */
        @Deprecated
        public static final String AUTO_TIME_ZONE = Global.AUTO_TIME_ZONE;

        /**
         * Display times as 12 or 24 hours
         *   12
         *   24
         */
        public static final String TIME_12_24 = "time_12_24";

        /** @hide */
        public static final Validator TIME_12_24_VALIDATOR =
                new DiscreteValueValidator(new String[] {"12", "24"});

        /**
         * Date format string
         *   mm/dd/yyyy
         *   dd/mm/yyyy
         *   yyyy/mm/dd
         */
        public static final String DATE_FORMAT = "date_format";

        /** @hide */
        public static final Validator DATE_FORMAT_VALIDATOR = new Validator() {
            @Override
            public boolean validate(String value) {
                try {
                    new SimpleDateFormat(value);
                    return true;
                } catch (IllegalArgumentException e) {
                    return false;
                }
            }
        };

        /**
         * Whether the setup wizard has been run before (on first boot), or if
         * it still needs to be run.
         *
         * nonzero = it has been run in the past
         * 0 = it has not been run in the past
         */
        public static final String SETUP_WIZARD_HAS_RUN = "setup_wizard_has_run";

        /** @hide */
        public static final Validator SETUP_WIZARD_HAS_RUN_VALIDATOR = sBooleanValidator;

        /**
         * Scaling factor for normal window animations. Setting to 0 will disable window
         * animations.
         *
         * @deprecated Use {@link Global#WINDOW_ANIMATION_SCALE} instead
         */
        @Deprecated
        public static final String WINDOW_ANIMATION_SCALE = Global.WINDOW_ANIMATION_SCALE;

        /**
         * Scaling factor for activity transition animations. Setting to 0 will disable window
         * animations.
         *
         * @deprecated Use {@link Global#TRANSITION_ANIMATION_SCALE} instead
         */
        @Deprecated
        public static final String TRANSITION_ANIMATION_SCALE = Global.TRANSITION_ANIMATION_SCALE;

        /**
         * Scaling factor for Animator-based animations. This affects both the start delay and
         * duration of all such animations. Setting to 0 will cause animations to end immediately.
         * The default value is 1.
         *
         * @deprecated Use {@link Global#ANIMATOR_DURATION_SCALE} instead
         */
        @Deprecated
        public static final String ANIMATOR_DURATION_SCALE = Global.ANIMATOR_DURATION_SCALE;

        /**
         * Control whether the accelerometer will be used to change screen
         * orientation.  If 0, it will not be used unless explicitly requested
         * by the application; if 1, it will be used by default unless explicitly
         * disabled by the application.
         */
        public static final String ACCELEROMETER_ROTATION = "accelerometer_rotation";

        /** @hide */
        public static final Validator ACCELEROMETER_ROTATION_VALIDATOR = sBooleanValidator;

        /**
         * Default screen rotation when no other policy applies.
         * When {@link #ACCELEROMETER_ROTATION} is zero and no on-screen Activity expresses a
         * preference, this rotation value will be used. Must be one of the
         * {@link android.view.Surface#ROTATION_0 Surface rotation constants}.
         *
         * @see android.view.Display#getRotation
         */
        public static final String USER_ROTATION = "user_rotation";

        /** @hide */
        public static final Validator USER_ROTATION_VALIDATOR =
                new InclusiveIntegerRangeValidator(0, 3);

        /**
         * Control whether the rotation lock toggle in the System UI should be hidden.
         * Typically this is done for accessibility purposes to make it harder for
         * the user to accidentally toggle the rotation lock while the display rotation
         * has been locked for accessibility.
         *
         * If 0, then rotation lock toggle is not hidden for accessibility (although it may be
         * unavailable for other reasons).  If 1, then the rotation lock toggle is hidden.
         *
         * @hide
         */
        public static final String HIDE_ROTATION_LOCK_TOGGLE_FOR_ACCESSIBILITY =
                "hide_rotation_lock_toggle_for_accessibility";

        /** @hide */
        public static final Validator HIDE_ROTATION_LOCK_TOGGLE_FOR_ACCESSIBILITY_VALIDATOR =
                sBooleanValidator;

        /**
         * Whether the phone vibrates when it is ringing due to an incoming call. This will
         * be used by Phone and Setting apps; it shouldn't affect other apps.
         * The value is boolean (1 or 0).
         *
         * Note: this is not same as "vibrate on ring", which had been available until ICS.
         * It was about AudioManager's setting and thus affected all the applications which
         * relied on the setting, while this is purely about the vibration setting for incoming
         * calls.
         */
        public static final String VIBRATE_WHEN_RINGING = "vibrate_when_ringing";

        /** @hide */
        public static final Validator VIBRATE_WHEN_RINGING_VALIDATOR = sBooleanValidator;

        /**
         * Whether the audible DTMF tones are played by the dialer when dialing. The value is
         * boolean (1 or 0).
         */
        public static final String DTMF_TONE_WHEN_DIALING = "dtmf_tone";

        /** @hide */
        public static final Validator DTMF_TONE_WHEN_DIALING_VALIDATOR = sBooleanValidator;

        /**
         * CDMA only settings
         * DTMF tone type played by the dialer when dialing.
         *                 0 = Normal
         *                 1 = Long
         */
        public static final String DTMF_TONE_TYPE_WHEN_DIALING = "dtmf_tone_type";

        /** @hide */
        public static final Validator DTMF_TONE_TYPE_WHEN_DIALING_VALIDATOR = sBooleanValidator;

        /**
         * Whether the hearing aid is enabled. The value is
         * boolean (1 or 0).
         * @hide
         */
        public static final String HEARING_AID = "hearing_aid";

        /** @hide */
        public static final Validator HEARING_AID_VALIDATOR = sBooleanValidator;

        /**
         * CDMA only settings
         * TTY Mode
         * 0 = OFF
         * 1 = FULL
         * 2 = VCO
         * 3 = HCO
         * @hide
         */
        public static final String TTY_MODE = "tty_mode";

        /** @hide */
        public static final Validator TTY_MODE_VALIDATOR = new InclusiveIntegerRangeValidator(0, 3);

        /**
         * Whether the sounds effects (key clicks, lid open ...) are enabled. The value is
         * boolean (1 or 0).
         */
        public static final String SOUND_EFFECTS_ENABLED = "sound_effects_enabled";

        /** @hide */
        public static final Validator SOUND_EFFECTS_ENABLED_VALIDATOR = sBooleanValidator;

        /**
         * Whether the haptic feedback (long presses, ...) are enabled. The value is
         * boolean (1 or 0).
         */
        public static final String HAPTIC_FEEDBACK_ENABLED = "haptic_feedback_enabled";

        /** @hide */
        public static final Validator HAPTIC_FEEDBACK_ENABLED_VALIDATOR = sBooleanValidator;

        /**
         * @deprecated Each application that shows web suggestions should have its own
         * setting for this.
         */
        @Deprecated
        public static final String SHOW_WEB_SUGGESTIONS = "show_web_suggestions";

        /** @hide */
        public static final Validator SHOW_WEB_SUGGESTIONS_VALIDATOR = sBooleanValidator;

        /**
         * Whether the notification LED should repeatedly flash when a notification is
         * pending. The value is boolean (1 or 0).
         * @hide
         */
        public static final String NOTIFICATION_LIGHT_PULSE = "notification_light_pulse";

        /** @hide */
        public static final Validator NOTIFICATION_LIGHT_PULSE_VALIDATOR = sBooleanValidator;

        /**
         * Show pointer location on screen?
         * 0 = no
         * 1 = yes
         * @hide
         */
        public static final String POINTER_LOCATION = "pointer_location";

        /** @hide */
        public static final Validator POINTER_LOCATION_VALIDATOR = sBooleanValidator;

        /**
         * Show touch positions on screen?
         * 0 = no
         * 1 = yes
         * @hide
         */
        public static final String SHOW_TOUCHES = "show_touches";

        /** @hide */
        public static final Validator SHOW_TOUCHES_VALIDATOR = sBooleanValidator;

        /**
         * Log raw orientation data from
         * {@link com.android.server.policy.WindowOrientationListener} for use with the
         * orientationplot.py tool.
         * 0 = no
         * 1 = yes
         * @hide
         */
        public static final String WINDOW_ORIENTATION_LISTENER_LOG =
                "window_orientation_listener_log";

        /** @hide */
        public static final Validator WINDOW_ORIENTATION_LISTENER_LOG_VALIDATOR = sBooleanValidator;

        /**
         * @deprecated Use {@link android.provider.Settings.Global#POWER_SOUNDS_ENABLED}
         * instead
         * @hide
         */
        @Deprecated
        public static final String POWER_SOUNDS_ENABLED = Global.POWER_SOUNDS_ENABLED;

        /**
         * @deprecated Use {@link android.provider.Settings.Global#DOCK_SOUNDS_ENABLED}
         * instead
         * @hide
         */
        @Deprecated
        public static final String DOCK_SOUNDS_ENABLED = Global.DOCK_SOUNDS_ENABLED;

        /**
         * Whether to play sounds when the keyguard is shown and dismissed.
         * @hide
         */
        public static final String LOCKSCREEN_SOUNDS_ENABLED = "lockscreen_sounds_enabled";

        /** @hide */
        public static final Validator LOCKSCREEN_SOUNDS_ENABLED_VALIDATOR = sBooleanValidator;

        /**
         * Whether the lockscreen should be completely disabled.
         * @hide
         */
        public static final String LOCKSCREEN_DISABLED = "lockscreen.disabled";

        /** @hide */
        public static final Validator LOCKSCREEN_DISABLED_VALIDATOR = sBooleanValidator;

        /**
         * @deprecated Use {@link android.provider.Settings.Global#LOW_BATTERY_SOUND}
         * instead
         * @hide
         */
        @Deprecated
        public static final String LOW_BATTERY_SOUND = Global.LOW_BATTERY_SOUND;

        /**
         * @deprecated Use {@link android.provider.Settings.Global#DESK_DOCK_SOUND}
         * instead
         * @hide
         */
        @Deprecated
        public static final String DESK_DOCK_SOUND = Global.DESK_DOCK_SOUND;

        /**
         * @deprecated Use {@link android.provider.Settings.Global#DESK_UNDOCK_SOUND}
         * instead
         * @hide
         */
        @Deprecated
        public static final String DESK_UNDOCK_SOUND = Global.DESK_UNDOCK_SOUND;

        /**
         * @deprecated Use {@link android.provider.Settings.Global#CAR_DOCK_SOUND}
         * instead
         * @hide
         */
        @Deprecated
        public static final String CAR_DOCK_SOUND = Global.CAR_DOCK_SOUND;

        /**
         * @deprecated Use {@link android.provider.Settings.Global#CAR_UNDOCK_SOUND}
         * instead
         * @hide
         */
        @Deprecated
        public static final String CAR_UNDOCK_SOUND = Global.CAR_UNDOCK_SOUND;

        /**
         * @deprecated Use {@link android.provider.Settings.Global#LOCK_SOUND}
         * instead
         * @hide
         */
        @Deprecated
        public static final String LOCK_SOUND = Global.LOCK_SOUND;

        /**
         * @deprecated Use {@link android.provider.Settings.Global#UNLOCK_SOUND}
         * instead
         * @hide
         */
        @Deprecated
        public static final String UNLOCK_SOUND = Global.UNLOCK_SOUND;

        /**
         * Receive incoming SIP calls?
         * 0 = no
         * 1 = yes
         * @hide
         */
        public static final String SIP_RECEIVE_CALLS = "sip_receive_calls";

        /** @hide */
        public static final Validator SIP_RECEIVE_CALLS_VALIDATOR = sBooleanValidator;

        /**
         * Call Preference String.
         * "SIP_ALWAYS" : Always use SIP with network access
         * "SIP_ADDRESS_ONLY" : Only if destination is a SIP address
         * @hide
         */
        public static final String SIP_CALL_OPTIONS = "sip_call_options";

        /** @hide */
        public static final Validator SIP_CALL_OPTIONS_VALIDATOR = new DiscreteValueValidator(
                new String[] {"SIP_ALWAYS", "SIP_ADDRESS_ONLY"});

        /**
         * One of the sip call options: Always use SIP with network access.
         * @hide
         */
        public static final String SIP_ALWAYS = "SIP_ALWAYS";

        /** @hide */
        public static final Validator SIP_ALWAYS_VALIDATOR = sBooleanValidator;

        /**
         * One of the sip call options: Only if destination is a SIP address.
         * @hide
         */
        public static final String SIP_ADDRESS_ONLY = "SIP_ADDRESS_ONLY";

        /** @hide */
        public static final Validator SIP_ADDRESS_ONLY_VALIDATOR = sBooleanValidator;

        /**
         * @deprecated Use SIP_ALWAYS or SIP_ADDRESS_ONLY instead.  Formerly used to indicate that
         * the user should be prompted each time a call is made whether it should be placed using
         * SIP.  The {@link com.android.providers.settings.DatabaseHelper} replaces this with
         * SIP_ADDRESS_ONLY.
         * @hide
         */
        @Deprecated
        public static final String SIP_ASK_ME_EACH_TIME = "SIP_ASK_ME_EACH_TIME";

        /** @hide */
        public static final Validator SIP_ASK_ME_EACH_TIME_VALIDATOR = sBooleanValidator;

        /**
         * Pointer speed setting.
         * This is an integer value in a range between -7 and +7, so there are 15 possible values.
         *   -7 = slowest
         *    0 = default speed
         *   +7 = fastest
         * @hide
         */
        public static final String POINTER_SPEED = "pointer_speed";

        /** @hide */
        public static final Validator POINTER_SPEED_VALIDATOR =
                new InclusiveFloatRangeValidator(-7, 7);

        /**
         * Whether lock-to-app will be triggered by long-press on recents.
         * @hide
         */
        public static final String LOCK_TO_APP_ENABLED = "lock_to_app_enabled";

        /** @hide */
        public static final Validator LOCK_TO_APP_ENABLED_VALIDATOR = sBooleanValidator;

        /**
         * I am the lolrus.
         * <p>
         * Nonzero values indicate that the user has a bukkit.
         * Backward-compatible with <code>PrefGetPreference(prefAllowEasterEggs)</code>.
         * @hide
         */
        public static final String EGG_MODE = "egg_mode";

        /** @hide */
        public static final Validator EGG_MODE_VALIDATOR = new Validator() {
            @Override
            public boolean validate(String value) {
                try {
                    return Long.parseLong(value) >= 0;
                } catch (NumberFormatException e) {
                    return false;
                }
            }
        };

        /**
         * IMPORTANT: If you add a new public settings you also have to add it to
         * PUBLIC_SETTINGS below. If the new setting is hidden you have to add
         * it to PRIVATE_SETTINGS below. Also add a validator that can validate
         * the setting value. See an example above.
         */

        /**
         * Settings to backup. This is here so that it's in the same place as the settings
         * keys and easy to update.
         *
         * NOTE: Settings are backed up and restored in the order they appear
         *       in this array. If you have one setting depending on another,
         *       make sure that they are ordered appropriately.
         *
         * @hide
         */
        public static final String[] SETTINGS_TO_BACKUP = {
            STAY_ON_WHILE_PLUGGED_IN,   // moved to global
            WIFI_USE_STATIC_IP,
            WIFI_STATIC_IP,
            WIFI_STATIC_GATEWAY,
            WIFI_STATIC_NETMASK,
            WIFI_STATIC_DNS1,
            WIFI_STATIC_DNS2,
            BLUETOOTH_DISCOVERABILITY,
            BLUETOOTH_DISCOVERABILITY_TIMEOUT,
            FONT_SCALE,
            DIM_SCREEN,
            SCREEN_OFF_TIMEOUT,
            SCREEN_BRIGHTNESS,
            SCREEN_BRIGHTNESS_MODE,
            SCREEN_AUTO_BRIGHTNESS_ADJ,
            VIBRATE_INPUT_DEVICES,
            MODE_RINGER_STREAMS_AFFECTED,
            TEXT_AUTO_REPLACE,
            TEXT_AUTO_CAPS,
            TEXT_AUTO_PUNCTUATE,
            TEXT_SHOW_PASSWORD,
            AUTO_TIME,                  // moved to global
            AUTO_TIME_ZONE,             // moved to global
            TIME_12_24,
            DATE_FORMAT,
            DTMF_TONE_WHEN_DIALING,
            DTMF_TONE_TYPE_WHEN_DIALING,
            HEARING_AID,
            TTY_MODE,
            MASTER_MONO,
            SOUND_EFFECTS_ENABLED,
            HAPTIC_FEEDBACK_ENABLED,
            POWER_SOUNDS_ENABLED,       // moved to global
            DOCK_SOUNDS_ENABLED,        // moved to global
            LOCKSCREEN_SOUNDS_ENABLED,
            SHOW_WEB_SUGGESTIONS,
            SIP_CALL_OPTIONS,
            SIP_RECEIVE_CALLS,
            POINTER_SPEED,
            VIBRATE_WHEN_RINGING,
            RINGTONE,
            LOCK_TO_APP_ENABLED,
            NOTIFICATION_SOUND,
            ACCELEROMETER_ROTATION
        };

        /**
         * These are all public system settings
         *
         * @hide
         */
        public static final Set<String> PUBLIC_SETTINGS = new ArraySet<>();
        static {
            PUBLIC_SETTINGS.add(END_BUTTON_BEHAVIOR);
            PUBLIC_SETTINGS.add(WIFI_USE_STATIC_IP);
            PUBLIC_SETTINGS.add(WIFI_STATIC_IP);
            PUBLIC_SETTINGS.add(WIFI_STATIC_GATEWAY);
            PUBLIC_SETTINGS.add(WIFI_STATIC_NETMASK);
            PUBLIC_SETTINGS.add(WIFI_STATIC_DNS1);
            PUBLIC_SETTINGS.add(WIFI_STATIC_DNS2);
            PUBLIC_SETTINGS.add(BLUETOOTH_DISCOVERABILITY);
            PUBLIC_SETTINGS.add(BLUETOOTH_DISCOVERABILITY_TIMEOUT);
            PUBLIC_SETTINGS.add(NEXT_ALARM_FORMATTED);
            PUBLIC_SETTINGS.add(FONT_SCALE);
            PUBLIC_SETTINGS.add(DIM_SCREEN);
            PUBLIC_SETTINGS.add(SCREEN_OFF_TIMEOUT);
            PUBLIC_SETTINGS.add(SCREEN_BRIGHTNESS);
            PUBLIC_SETTINGS.add(SCREEN_BRIGHTNESS_MODE);
            PUBLIC_SETTINGS.add(MODE_RINGER_STREAMS_AFFECTED);
            PUBLIC_SETTINGS.add(MUTE_STREAMS_AFFECTED);
            PUBLIC_SETTINGS.add(VIBRATE_ON);
            PUBLIC_SETTINGS.add(VOLUME_RING);
            PUBLIC_SETTINGS.add(VOLUME_SYSTEM);
            PUBLIC_SETTINGS.add(VOLUME_VOICE);
            PUBLIC_SETTINGS.add(VOLUME_MUSIC);
            PUBLIC_SETTINGS.add(VOLUME_ALARM);
            PUBLIC_SETTINGS.add(VOLUME_NOTIFICATION);
            PUBLIC_SETTINGS.add(VOLUME_BLUETOOTH_SCO);
            PUBLIC_SETTINGS.add(RINGTONE);
            PUBLIC_SETTINGS.add(NOTIFICATION_SOUND);
            PUBLIC_SETTINGS.add(ALARM_ALERT);
            PUBLIC_SETTINGS.add(TEXT_AUTO_REPLACE);
            PUBLIC_SETTINGS.add(TEXT_AUTO_CAPS);
            PUBLIC_SETTINGS.add(TEXT_AUTO_PUNCTUATE);
            PUBLIC_SETTINGS.add(TEXT_SHOW_PASSWORD);
            PUBLIC_SETTINGS.add(SHOW_GTALK_SERVICE_STATUS);
            PUBLIC_SETTINGS.add(WALLPAPER_ACTIVITY);
            PUBLIC_SETTINGS.add(TIME_12_24);
            PUBLIC_SETTINGS.add(DATE_FORMAT);
            PUBLIC_SETTINGS.add(SETUP_WIZARD_HAS_RUN);
            PUBLIC_SETTINGS.add(ACCELEROMETER_ROTATION);
            PUBLIC_SETTINGS.add(USER_ROTATION);
            PUBLIC_SETTINGS.add(DTMF_TONE_WHEN_DIALING);
            PUBLIC_SETTINGS.add(SOUND_EFFECTS_ENABLED);
            PUBLIC_SETTINGS.add(HAPTIC_FEEDBACK_ENABLED);
            PUBLIC_SETTINGS.add(SHOW_WEB_SUGGESTIONS);
            PUBLIC_SETTINGS.add(VIBRATE_WHEN_RINGING);
        }

        /**
         * These are all hidden system settings.
         *
         * @hide
         */
        public static final Set<String> PRIVATE_SETTINGS = new ArraySet<>();
        static {
            PRIVATE_SETTINGS.add(WIFI_USE_STATIC_IP);
            PRIVATE_SETTINGS.add(END_BUTTON_BEHAVIOR);
            PRIVATE_SETTINGS.add(ADVANCED_SETTINGS);
            PRIVATE_SETTINGS.add(SCREEN_AUTO_BRIGHTNESS_ADJ);
            PRIVATE_SETTINGS.add(VIBRATE_INPUT_DEVICES);
            PRIVATE_SETTINGS.add(VOLUME_MASTER);
            PRIVATE_SETTINGS.add(MASTER_MONO);
            PRIVATE_SETTINGS.add(NOTIFICATIONS_USE_RING_VOLUME);
            PRIVATE_SETTINGS.add(VIBRATE_IN_SILENT);
            PRIVATE_SETTINGS.add(MEDIA_BUTTON_RECEIVER);
            PRIVATE_SETTINGS.add(HIDE_ROTATION_LOCK_TOGGLE_FOR_ACCESSIBILITY);
            PRIVATE_SETTINGS.add(DTMF_TONE_TYPE_WHEN_DIALING);
            PRIVATE_SETTINGS.add(HEARING_AID);
            PRIVATE_SETTINGS.add(TTY_MODE);
            PRIVATE_SETTINGS.add(NOTIFICATION_LIGHT_PULSE);
            PRIVATE_SETTINGS.add(POINTER_LOCATION);
            PRIVATE_SETTINGS.add(SHOW_TOUCHES);
            PRIVATE_SETTINGS.add(WINDOW_ORIENTATION_LISTENER_LOG);
            PRIVATE_SETTINGS.add(POWER_SOUNDS_ENABLED);
            PRIVATE_SETTINGS.add(DOCK_SOUNDS_ENABLED);
            PRIVATE_SETTINGS.add(LOCKSCREEN_SOUNDS_ENABLED);
            PRIVATE_SETTINGS.add(LOCKSCREEN_DISABLED);
            PRIVATE_SETTINGS.add(LOW_BATTERY_SOUND);
            PRIVATE_SETTINGS.add(DESK_DOCK_SOUND);
            PRIVATE_SETTINGS.add(DESK_UNDOCK_SOUND);
            PRIVATE_SETTINGS.add(CAR_DOCK_SOUND);
            PRIVATE_SETTINGS.add(CAR_UNDOCK_SOUND);
            PRIVATE_SETTINGS.add(LOCK_SOUND);
            PRIVATE_SETTINGS.add(UNLOCK_SOUND);
            PRIVATE_SETTINGS.add(SIP_RECEIVE_CALLS);
            PRIVATE_SETTINGS.add(SIP_CALL_OPTIONS);
            PRIVATE_SETTINGS.add(SIP_ALWAYS);
            PRIVATE_SETTINGS.add(SIP_ADDRESS_ONLY);
            PRIVATE_SETTINGS.add(SIP_ASK_ME_EACH_TIME);
            PRIVATE_SETTINGS.add(POINTER_SPEED);
            PRIVATE_SETTINGS.add(LOCK_TO_APP_ENABLED);
            PRIVATE_SETTINGS.add(EGG_MODE);
        }

        /**
         * These are all public system settings
         *
         * @hide
         */
        public static final Map<String, Validator> VALIDATORS = new ArrayMap<>();
        static {
            VALIDATORS.put(END_BUTTON_BEHAVIOR,END_BUTTON_BEHAVIOR_VALIDATOR);
            VALIDATORS.put(WIFI_USE_STATIC_IP, WIFI_USE_STATIC_IP_VALIDATOR);
            VALIDATORS.put(BLUETOOTH_DISCOVERABILITY, BLUETOOTH_DISCOVERABILITY_VALIDATOR);
            VALIDATORS.put(BLUETOOTH_DISCOVERABILITY_TIMEOUT,
                    BLUETOOTH_DISCOVERABILITY_TIMEOUT_VALIDATOR);
            VALIDATORS.put(NEXT_ALARM_FORMATTED, NEXT_ALARM_FORMATTED_VALIDATOR);
            VALIDATORS.put(FONT_SCALE, FONT_SCALE_VALIDATOR);
            VALIDATORS.put(DIM_SCREEN, DIM_SCREEN_VALIDATOR);
            VALIDATORS.put(SCREEN_OFF_TIMEOUT, SCREEN_OFF_TIMEOUT_VALIDATOR);
            VALIDATORS.put(SCREEN_BRIGHTNESS, SCREEN_BRIGHTNESS_VALIDATOR);
            VALIDATORS.put(SCREEN_BRIGHTNESS_MODE, SCREEN_BRIGHTNESS_MODE_VALIDATOR);
            VALIDATORS.put(MODE_RINGER_STREAMS_AFFECTED, MODE_RINGER_STREAMS_AFFECTED_VALIDATOR);
            VALIDATORS.put(MUTE_STREAMS_AFFECTED, MUTE_STREAMS_AFFECTED_VALIDATOR);
            VALIDATORS.put(VIBRATE_ON, VIBRATE_ON_VALIDATOR);
            VALIDATORS.put(RINGTONE, RINGTONE_VALIDATOR);
            VALIDATORS.put(NOTIFICATION_SOUND, NOTIFICATION_SOUND_VALIDATOR);
            VALIDATORS.put(ALARM_ALERT, ALARM_ALERT_VALIDATOR);
            VALIDATORS.put(TEXT_AUTO_REPLACE, TEXT_AUTO_REPLACE_VALIDATOR);
            VALIDATORS.put(TEXT_AUTO_CAPS, TEXT_AUTO_CAPS_VALIDATOR);
            VALIDATORS.put(TEXT_AUTO_PUNCTUATE, TEXT_AUTO_PUNCTUATE_VALIDATOR);
            VALIDATORS.put(TEXT_SHOW_PASSWORD, TEXT_SHOW_PASSWORD_VALIDATOR);
            VALIDATORS.put(SHOW_GTALK_SERVICE_STATUS, SHOW_GTALK_SERVICE_STATUS_VALIDATOR);
            VALIDATORS.put(WALLPAPER_ACTIVITY, WALLPAPER_ACTIVITY_VALIDATOR);
            VALIDATORS.put(TIME_12_24, TIME_12_24_VALIDATOR);
            VALIDATORS.put(DATE_FORMAT, DATE_FORMAT_VALIDATOR);
            VALIDATORS.put(SETUP_WIZARD_HAS_RUN, SETUP_WIZARD_HAS_RUN_VALIDATOR);
            VALIDATORS.put(ACCELEROMETER_ROTATION, ACCELEROMETER_ROTATION_VALIDATOR);
            VALIDATORS.put(USER_ROTATION, USER_ROTATION_VALIDATOR);
            VALIDATORS.put(DTMF_TONE_WHEN_DIALING, DTMF_TONE_WHEN_DIALING_VALIDATOR);
            VALIDATORS.put(SOUND_EFFECTS_ENABLED, SOUND_EFFECTS_ENABLED_VALIDATOR);
            VALIDATORS.put(HAPTIC_FEEDBACK_ENABLED, HAPTIC_FEEDBACK_ENABLED_VALIDATOR);
            VALIDATORS.put(SHOW_WEB_SUGGESTIONS, SHOW_WEB_SUGGESTIONS_VALIDATOR);
            VALIDATORS.put(WIFI_USE_STATIC_IP, WIFI_USE_STATIC_IP_VALIDATOR);
            VALIDATORS.put(END_BUTTON_BEHAVIOR, END_BUTTON_BEHAVIOR_VALIDATOR);
            VALIDATORS.put(ADVANCED_SETTINGS, ADVANCED_SETTINGS_VALIDATOR);
            VALIDATORS.put(SCREEN_AUTO_BRIGHTNESS_ADJ, SCREEN_AUTO_BRIGHTNESS_ADJ_VALIDATOR);
            VALIDATORS.put(VIBRATE_INPUT_DEVICES, VIBRATE_INPUT_DEVICES_VALIDATOR);
            VALIDATORS.put(MASTER_MONO, MASTER_MONO_VALIDATOR);
            VALIDATORS.put(NOTIFICATIONS_USE_RING_VOLUME, NOTIFICATIONS_USE_RING_VOLUME_VALIDATOR);
            VALIDATORS.put(VIBRATE_IN_SILENT, VIBRATE_IN_SILENT_VALIDATOR);
            VALIDATORS.put(MEDIA_BUTTON_RECEIVER, MEDIA_BUTTON_RECEIVER_VALIDATOR);
            VALIDATORS.put(HIDE_ROTATION_LOCK_TOGGLE_FOR_ACCESSIBILITY,
                    HIDE_ROTATION_LOCK_TOGGLE_FOR_ACCESSIBILITY_VALIDATOR);
            VALIDATORS.put(VIBRATE_WHEN_RINGING, VIBRATE_WHEN_RINGING_VALIDATOR);
            VALIDATORS.put(DTMF_TONE_TYPE_WHEN_DIALING, DTMF_TONE_TYPE_WHEN_DIALING_VALIDATOR);
            VALIDATORS.put(HEARING_AID, HEARING_AID_VALIDATOR);
            VALIDATORS.put(TTY_MODE, TTY_MODE_VALIDATOR);
            VALIDATORS.put(NOTIFICATION_LIGHT_PULSE, NOTIFICATION_LIGHT_PULSE_VALIDATOR);
            VALIDATORS.put(POINTER_LOCATION, POINTER_LOCATION_VALIDATOR);
            VALIDATORS.put(SHOW_TOUCHES, SHOW_TOUCHES_VALIDATOR);
            VALIDATORS.put(WINDOW_ORIENTATION_LISTENER_LOG,
                    WINDOW_ORIENTATION_LISTENER_LOG_VALIDATOR);
            VALIDATORS.put(LOCKSCREEN_SOUNDS_ENABLED, LOCKSCREEN_SOUNDS_ENABLED_VALIDATOR);
            VALIDATORS.put(LOCKSCREEN_DISABLED, LOCKSCREEN_DISABLED_VALIDATOR);
            VALIDATORS.put(SIP_RECEIVE_CALLS, SIP_RECEIVE_CALLS_VALIDATOR);
            VALIDATORS.put(SIP_CALL_OPTIONS, SIP_CALL_OPTIONS_VALIDATOR);
            VALIDATORS.put(SIP_ALWAYS, SIP_ALWAYS_VALIDATOR);
            VALIDATORS.put(SIP_ADDRESS_ONLY, SIP_ADDRESS_ONLY_VALIDATOR);
            VALIDATORS.put(SIP_ASK_ME_EACH_TIME, SIP_ASK_ME_EACH_TIME_VALIDATOR);
            VALIDATORS.put(POINTER_SPEED, POINTER_SPEED_VALIDATOR);
            VALIDATORS.put(LOCK_TO_APP_ENABLED, LOCK_TO_APP_ENABLED_VALIDATOR);
            VALIDATORS.put(EGG_MODE, EGG_MODE_VALIDATOR);
            VALIDATORS.put(WIFI_STATIC_IP, WIFI_STATIC_IP_VALIDATOR);
            VALIDATORS.put(WIFI_STATIC_GATEWAY, WIFI_STATIC_GATEWAY_VALIDATOR);
            VALIDATORS.put(WIFI_STATIC_NETMASK, WIFI_STATIC_NETMASK_VALIDATOR);
            VALIDATORS.put(WIFI_STATIC_DNS1, WIFI_STATIC_DNS1_VALIDATOR);
            VALIDATORS.put(WIFI_STATIC_DNS2, WIFI_STATIC_DNS2_VALIDATOR);
        }

        /**
         * These entries are considered common between the personal and the managed profile,
         * since the managed profile doesn't get to change them.
         */
        private static final Set<String> CLONE_TO_MANAGED_PROFILE = new ArraySet<>();
        static {
            CLONE_TO_MANAGED_PROFILE.add(DATE_FORMAT);
            CLONE_TO_MANAGED_PROFILE.add(HAPTIC_FEEDBACK_ENABLED);
            CLONE_TO_MANAGED_PROFILE.add(SOUND_EFFECTS_ENABLED);
            CLONE_TO_MANAGED_PROFILE.add(TEXT_SHOW_PASSWORD);
            CLONE_TO_MANAGED_PROFILE.add(TIME_12_24);
        }

        /** @hide */
        public static void getCloneToManagedProfileSettings(Set<String> outKeySet) {
            outKeySet.addAll(CLONE_TO_MANAGED_PROFILE);
        }

        /**
         * When to use Wi-Fi calling
         *
         * @see android.telephony.TelephonyManager.WifiCallingChoices
         * @hide
         */
        public static final String WHEN_TO_MAKE_WIFI_CALLS = "when_to_make_wifi_calls";

        // Settings moved to Settings.Secure

        /**
         * @deprecated Use {@link android.provider.Settings.Global#ADB_ENABLED}
         * instead
         */
        @Deprecated
        public static final String ADB_ENABLED = Global.ADB_ENABLED;

        /**
         * @deprecated Use {@link android.provider.Settings.Secure#ANDROID_ID} instead
         */
        @Deprecated
        public static final String ANDROID_ID = Secure.ANDROID_ID;

        /**
         * @deprecated Use {@link android.provider.Settings.Global#BLUETOOTH_ON} instead
         */
        @Deprecated
        public static final String BLUETOOTH_ON = Global.BLUETOOTH_ON;

        /**
         * @deprecated Use {@link android.provider.Settings.Global#DATA_ROAMING} instead
         */
        @Deprecated
        public static final String DATA_ROAMING = Global.DATA_ROAMING;

        /**
         * @deprecated Use {@link android.provider.Settings.Global#DEVICE_PROVISIONED} instead
         */
        @Deprecated
        public static final String DEVICE_PROVISIONED = Global.DEVICE_PROVISIONED;

        /**
         * @deprecated Use {@link android.provider.Settings.Global#HTTP_PROXY} instead
         */
        @Deprecated
        public static final String HTTP_PROXY = Global.HTTP_PROXY;

        /**
         * @deprecated Use {@link android.provider.Settings.Secure#INSTALL_NON_MARKET_APPS} instead
         */
        @Deprecated
        public static final String INSTALL_NON_MARKET_APPS = Secure.INSTALL_NON_MARKET_APPS;

        /**
         * @deprecated Use {@link android.provider.Settings.Secure#LOCATION_PROVIDERS_ALLOWED}
         * instead
         */
        @Deprecated
        public static final String LOCATION_PROVIDERS_ALLOWED = Secure.LOCATION_PROVIDERS_ALLOWED;

        /**
         * @deprecated Use {@link android.provider.Settings.Secure#LOGGING_ID} instead
         */
        @Deprecated
        public static final String LOGGING_ID = Secure.LOGGING_ID;

        /**
         * @deprecated Use {@link android.provider.Settings.Global#NETWORK_PREFERENCE} instead
         */
        @Deprecated
        public static final String NETWORK_PREFERENCE = Global.NETWORK_PREFERENCE;

        /**
         * @deprecated Use {@link android.provider.Settings.Secure#PARENTAL_CONTROL_ENABLED}
         * instead
         */
        @Deprecated
        public static final String PARENTAL_CONTROL_ENABLED = Secure.PARENTAL_CONTROL_ENABLED;

        /**
         * @deprecated Use {@link android.provider.Settings.Secure#PARENTAL_CONTROL_LAST_UPDATE}
         * instead
         */
        @Deprecated
        public static final String PARENTAL_CONTROL_LAST_UPDATE = Secure.PARENTAL_CONTROL_LAST_UPDATE;

        /**
         * @deprecated Use {@link android.provider.Settings.Secure#PARENTAL_CONTROL_REDIRECT_URL}
         * instead
         */
        @Deprecated
        public static final String PARENTAL_CONTROL_REDIRECT_URL =
            Secure.PARENTAL_CONTROL_REDIRECT_URL;

        /**
         * @deprecated Use {@link android.provider.Settings.Secure#SETTINGS_CLASSNAME} instead
         */
        @Deprecated
        public static final String SETTINGS_CLASSNAME = Secure.SETTINGS_CLASSNAME;

        /**
         * @deprecated Use {@link android.provider.Settings.Global#USB_MASS_STORAGE_ENABLED} instead
         */
        @Deprecated
        public static final String USB_MASS_STORAGE_ENABLED = Global.USB_MASS_STORAGE_ENABLED;

        /**
         * @deprecated Use {@link android.provider.Settings.Global#USE_GOOGLE_MAIL} instead
         */
        @Deprecated
        public static final String USE_GOOGLE_MAIL = Global.USE_GOOGLE_MAIL;

       /**
         * @deprecated Use
         * {@link android.provider.Settings.Global#WIFI_MAX_DHCP_RETRY_COUNT} instead
         */
        @Deprecated
        public static final String WIFI_MAX_DHCP_RETRY_COUNT = Global.WIFI_MAX_DHCP_RETRY_COUNT;

        /**
         * @deprecated Use
         * {@link android.provider.Settings.Global#WIFI_MOBILE_DATA_TRANSITION_WAKELOCK_TIMEOUT_MS} instead
         */
        @Deprecated
        public static final String WIFI_MOBILE_DATA_TRANSITION_WAKELOCK_TIMEOUT_MS =
                Global.WIFI_MOBILE_DATA_TRANSITION_WAKELOCK_TIMEOUT_MS;

        /**
         * @deprecated Use
         * {@link android.provider.Settings.Global#WIFI_NETWORKS_AVAILABLE_NOTIFICATION_ON} instead
         */
        @Deprecated
        public static final String WIFI_NETWORKS_AVAILABLE_NOTIFICATION_ON =
                Global.WIFI_NETWORKS_AVAILABLE_NOTIFICATION_ON;

        /**
         * @deprecated Use
         * {@link android.provider.Settings.Global#WIFI_NETWORKS_AVAILABLE_REPEAT_DELAY} instead
         */
        @Deprecated
        public static final String WIFI_NETWORKS_AVAILABLE_REPEAT_DELAY =
                Global.WIFI_NETWORKS_AVAILABLE_REPEAT_DELAY;

        /**
         * @deprecated Use {@link android.provider.Settings.Global#WIFI_NUM_OPEN_NETWORKS_KEPT}
         * instead
         */
        @Deprecated
        public static final String WIFI_NUM_OPEN_NETWORKS_KEPT = Global.WIFI_NUM_OPEN_NETWORKS_KEPT;

        /**
         * @deprecated Use {@link android.provider.Settings.Global#WIFI_ON} instead
         */
        @Deprecated
        public static final String WIFI_ON = Global.WIFI_ON;

        /**
         * @deprecated Use
         * {@link android.provider.Settings.Secure#WIFI_WATCHDOG_ACCEPTABLE_PACKET_LOSS_PERCENTAGE}
         * instead
         */
        @Deprecated
        public static final String WIFI_WATCHDOG_ACCEPTABLE_PACKET_LOSS_PERCENTAGE =
                Secure.WIFI_WATCHDOG_ACCEPTABLE_PACKET_LOSS_PERCENTAGE;

        /**
         * @deprecated Use {@link android.provider.Settings.Secure#WIFI_WATCHDOG_AP_COUNT} instead
         */
        @Deprecated
        public static final String WIFI_WATCHDOG_AP_COUNT = Secure.WIFI_WATCHDOG_AP_COUNT;

        /**
         * @deprecated Use
         * {@link android.provider.Settings.Secure#WIFI_WATCHDOG_BACKGROUND_CHECK_DELAY_MS} instead
         */
        @Deprecated
        public static final String WIFI_WATCHDOG_BACKGROUND_CHECK_DELAY_MS =
                Secure.WIFI_WATCHDOG_BACKGROUND_CHECK_DELAY_MS;

        /**
         * @deprecated Use
         * {@link android.provider.Settings.Secure#WIFI_WATCHDOG_BACKGROUND_CHECK_ENABLED} instead
         */
        @Deprecated
        public static final String WIFI_WATCHDOG_BACKGROUND_CHECK_ENABLED =
                Secure.WIFI_WATCHDOG_BACKGROUND_CHECK_ENABLED;

        /**
         * @deprecated Use
         * {@link android.provider.Settings.Secure#WIFI_WATCHDOG_BACKGROUND_CHECK_TIMEOUT_MS}
         * instead
         */
        @Deprecated
        public static final String WIFI_WATCHDOG_BACKGROUND_CHECK_TIMEOUT_MS =
                Secure.WIFI_WATCHDOG_BACKGROUND_CHECK_TIMEOUT_MS;

        /**
         * @deprecated Use
         * {@link android.provider.Settings.Secure#WIFI_WATCHDOG_INITIAL_IGNORED_PING_COUNT} instead
         */
        @Deprecated
        public static final String WIFI_WATCHDOG_INITIAL_IGNORED_PING_COUNT =
            Secure.WIFI_WATCHDOG_INITIAL_IGNORED_PING_COUNT;

        /**
         * @deprecated Use {@link android.provider.Settings.Secure#WIFI_WATCHDOG_MAX_AP_CHECKS}
         * instead
         */
        @Deprecated
        public static final String WIFI_WATCHDOG_MAX_AP_CHECKS = Secure.WIFI_WATCHDOG_MAX_AP_CHECKS;

        /**
         * @deprecated Use {@link android.provider.Settings.Global#WIFI_WATCHDOG_ON} instead
         */
        @Deprecated
        public static final String WIFI_WATCHDOG_ON = Global.WIFI_WATCHDOG_ON;

        /**
         * @deprecated Use {@link android.provider.Settings.Secure#WIFI_WATCHDOG_PING_COUNT} instead
         */
        @Deprecated
        public static final String WIFI_WATCHDOG_PING_COUNT = Secure.WIFI_WATCHDOG_PING_COUNT;

        /**
         * @deprecated Use {@link android.provider.Settings.Secure#WIFI_WATCHDOG_PING_DELAY_MS}
         * instead
         */
        @Deprecated
        public static final String WIFI_WATCHDOG_PING_DELAY_MS = Secure.WIFI_WATCHDOG_PING_DELAY_MS;

        /**
         * @deprecated Use {@link android.provider.Settings.Secure#WIFI_WATCHDOG_PING_TIMEOUT_MS}
         * instead
         */
        @Deprecated
        public static final String WIFI_WATCHDOG_PING_TIMEOUT_MS =
            Secure.WIFI_WATCHDOG_PING_TIMEOUT_MS;

        /**
         * Checks if the specified app can modify system settings. As of API
         * level 23, an app cannot modify system settings unless it declares the
         * {@link android.Manifest.permission#WRITE_SETTINGS}
         * permission in its manifest, <em>and</em> the user specifically grants
         * the app this capability. To prompt the user to grant this approval,
         * the app must send an intent with the action {@link
         * android.provider.Settings#ACTION_MANAGE_WRITE_SETTINGS}, which causes
         * the system to display a permission management screen.
         *
         * @param context App context.
         * @return true if the calling app can write to system settings, false otherwise
         */
        public static boolean canWrite(Context context) {
            return isCallingPackageAllowedToWriteSettings(context, Process.myUid(),
                    context.getOpPackageName(), false);
        }
    }

    /**
     * Secure system settings, containing system preferences that applications
     * can read but are not allowed to write.  These are for preferences that
     * the user must explicitly modify through the system UI or specialized
     * APIs for those values, not modified directly by applications.
     */
    public static final class Secure extends NameValueTable {
        /**
         * The content:// style URL for this table
         */
        public static final Uri CONTENT_URI =
            Uri.parse("content://" + AUTHORITY + "/secure");

        // Populated lazily, guarded by class object:
        private static final NameValueCache sNameValueCache = new NameValueCache(
                CONTENT_URI,
                CALL_METHOD_GET_SECURE,
                CALL_METHOD_PUT_SECURE);

        private static ILockSettings sLockSettings = null;

        private static boolean sIsSystemProcess;
        private static final HashSet<String> MOVED_TO_LOCK_SETTINGS;
        private static final HashSet<String> MOVED_TO_GLOBAL;
        static {
            MOVED_TO_LOCK_SETTINGS = new HashSet<String>(3);
            MOVED_TO_LOCK_SETTINGS.add(Secure.LOCK_PATTERN_ENABLED);
            MOVED_TO_LOCK_SETTINGS.add(Secure.LOCK_PATTERN_VISIBLE);
            MOVED_TO_LOCK_SETTINGS.add(Secure.LOCK_PATTERN_TACTILE_FEEDBACK_ENABLED);

            MOVED_TO_GLOBAL = new HashSet<String>();
            MOVED_TO_GLOBAL.add(Settings.Global.ADB_ENABLED);
            MOVED_TO_GLOBAL.add(Settings.Global.ASSISTED_GPS_ENABLED);
            MOVED_TO_GLOBAL.add(Settings.Global.BLUETOOTH_ON);
            MOVED_TO_GLOBAL.add(Settings.Global.BUGREPORT_IN_POWER_MENU);
            MOVED_TO_GLOBAL.add(Settings.Global.CDMA_CELL_BROADCAST_SMS);
            MOVED_TO_GLOBAL.add(Settings.Global.CDMA_ROAMING_MODE);
            MOVED_TO_GLOBAL.add(Settings.Global.CDMA_SUBSCRIPTION_MODE);
            MOVED_TO_GLOBAL.add(Settings.Global.DATA_ACTIVITY_TIMEOUT_MOBILE);
            MOVED_TO_GLOBAL.add(Settings.Global.DATA_ACTIVITY_TIMEOUT_WIFI);
            MOVED_TO_GLOBAL.add(Settings.Global.DATA_ROAMING);
            MOVED_TO_GLOBAL.add(Settings.Global.DEVELOPMENT_SETTINGS_ENABLED);
            MOVED_TO_GLOBAL.add(Settings.Global.DEVICE_PROVISIONED);
            MOVED_TO_GLOBAL.add(Settings.Global.DISPLAY_SIZE_FORCED);
            MOVED_TO_GLOBAL.add(Settings.Global.DOWNLOAD_MAX_BYTES_OVER_MOBILE);
            MOVED_TO_GLOBAL.add(Settings.Global.DOWNLOAD_RECOMMENDED_MAX_BYTES_OVER_MOBILE);
            MOVED_TO_GLOBAL.add(Settings.Global.MOBILE_DATA);
            MOVED_TO_GLOBAL.add(Settings.Global.NETSTATS_DEV_BUCKET_DURATION);
            MOVED_TO_GLOBAL.add(Settings.Global.NETSTATS_DEV_DELETE_AGE);
            MOVED_TO_GLOBAL.add(Settings.Global.NETSTATS_DEV_PERSIST_BYTES);
            MOVED_TO_GLOBAL.add(Settings.Global.NETSTATS_DEV_ROTATE_AGE);
            MOVED_TO_GLOBAL.add(Settings.Global.NETSTATS_ENABLED);
            MOVED_TO_GLOBAL.add(Settings.Global.NETSTATS_GLOBAL_ALERT_BYTES);
            MOVED_TO_GLOBAL.add(Settings.Global.NETSTATS_POLL_INTERVAL);
            MOVED_TO_GLOBAL.add(Settings.Global.NETSTATS_SAMPLE_ENABLED);
            MOVED_TO_GLOBAL.add(Settings.Global.NETSTATS_TIME_CACHE_MAX_AGE);
            MOVED_TO_GLOBAL.add(Settings.Global.NETSTATS_UID_BUCKET_DURATION);
            MOVED_TO_GLOBAL.add(Settings.Global.NETSTATS_UID_DELETE_AGE);
            MOVED_TO_GLOBAL.add(Settings.Global.NETSTATS_UID_PERSIST_BYTES);
            MOVED_TO_GLOBAL.add(Settings.Global.NETSTATS_UID_ROTATE_AGE);
            MOVED_TO_GLOBAL.add(Settings.Global.NETSTATS_UID_TAG_BUCKET_DURATION);
            MOVED_TO_GLOBAL.add(Settings.Global.NETSTATS_UID_TAG_DELETE_AGE);
            MOVED_TO_GLOBAL.add(Settings.Global.NETSTATS_UID_TAG_PERSIST_BYTES);
            MOVED_TO_GLOBAL.add(Settings.Global.NETSTATS_UID_TAG_ROTATE_AGE);
            MOVED_TO_GLOBAL.add(Settings.Global.NETWORK_PREFERENCE);
            MOVED_TO_GLOBAL.add(Settings.Global.NITZ_UPDATE_DIFF);
            MOVED_TO_GLOBAL.add(Settings.Global.NITZ_UPDATE_SPACING);
            MOVED_TO_GLOBAL.add(Settings.Global.NTP_SERVER);
            MOVED_TO_GLOBAL.add(Settings.Global.NTP_TIMEOUT);
            MOVED_TO_GLOBAL.add(Settings.Global.PDP_WATCHDOG_ERROR_POLL_COUNT);
            MOVED_TO_GLOBAL.add(Settings.Global.PDP_WATCHDOG_LONG_POLL_INTERVAL_MS);
            MOVED_TO_GLOBAL.add(Settings.Global.PDP_WATCHDOG_MAX_PDP_RESET_FAIL_COUNT);
            MOVED_TO_GLOBAL.add(Settings.Global.PDP_WATCHDOG_POLL_INTERVAL_MS);
            MOVED_TO_GLOBAL.add(Settings.Global.PDP_WATCHDOG_TRIGGER_PACKET_COUNT);
            MOVED_TO_GLOBAL.add(Settings.Global.SAMPLING_PROFILER_MS);
            MOVED_TO_GLOBAL.add(Settings.Global.SETUP_PREPAID_DATA_SERVICE_URL);
            MOVED_TO_GLOBAL.add(Settings.Global.SETUP_PREPAID_DETECTION_REDIR_HOST);
            MOVED_TO_GLOBAL.add(Settings.Global.SETUP_PREPAID_DETECTION_TARGET_URL);
            MOVED_TO_GLOBAL.add(Settings.Global.TETHER_DUN_APN);
            MOVED_TO_GLOBAL.add(Settings.Global.TETHER_DUN_REQUIRED);
            MOVED_TO_GLOBAL.add(Settings.Global.TETHER_SUPPORTED);
            MOVED_TO_GLOBAL.add(Settings.Global.USB_MASS_STORAGE_ENABLED);
            MOVED_TO_GLOBAL.add(Settings.Global.USE_GOOGLE_MAIL);
            MOVED_TO_GLOBAL.add(Settings.Global.WIFI_COUNTRY_CODE);
            MOVED_TO_GLOBAL.add(Settings.Global.WIFI_FRAMEWORK_SCAN_INTERVAL_MS);
            MOVED_TO_GLOBAL.add(Settings.Global.WIFI_FREQUENCY_BAND);
            MOVED_TO_GLOBAL.add(Settings.Global.WIFI_IDLE_MS);
            MOVED_TO_GLOBAL.add(Settings.Global.WIFI_MAX_DHCP_RETRY_COUNT);
            MOVED_TO_GLOBAL.add(Settings.Global.WIFI_MOBILE_DATA_TRANSITION_WAKELOCK_TIMEOUT_MS);
            MOVED_TO_GLOBAL.add(Settings.Global.WIFI_NETWORKS_AVAILABLE_NOTIFICATION_ON);
            MOVED_TO_GLOBAL.add(Settings.Global.WIFI_NETWORKS_AVAILABLE_REPEAT_DELAY);
            MOVED_TO_GLOBAL.add(Settings.Global.WIFI_NUM_OPEN_NETWORKS_KEPT);
            MOVED_TO_GLOBAL.add(Settings.Global.WIFI_ON);
            MOVED_TO_GLOBAL.add(Settings.Global.WIFI_P2P_DEVICE_NAME);
            MOVED_TO_GLOBAL.add(Settings.Global.WIFI_SAVED_STATE);
            MOVED_TO_GLOBAL.add(Settings.Global.WIFI_SUPPLICANT_SCAN_INTERVAL_MS);
            MOVED_TO_GLOBAL.add(Settings.Global.WIFI_SUSPEND_OPTIMIZATIONS_ENABLED);
            MOVED_TO_GLOBAL.add(Settings.Global.WIFI_VERBOSE_LOGGING_ENABLED);
            MOVED_TO_GLOBAL.add(Settings.Global.WIFI_ENHANCED_AUTO_JOIN);
            MOVED_TO_GLOBAL.add(Settings.Global.WIFI_NETWORK_SHOW_RSSI);
            MOVED_TO_GLOBAL.add(Settings.Global.WIFI_WATCHDOG_ON);
            MOVED_TO_GLOBAL.add(Settings.Global.WIFI_WATCHDOG_POOR_NETWORK_TEST_ENABLED);
            MOVED_TO_GLOBAL.add(Settings.Global.WIMAX_NETWORKS_AVAILABLE_NOTIFICATION_ON);
            MOVED_TO_GLOBAL.add(Settings.Global.PACKAGE_VERIFIER_ENABLE);
            MOVED_TO_GLOBAL.add(Settings.Global.PACKAGE_VERIFIER_TIMEOUT);
            MOVED_TO_GLOBAL.add(Settings.Global.PACKAGE_VERIFIER_DEFAULT_RESPONSE);
            MOVED_TO_GLOBAL.add(Settings.Global.DATA_STALL_ALARM_NON_AGGRESSIVE_DELAY_IN_MS);
            MOVED_TO_GLOBAL.add(Settings.Global.DATA_STALL_ALARM_AGGRESSIVE_DELAY_IN_MS);
            MOVED_TO_GLOBAL.add(Settings.Global.GPRS_REGISTER_CHECK_PERIOD_MS);
            MOVED_TO_GLOBAL.add(Settings.Global.WTF_IS_FATAL);
            MOVED_TO_GLOBAL.add(Settings.Global.BATTERY_DISCHARGE_DURATION_THRESHOLD);
            MOVED_TO_GLOBAL.add(Settings.Global.BATTERY_DISCHARGE_THRESHOLD);
            MOVED_TO_GLOBAL.add(Settings.Global.SEND_ACTION_APP_ERROR);
            MOVED_TO_GLOBAL.add(Settings.Global.DROPBOX_AGE_SECONDS);
            MOVED_TO_GLOBAL.add(Settings.Global.DROPBOX_MAX_FILES);
            MOVED_TO_GLOBAL.add(Settings.Global.DROPBOX_QUOTA_KB);
            MOVED_TO_GLOBAL.add(Settings.Global.DROPBOX_QUOTA_PERCENT);
            MOVED_TO_GLOBAL.add(Settings.Global.DROPBOX_RESERVE_PERCENT);
            MOVED_TO_GLOBAL.add(Settings.Global.DROPBOX_TAG_PREFIX);
            MOVED_TO_GLOBAL.add(Settings.Global.ERROR_LOGCAT_PREFIX);
            MOVED_TO_GLOBAL.add(Settings.Global.SYS_FREE_STORAGE_LOG_INTERVAL);
            MOVED_TO_GLOBAL.add(Settings.Global.DISK_FREE_CHANGE_REPORTING_THRESHOLD);
            MOVED_TO_GLOBAL.add(Settings.Global.SYS_STORAGE_THRESHOLD_PERCENTAGE);
            MOVED_TO_GLOBAL.add(Settings.Global.SYS_STORAGE_THRESHOLD_MAX_BYTES);
            MOVED_TO_GLOBAL.add(Settings.Global.SYS_STORAGE_FULL_THRESHOLD_BYTES);
            MOVED_TO_GLOBAL.add(Settings.Global.SYNC_MAX_RETRY_DELAY_IN_SECONDS);
            MOVED_TO_GLOBAL.add(Settings.Global.CONNECTIVITY_CHANGE_DELAY);
            MOVED_TO_GLOBAL.add(Settings.Global.CAPTIVE_PORTAL_DETECTION_ENABLED);
            MOVED_TO_GLOBAL.add(Settings.Global.CAPTIVE_PORTAL_SERVER);
            MOVED_TO_GLOBAL.add(Settings.Global.NSD_ON);
            MOVED_TO_GLOBAL.add(Settings.Global.SET_INSTALL_LOCATION);
            MOVED_TO_GLOBAL.add(Settings.Global.DEFAULT_INSTALL_LOCATION);
            MOVED_TO_GLOBAL.add(Settings.Global.INET_CONDITION_DEBOUNCE_UP_DELAY);
            MOVED_TO_GLOBAL.add(Settings.Global.INET_CONDITION_DEBOUNCE_DOWN_DELAY);
            MOVED_TO_GLOBAL.add(Settings.Global.READ_EXTERNAL_STORAGE_ENFORCED_DEFAULT);
            MOVED_TO_GLOBAL.add(Settings.Global.HTTP_PROXY);
            MOVED_TO_GLOBAL.add(Settings.Global.GLOBAL_HTTP_PROXY_HOST);
            MOVED_TO_GLOBAL.add(Settings.Global.GLOBAL_HTTP_PROXY_PORT);
            MOVED_TO_GLOBAL.add(Settings.Global.GLOBAL_HTTP_PROXY_EXCLUSION_LIST);
            MOVED_TO_GLOBAL.add(Settings.Global.SET_GLOBAL_HTTP_PROXY);
            MOVED_TO_GLOBAL.add(Settings.Global.DEFAULT_DNS_SERVER);
            MOVED_TO_GLOBAL.add(Settings.Global.PREFERRED_NETWORK_MODE);
            MOVED_TO_GLOBAL.add(Settings.Global.WEBVIEW_DATA_REDUCTION_PROXY_KEY);
        }

        /** @hide */
        public static void getMovedToGlobalSettings(Set<String> outKeySet) {
            outKeySet.addAll(MOVED_TO_GLOBAL);
        }

        /**
         * Look up a name in the database.
         * @param resolver to access the database with
         * @param name to look up in the table
         * @return the corresponding value, or null if not present
         */
        public static String getString(ContentResolver resolver, String name) {
            return getStringForUser(resolver, name, UserHandle.myUserId());
        }

        /** @hide */
        public static String getStringForUser(ContentResolver resolver, String name,
                int userHandle) {
            if (MOVED_TO_GLOBAL.contains(name)) {
                Log.w(TAG, "Setting " + name + " has moved from android.provider.Settings.Secure"
                        + " to android.provider.Settings.Global.");
                return Global.getStringForUser(resolver, name, userHandle);
            }

            if (MOVED_TO_LOCK_SETTINGS.contains(name)) {
                synchronized (Secure.class) {
                    if (sLockSettings == null) {
                        sLockSettings = ILockSettings.Stub.asInterface(
                                (IBinder) ServiceManager.getService("lock_settings"));
                        sIsSystemProcess = Process.myUid() == Process.SYSTEM_UID;
                    }
                }
                if (sLockSettings != null && !sIsSystemProcess) {
                    // No context; use the ActivityThread's context as an approximation for
                    // determining the target API level.
                    Application application = ActivityThread.currentApplication();

                    boolean isPreMnc = application != null
                            && application.getApplicationInfo() != null
                            && application.getApplicationInfo().targetSdkVersion
                            <= VERSION_CODES.LOLLIPOP_MR1;
                    if (isPreMnc) {
                        try {
                            return sLockSettings.getString(name, "0", userHandle);
                        } catch (RemoteException re) {
                            // Fall through
                        }
                    } else {
                        throw new SecurityException("Settings.Secure." + name
                                + " is deprecated and no longer accessible."
                                + " See API documentation for potential replacements.");
                    }
                }
            }

            return sNameValueCache.getStringForUser(resolver, name, userHandle);
        }

        /**
         * Store a name/value pair into the database.
         * @param resolver to access the database with
         * @param name to store
         * @param value to associate with the name
         * @return true if the value was set, false on database errors
         */
        public static boolean putString(ContentResolver resolver, String name, String value) {
            return putStringForUser(resolver, name, value, UserHandle.myUserId());
        }

        /** @hide */
        public static boolean putStringForUser(ContentResolver resolver, String name, String value,
                int userHandle) {
            if (LOCATION_MODE.equals(name)) {
                // HACK ALERT: temporary hack to work around b/10491283.
                // TODO: once b/10491283 fixed, remove this hack
                return setLocationModeForUser(resolver, Integer.parseInt(value), userHandle);
            }
            if (MOVED_TO_GLOBAL.contains(name)) {
                Log.w(TAG, "Setting " + name + " has moved from android.provider.Settings.System"
                        + " to android.provider.Settings.Global");
                return Global.putStringForUser(resolver, name, value, userHandle);
            }
            return sNameValueCache.putStringForUser(resolver, name, value, userHandle);
        }

        /**
         * Construct the content URI for a particular name/value pair,
         * useful for monitoring changes with a ContentObserver.
         * @param name to look up in the table
         * @return the corresponding content URI, or null if not present
         */
        public static Uri getUriFor(String name) {
            if (MOVED_TO_GLOBAL.contains(name)) {
                Log.w(TAG, "Setting " + name + " has moved from android.provider.Settings.Secure"
                        + " to android.provider.Settings.Global, returning global URI.");
                return Global.getUriFor(Global.CONTENT_URI, name);
            }
            return getUriFor(CONTENT_URI, name);
        }

        /**
         * Convenience function for retrieving a single secure settings value
         * as an integer.  Note that internally setting values are always
         * stored as strings; this function converts the string to an integer
         * for you.  The default value will be returned if the setting is
         * not defined or not an integer.
         *
         * @param cr The ContentResolver to access.
         * @param name The name of the setting to retrieve.
         * @param def Value to return if the setting is not defined.
         *
         * @return The setting's current value, or 'def' if it is not defined
         * or not a valid integer.
         */
        public static int getInt(ContentResolver cr, String name, int def) {
            return getIntForUser(cr, name, def, UserHandle.myUserId());
        }

        /** @hide */
        public static int getIntForUser(ContentResolver cr, String name, int def, int userHandle) {
            if (LOCATION_MODE.equals(name)) {
                // HACK ALERT: temporary hack to work around b/10491283.
                // TODO: once b/10491283 fixed, remove this hack
                return getLocationModeForUser(cr, userHandle);
            }
            String v = getStringForUser(cr, name, userHandle);
            try {
                return v != null ? Integer.parseInt(v) : def;
            } catch (NumberFormatException e) {
                return def;
            }
        }

        /**
         * Convenience function for retrieving a single secure settings value
         * as an integer.  Note that internally setting values are always
         * stored as strings; this function converts the string to an integer
         * for you.
         * <p>
         * This version does not take a default value.  If the setting has not
         * been set, or the string value is not a number,
         * it throws {@link SettingNotFoundException}.
         *
         * @param cr The ContentResolver to access.
         * @param name The name of the setting to retrieve.
         *
         * @throws SettingNotFoundException Thrown if a setting by the given
         * name can't be found or the setting value is not an integer.
         *
         * @return The setting's current value.
         */
        public static int getInt(ContentResolver cr, String name)
                throws SettingNotFoundException {
            return getIntForUser(cr, name, UserHandle.myUserId());
        }

        /** @hide */
        public static int getIntForUser(ContentResolver cr, String name, int userHandle)
                throws SettingNotFoundException {
            if (LOCATION_MODE.equals(name)) {
                // HACK ALERT: temporary hack to work around b/10491283.
                // TODO: once b/10491283 fixed, remove this hack
                return getLocationModeForUser(cr, userHandle);
            }
            String v = getStringForUser(cr, name, userHandle);
            try {
                return Integer.parseInt(v);
            } catch (NumberFormatException e) {
                throw new SettingNotFoundException(name);
            }
        }

        /**
         * Convenience function for updating a single settings value as an
         * integer. This will either create a new entry in the table if the
         * given name does not exist, or modify the value of the existing row
         * with that name.  Note that internally setting values are always
         * stored as strings, so this function converts the given value to a
         * string before storing it.
         *
         * @param cr The ContentResolver to access.
         * @param name The name of the setting to modify.
         * @param value The new value for the setting.
         * @return true if the value was set, false on database errors
         */
        public static boolean putInt(ContentResolver cr, String name, int value) {
            return putIntForUser(cr, name, value, UserHandle.myUserId());
        }

        /** @hide */
        public static boolean putIntForUser(ContentResolver cr, String name, int value,
                int userHandle) {
            return putStringForUser(cr, name, Integer.toString(value), userHandle);
        }

        /**
         * Convenience function for retrieving a single secure settings value
         * as a {@code long}.  Note that internally setting values are always
         * stored as strings; this function converts the string to a {@code long}
         * for you.  The default value will be returned if the setting is
         * not defined or not a {@code long}.
         *
         * @param cr The ContentResolver to access.
         * @param name The name of the setting to retrieve.
         * @param def Value to return if the setting is not defined.
         *
         * @return The setting's current value, or 'def' if it is not defined
         * or not a valid {@code long}.
         */
        public static long getLong(ContentResolver cr, String name, long def) {
            return getLongForUser(cr, name, def, UserHandle.myUserId());
        }

        /** @hide */
        public static long getLongForUser(ContentResolver cr, String name, long def,
                int userHandle) {
            String valString = getStringForUser(cr, name, userHandle);
            long value;
            try {
                value = valString != null ? Long.parseLong(valString) : def;
            } catch (NumberFormatException e) {
                value = def;
            }
            return value;
        }

        /**
         * Convenience function for retrieving a single secure settings value
         * as a {@code long}.  Note that internally setting values are always
         * stored as strings; this function converts the string to a {@code long}
         * for you.
         * <p>
         * This version does not take a default value.  If the setting has not
         * been set, or the string value is not a number,
         * it throws {@link SettingNotFoundException}.
         *
         * @param cr The ContentResolver to access.
         * @param name The name of the setting to retrieve.
         *
         * @return The setting's current value.
         * @throws SettingNotFoundException Thrown if a setting by the given
         * name can't be found or the setting value is not an integer.
         */
        public static long getLong(ContentResolver cr, String name)
                throws SettingNotFoundException {
            return getLongForUser(cr, name, UserHandle.myUserId());
        }

        /** @hide */
        public static long getLongForUser(ContentResolver cr, String name, int userHandle)
                throws SettingNotFoundException {
            String valString = getStringForUser(cr, name, userHandle);
            try {
                return Long.parseLong(valString);
            } catch (NumberFormatException e) {
                throw new SettingNotFoundException(name);
            }
        }

        /**
         * Convenience function for updating a secure settings value as a long
         * integer. This will either create a new entry in the table if the
         * given name does not exist, or modify the value of the existing row
         * with that name.  Note that internally setting values are always
         * stored as strings, so this function converts the given value to a
         * string before storing it.
         *
         * @param cr The ContentResolver to access.
         * @param name The name of the setting to modify.
         * @param value The new value for the setting.
         * @return true if the value was set, false on database errors
         */
        public static boolean putLong(ContentResolver cr, String name, long value) {
            return putLongForUser(cr, name, value, UserHandle.myUserId());
        }

        /** @hide */
        public static boolean putLongForUser(ContentResolver cr, String name, long value,
                int userHandle) {
            return putStringForUser(cr, name, Long.toString(value), userHandle);
        }

        /**
         * Convenience function for retrieving a single secure settings value
         * as a floating point number.  Note that internally setting values are
         * always stored as strings; this function converts the string to an
         * float for you. The default value will be returned if the setting
         * is not defined or not a valid float.
         *
         * @param cr The ContentResolver to access.
         * @param name The name of the setting to retrieve.
         * @param def Value to return if the setting is not defined.
         *
         * @return The setting's current value, or 'def' if it is not defined
         * or not a valid float.
         */
        public static float getFloat(ContentResolver cr, String name, float def) {
            return getFloatForUser(cr, name, def, UserHandle.myUserId());
        }

        /** @hide */
        public static float getFloatForUser(ContentResolver cr, String name, float def,
                int userHandle) {
            String v = getStringForUser(cr, name, userHandle);
            try {
                return v != null ? Float.parseFloat(v) : def;
            } catch (NumberFormatException e) {
                return def;
            }
        }

        /**
         * Convenience function for retrieving a single secure settings value
         * as a float.  Note that internally setting values are always
         * stored as strings; this function converts the string to a float
         * for you.
         * <p>
         * This version does not take a default value.  If the setting has not
         * been set, or the string value is not a number,
         * it throws {@link SettingNotFoundException}.
         *
         * @param cr The ContentResolver to access.
         * @param name The name of the setting to retrieve.
         *
         * @throws SettingNotFoundException Thrown if a setting by the given
         * name can't be found or the setting value is not a float.
         *
         * @return The setting's current value.
         */
        public static float getFloat(ContentResolver cr, String name)
                throws SettingNotFoundException {
            return getFloatForUser(cr, name, UserHandle.myUserId());
        }

        /** @hide */
        public static float getFloatForUser(ContentResolver cr, String name, int userHandle)
                throws SettingNotFoundException {
            String v = getStringForUser(cr, name, userHandle);
            if (v == null) {
                throw new SettingNotFoundException(name);
            }
            try {
                return Float.parseFloat(v);
            } catch (NumberFormatException e) {
                throw new SettingNotFoundException(name);
            }
        }

        /**
         * Convenience function for updating a single settings value as a
         * floating point number. This will either create a new entry in the
         * table if the given name does not exist, or modify the value of the
         * existing row with that name.  Note that internally setting values
         * are always stored as strings, so this function converts the given
         * value to a string before storing it.
         *
         * @param cr The ContentResolver to access.
         * @param name The name of the setting to modify.
         * @param value The new value for the setting.
         * @return true if the value was set, false on database errors
         */
        public static boolean putFloat(ContentResolver cr, String name, float value) {
            return putFloatForUser(cr, name, value, UserHandle.myUserId());
        }

        /** @hide */
        public static boolean putFloatForUser(ContentResolver cr, String name, float value,
                int userHandle) {
            return putStringForUser(cr, name, Float.toString(value), userHandle);
        }

        /**
         * @deprecated Use {@link android.provider.Settings.Global#DEVELOPMENT_SETTINGS_ENABLED}
         * instead
         */
        @Deprecated
        public static final String DEVELOPMENT_SETTINGS_ENABLED =
                Global.DEVELOPMENT_SETTINGS_ENABLED;

        /**
         * When the user has enable the option to have a "bug report" command
         * in the power menu.
         * @deprecated Use {@link android.provider.Settings.Global#BUGREPORT_IN_POWER_MENU} instead
         * @hide
         */
        @Deprecated
        public static final String BUGREPORT_IN_POWER_MENU = "bugreport_in_power_menu";

        /**
         * @deprecated Use {@link android.provider.Settings.Global#ADB_ENABLED} instead
         */
        @Deprecated
        public static final String ADB_ENABLED = Global.ADB_ENABLED;

        /**
         * Setting to allow mock locations and location provider status to be injected into the
         * LocationManager service for testing purposes during application development.  These
         * locations and status values  override actual location and status information generated
         * by network, gps, or other location providers.
         *
         * @deprecated This settings is not used anymore.
         */
        @Deprecated
        public static final String ALLOW_MOCK_LOCATION = "mock_location";

        /**
         * A 64-bit number (as a hex string) that is randomly
         * generated when the user first sets up the device and should remain
         * constant for the lifetime of the user's device. The value may
         * change if a factory reset is performed on the device.
         * <p class="note"><strong>Note:</strong> When a device has <a
         * href="{@docRoot}about/versions/android-4.2.html#MultipleUsers">multiple users</a>
         * (available on certain devices running Android 4.2 or higher), each user appears as a
         * completely separate device, so the {@code ANDROID_ID} value is unique to each
         * user.</p>
         */
        public static final String ANDROID_ID = "android_id";

        /**
         * @deprecated Use {@link android.provider.Settings.Global#BLUETOOTH_ON} instead
         */
        @Deprecated
        public static final String BLUETOOTH_ON = Global.BLUETOOTH_ON;

        /**
         * @deprecated Use {@link android.provider.Settings.Global#DATA_ROAMING} instead
         */
        @Deprecated
        public static final String DATA_ROAMING = Global.DATA_ROAMING;

        /**
         * Setting to record the input method used by default, holding the ID
         * of the desired method.
         */
        public static final String DEFAULT_INPUT_METHOD = "default_input_method";

        /**
         * Setting to record the input method subtype used by default, holding the ID
         * of the desired method.
         */
        public static final String SELECTED_INPUT_METHOD_SUBTYPE =
                "selected_input_method_subtype";

        /**
         * Setting to record the history of input method subtype, holding the pair of ID of IME
         * and its last used subtype.
         * @hide
         */
        public static final String INPUT_METHODS_SUBTYPE_HISTORY =
                "input_methods_subtype_history";

        /**
         * Setting to record the visibility of input method selector
         */
        public static final String INPUT_METHOD_SELECTOR_VISIBILITY =
                "input_method_selector_visibility";

        /**
         * The currently selected voice interaction service flattened ComponentName.
         * @hide
         */
        @TestApi
        public static final String VOICE_INTERACTION_SERVICE = "voice_interaction_service";

        /**
         * bluetooth HCI snoop log configuration
         * @hide
         */
        public static final String BLUETOOTH_HCI_LOG =
                "bluetooth_hci_log";

        /**
         * @deprecated Use {@link android.provider.Settings.Global#DEVICE_PROVISIONED} instead
         */
        @Deprecated
        public static final String DEVICE_PROVISIONED = Global.DEVICE_PROVISIONED;

        /**
         * Whether the current user has been set up via setup wizard (0 = false, 1 = true)
         * @hide
         */
        public static final String USER_SETUP_COMPLETE = "user_setup_complete";

        /**
         * Prefix for category name that marks whether a suggested action from that category was
         * completed.
         * @hide
         */
        public static final String COMPLETED_CATEGORY_PREFIX = "suggested.completed_category.";

        /**
         * List of input methods that are currently enabled.  This is a string
         * containing the IDs of all enabled input methods, each ID separated
         * by ':'.
         */
        public static final String ENABLED_INPUT_METHODS = "enabled_input_methods";

        /**
         * List of system input methods that are currently disabled.  This is a string
         * containing the IDs of all disabled input methods, each ID separated
         * by ':'.
         * @hide
         */
        public static final String DISABLED_SYSTEM_INPUT_METHODS = "disabled_system_input_methods";

        /**
         * Whether to show the IME when a hard keyboard is connected. This is a boolean that
         * determines if the IME should be shown when a hard keyboard is attached.
         * @hide
         */
        public static final String SHOW_IME_WITH_HARD_KEYBOARD = "show_ime_with_hard_keyboard";

        /**
         * Host name and port for global http proxy. Uses ':' seperator for
         * between host and port.
         *
         * @deprecated Use {@link Global#HTTP_PROXY}
         */
        @Deprecated
        public static final String HTTP_PROXY = Global.HTTP_PROXY;

        /**
         * Package designated as always-on VPN provider.
         *
         * @hide
         */
        public static final String ALWAYS_ON_VPN_APP = "always_on_vpn_app";

        /**
         * Whether to block networking outside of VPN connections while always-on is set.
         * @see #ALWAYS_ON_VPN_APP
         *
         * @hide
         */
        public static final String ALWAYS_ON_VPN_LOCKDOWN = "always_on_vpn_lockdown";

        /**
         * Whether applications can be installed for this user via the system's
         * {@link Intent#ACTION_INSTALL_PACKAGE} mechanism.
         *
         * <p>1 = permit app installation via the system package installer intent
         * <p>0 = do not allow use of the package installer
         */
        public static final String INSTALL_NON_MARKET_APPS = "install_non_market_apps";

        /**
         * Comma-separated list of location providers that activities may access. Do not rely on
         * this value being present in settings.db or on ContentObserver notifications on the
         * corresponding Uri.
         *
         * @deprecated use {@link #LOCATION_MODE} and
         * {@link LocationManager#MODE_CHANGED_ACTION} (or
         * {@link LocationManager#PROVIDERS_CHANGED_ACTION})
         */
        @Deprecated
        public static final String LOCATION_PROVIDERS_ALLOWED = "location_providers_allowed";

        /**
         * The degree of location access enabled by the user.
         * <p>
         * When used with {@link #putInt(ContentResolver, String, int)}, must be one of {@link
         * #LOCATION_MODE_HIGH_ACCURACY}, {@link #LOCATION_MODE_SENSORS_ONLY}, {@link
         * #LOCATION_MODE_BATTERY_SAVING}, or {@link #LOCATION_MODE_OFF}. When used with {@link
         * #getInt(ContentResolver, String)}, the caller must gracefully handle additional location
         * modes that might be added in the future.
         * <p>
         * Note: do not rely on this value being present in settings.db or on ContentObserver
         * notifications for the corresponding Uri. Use {@link LocationManager#MODE_CHANGED_ACTION}
         * to receive changes in this value.
         */
        public static final String LOCATION_MODE = "location_mode";
        /**
         * Stores the previous location mode when {@link #LOCATION_MODE} is set to
         * {@link #LOCATION_MODE_OFF}
         * @hide
         */
        public static final String LOCATION_PREVIOUS_MODE = "location_previous_mode";

        /**
         * Sets all location providers to the previous states before location was turned off.
         * @hide
         */
        public static final int LOCATION_MODE_PREVIOUS = -1;
        /**
         * Location access disabled.
         */
        public static final int LOCATION_MODE_OFF = 0;
        /**
         * Network Location Provider disabled, but GPS and other sensors enabled.
         */
        public static final int LOCATION_MODE_SENSORS_ONLY = 1;
        /**
         * Reduced power usage, such as limiting the number of GPS updates per hour. Requests
         * with {@link android.location.Criteria#POWER_HIGH} may be downgraded to
         * {@link android.location.Criteria#POWER_MEDIUM}.
         */
        public static final int LOCATION_MODE_BATTERY_SAVING = 2;
        /**
         * Best-effort location computation allowed.
         */
        public static final int LOCATION_MODE_HIGH_ACCURACY = 3;

        /**
         * A flag containing settings used for biometric weak
         * @hide
         */
        @Deprecated
        public static final String LOCK_BIOMETRIC_WEAK_FLAGS =
                "lock_biometric_weak_flags";

        /**
         * Whether lock-to-app will lock the keyguard when exiting.
         * @hide
         */
        public static final String LOCK_TO_APP_EXIT_LOCKED = "lock_to_app_exit_locked";

        /**
         * Whether autolock is enabled (0 = false, 1 = true)
         *
         * @deprecated Use {@link android.app.KeyguardManager} to determine the state and security
         *             level of the keyguard. Accessing this setting from an app that is targeting
         *             {@link VERSION_CODES#M} or later throws a {@code SecurityException}.
         */
        @Deprecated
        public static final String LOCK_PATTERN_ENABLED = "lock_pattern_autolock";

        /**
         * Whether lock pattern is visible as user enters (0 = false, 1 = true)
         *
         * @deprecated Accessing this setting from an app that is targeting
         *             {@link VERSION_CODES#M} or later throws a {@code SecurityException}.
         */
        @Deprecated
        public static final String LOCK_PATTERN_VISIBLE = "lock_pattern_visible_pattern";

        /**
         * Whether lock pattern will vibrate as user enters (0 = false, 1 =
         * true)
         *
         * @deprecated Starting in {@link VERSION_CODES#JELLY_BEAN_MR1} the
         *             lockscreen uses
         *             {@link Settings.System#HAPTIC_FEEDBACK_ENABLED}.
         *             Accessing this setting from an app that is targeting
         *             {@link VERSION_CODES#M} or later throws a {@code SecurityException}.
         */
        @Deprecated
        public static final String
                LOCK_PATTERN_TACTILE_FEEDBACK_ENABLED = "lock_pattern_tactile_feedback_enabled";

        /**
         * This preference allows the device to be locked given time after screen goes off,
         * subject to current DeviceAdmin policy limits.
         * @hide
         */
        public static final String LOCK_SCREEN_LOCK_AFTER_TIMEOUT = "lock_screen_lock_after_timeout";


        /**
         * This preference contains the string that shows for owner info on LockScreen.
         * @hide
         * @deprecated
         */
        public static final String LOCK_SCREEN_OWNER_INFO = "lock_screen_owner_info";

        /**
         * Ids of the user-selected appwidgets on the lockscreen (comma-delimited).
         * @hide
         */
        @Deprecated
        public static final String LOCK_SCREEN_APPWIDGET_IDS =
            "lock_screen_appwidget_ids";

        /**
         * Id of the appwidget shown on the lock screen when appwidgets are disabled.
         * @hide
         */
        @Deprecated
        public static final String LOCK_SCREEN_FALLBACK_APPWIDGET_ID =
            "lock_screen_fallback_appwidget_id";

        /**
         * Index of the lockscreen appwidget to restore, -1 if none.
         * @hide
         */
        @Deprecated
        public static final String LOCK_SCREEN_STICKY_APPWIDGET =
            "lock_screen_sticky_appwidget";

        /**
         * This preference enables showing the owner info on LockScreen.
         * @hide
         * @deprecated
         */
        public static final String LOCK_SCREEN_OWNER_INFO_ENABLED =
            "lock_screen_owner_info_enabled";

        /**
         * When set by a user, allows notifications to be shown atop a securely locked screen
         * in their full "private" form (same as when the device is unlocked).
         * @hide
         */
        public static final String LOCK_SCREEN_ALLOW_PRIVATE_NOTIFICATIONS =
                "lock_screen_allow_private_notifications";

        /**
         * When set by a user, allows notification remote input atop a securely locked screen
         * without having to unlock
         * @hide
         */
        public static final String LOCK_SCREEN_ALLOW_REMOTE_INPUT =
                "lock_screen_allow_remote_input";

        /**
         * Set by the system to track if the user needs to see the call to action for
         * the lockscreen notification policy.
         * @hide
         */
        public static final String SHOW_NOTE_ABOUT_NOTIFICATION_HIDING =
                "show_note_about_notification_hiding";

        /**
         * Set to 1 by the system after trust agents have been initialized.
         * @hide
         */
        public static final String TRUST_AGENTS_INITIALIZED =
                "trust_agents_initialized";

        /**
         * The Logging ID (a unique 64-bit value) as a hex string.
         * Used as a pseudonymous identifier for logging.
         * @deprecated This identifier is poorly initialized and has
         * many collisions.  It should not be used.
         */
        @Deprecated
        public static final String LOGGING_ID = "logging_id";

        /**
         * @deprecated Use {@link android.provider.Settings.Global#NETWORK_PREFERENCE} instead
         */
        @Deprecated
        public static final String NETWORK_PREFERENCE = Global.NETWORK_PREFERENCE;

        /**
         * No longer supported.
         */
        public static final String PARENTAL_CONTROL_ENABLED = "parental_control_enabled";

        /**
         * No longer supported.
         */
        public static final String PARENTAL_CONTROL_LAST_UPDATE = "parental_control_last_update";

        /**
         * No longer supported.
         */
        public static final String PARENTAL_CONTROL_REDIRECT_URL = "parental_control_redirect_url";

        /**
         * Settings classname to launch when Settings is clicked from All
         * Applications.  Needed because of user testing between the old
         * and new Settings apps.
         */
        // TODO: 881807
        public static final String SETTINGS_CLASSNAME = "settings_classname";

        /**
         * @deprecated Use {@link android.provider.Settings.Global#USB_MASS_STORAGE_ENABLED} instead
         */
        @Deprecated
        public static final String USB_MASS_STORAGE_ENABLED = Global.USB_MASS_STORAGE_ENABLED;

        /**
         * @deprecated Use {@link android.provider.Settings.Global#USE_GOOGLE_MAIL} instead
         */
        @Deprecated
        public static final String USE_GOOGLE_MAIL = Global.USE_GOOGLE_MAIL;

        /**
         * If accessibility is enabled.
         */
        public static final String ACCESSIBILITY_ENABLED = "accessibility_enabled";

        /**
         * If touch exploration is enabled.
         */
        public static final String TOUCH_EXPLORATION_ENABLED = "touch_exploration_enabled";

        /**
         * List of the enabled accessibility providers.
         */
        public static final String ENABLED_ACCESSIBILITY_SERVICES =
            "enabled_accessibility_services";

        /**
         * List of the accessibility services to which the user has granted
         * permission to put the device into touch exploration mode.
         *
         * @hide
         */
        public static final String TOUCH_EXPLORATION_GRANTED_ACCESSIBILITY_SERVICES =
            "touch_exploration_granted_accessibility_services";

        /**
         * Whether to speak passwords while in accessibility mode.
         */
        public static final String ACCESSIBILITY_SPEAK_PASSWORD = "speak_password";

        /**
         * Whether to draw text with high contrast while in accessibility mode.
         *
         * @hide
         */
        public static final String ACCESSIBILITY_HIGH_TEXT_CONTRAST_ENABLED =
                "high_text_contrast_enabled";

        /**
         * If injection of accessibility enhancing JavaScript screen-reader
         * is enabled.
         * <p>
         *   Note: The JavaScript based screen-reader is served by the
         *   Google infrastructure and enable users with disabilities to
         *   efficiently navigate in and explore web content.
         * </p>
         * <p>
         *   This property represents a boolean value.
         * </p>
         * @hide
         */
        public static final String ACCESSIBILITY_SCRIPT_INJECTION =
            "accessibility_script_injection";

        /**
         * The URL for the injected JavaScript based screen-reader used
         * for providing accessibility of content in WebView.
         * <p>
         *   Note: The JavaScript based screen-reader is served by the
         *   Google infrastructure and enable users with disabilities to
         *   efficiently navigate in and explore web content.
         * </p>
         * <p>
         *   This property represents a string value.
         * </p>
         * @hide
         */
        public static final String ACCESSIBILITY_SCREEN_READER_URL =
            "accessibility_script_injection_url";

        /**
         * Key bindings for navigation in built-in accessibility support for web content.
         * <p>
         *   Note: These key bindings are for the built-in accessibility navigation for
         *   web content which is used as a fall back solution if JavaScript in a WebView
         *   is not enabled or the user has not opted-in script injection from Google.
         * </p>
         * <p>
         *   The bindings are separated by semi-colon. A binding is a mapping from
         *   a key to a sequence of actions (for more details look at
         *   android.webkit.AccessibilityInjector). A key is represented as the hexademical
         *   string representation of an integer obtained from a meta state (optional) shifted
         *   sixteen times left and bitwise ored with a key code. An action is represented
         *   as a hexademical string representation of an integer where the first two digits
         *   are navigation action index, the second, the third, and the fourth digit pairs
         *   represent the action arguments. The separate actions in a binding are colon
         *   separated. The key and the action sequence it maps to are separated by equals.
         * </p>
         * <p>
         *   For example, the binding below maps the DPAD right button to traverse the
         *   current navigation axis once without firing an accessibility event and to
         *   perform the same traversal again but to fire an event:
         *   <code>
         *     0x16=0x01000100:0x01000101;
         *   </code>
         * </p>
         * <p>
         *   The goal of this binding is to enable dynamic rebinding of keys to
         *   navigation actions for web content without requiring a framework change.
         * </p>
         * <p>
         *   This property represents a string value.
         * </p>
         * @hide
         */
        public static final String ACCESSIBILITY_WEB_CONTENT_KEY_BINDINGS =
            "accessibility_web_content_key_bindings";

        /**
         * Setting that specifies whether the display magnification is enabled.
         * Display magnifications allows the user to zoom in the display content
         * and is targeted to low vision users. The current magnification scale
         * is controlled by {@link #ACCESSIBILITY_DISPLAY_MAGNIFICATION_SCALE}.
         *
         * @hide
         */
        public static final String ACCESSIBILITY_DISPLAY_MAGNIFICATION_ENABLED =
                "accessibility_display_magnification_enabled";

        /**
         * Setting that specifies what the display magnification scale is.
         * Display magnifications allows the user to zoom in the display
         * content and is targeted to low vision users. Whether a display
         * magnification is performed is controlled by
         * {@link #ACCESSIBILITY_DISPLAY_MAGNIFICATION_ENABLED}
         *
         * @hide
         */
        public static final String ACCESSIBILITY_DISPLAY_MAGNIFICATION_SCALE =
                "accessibility_display_magnification_scale";

        /**
         * Setting that specifies whether the display magnification should be
         * automatically updated. If this fearture is enabled the system will
         * exit magnification mode or pan the viewport when a context change
         * occurs. For example, on staring a new activity or rotating the screen,
         * the system may zoom out so the user can see the new context he is in.
         * Another example is on showing a window that is not visible in the
         * magnified viewport the system may pan the viewport to make the window
         * the has popped up so the user knows that the context has changed.
         * Whether a screen magnification is performed is controlled by
         * {@link #ACCESSIBILITY_DISPLAY_MAGNIFICATION_ENABLED}
         *
         * @hide
         */
        public static final String ACCESSIBILITY_DISPLAY_MAGNIFICATION_AUTO_UPDATE =
                "accessibility_display_magnification_auto_update";

        /**
         * Setting that specifies what mode the soft keyboard is in (default or hidden). Can be
         * modified from an AccessibilityService using the SoftKeyboardController.
         *
         * @hide
         */
        public static final String ACCESSIBILITY_SOFT_KEYBOARD_MODE =
                "accessibility_soft_keyboard_mode";

        /**
         * Default soft keyboard behavior.
         *
         * @hide
         */
        public static final int SHOW_MODE_AUTO = 0;

        /**
         * Soft keyboard is never shown.
         *
         * @hide
         */
        public static final int SHOW_MODE_HIDDEN = 1;

        /**
         * Setting that specifies whether timed text (captions) should be
         * displayed in video content. Text display properties are controlled by
         * the following settings:
         * <ul>
         * <li>{@link #ACCESSIBILITY_CAPTIONING_LOCALE}
         * <li>{@link #ACCESSIBILITY_CAPTIONING_BACKGROUND_COLOR}
         * <li>{@link #ACCESSIBILITY_CAPTIONING_FOREGROUND_COLOR}
         * <li>{@link #ACCESSIBILITY_CAPTIONING_EDGE_COLOR}
         * <li>{@link #ACCESSIBILITY_CAPTIONING_EDGE_TYPE}
         * <li>{@link #ACCESSIBILITY_CAPTIONING_TYPEFACE}
         * <li>{@link #ACCESSIBILITY_CAPTIONING_FONT_SCALE}
         * </ul>
         *
         * @hide
         */
        public static final String ACCESSIBILITY_CAPTIONING_ENABLED =
                "accessibility_captioning_enabled";

        /**
         * Setting that specifies the language for captions as a locale string,
         * e.g. en_US.
         *
         * @see java.util.Locale#toString
         * @hide
         */
        public static final String ACCESSIBILITY_CAPTIONING_LOCALE =
                "accessibility_captioning_locale";

        /**
         * Integer property that specifies the preset style for captions, one
         * of:
         * <ul>
         * <li>{@link android.view.accessibility.CaptioningManager.CaptionStyle#PRESET_CUSTOM}
         * <li>a valid index of {@link android.view.accessibility.CaptioningManager.CaptionStyle#PRESETS}
         * </ul>
         *
         * @see java.util.Locale#toString
         * @hide
         */
        public static final String ACCESSIBILITY_CAPTIONING_PRESET =
                "accessibility_captioning_preset";

        /**
         * Integer property that specifes the background color for captions as a
         * packed 32-bit color.
         *
         * @see android.graphics.Color#argb
         * @hide
         */
        public static final String ACCESSIBILITY_CAPTIONING_BACKGROUND_COLOR =
                "accessibility_captioning_background_color";

        /**
         * Integer property that specifes the foreground color for captions as a
         * packed 32-bit color.
         *
         * @see android.graphics.Color#argb
         * @hide
         */
        public static final String ACCESSIBILITY_CAPTIONING_FOREGROUND_COLOR =
                "accessibility_captioning_foreground_color";

        /**
         * Integer property that specifes the edge type for captions, one of:
         * <ul>
         * <li>{@link android.view.accessibility.CaptioningManager.CaptionStyle#EDGE_TYPE_NONE}
         * <li>{@link android.view.accessibility.CaptioningManager.CaptionStyle#EDGE_TYPE_OUTLINE}
         * <li>{@link android.view.accessibility.CaptioningManager.CaptionStyle#EDGE_TYPE_DROP_SHADOW}
         * </ul>
         *
         * @see #ACCESSIBILITY_CAPTIONING_EDGE_COLOR
         * @hide
         */
        public static final String ACCESSIBILITY_CAPTIONING_EDGE_TYPE =
                "accessibility_captioning_edge_type";

        /**
         * Integer property that specifes the edge color for captions as a
         * packed 32-bit color.
         *
         * @see #ACCESSIBILITY_CAPTIONING_EDGE_TYPE
         * @see android.graphics.Color#argb
         * @hide
         */
        public static final String ACCESSIBILITY_CAPTIONING_EDGE_COLOR =
                "accessibility_captioning_edge_color";

        /**
         * Integer property that specifes the window color for captions as a
         * packed 32-bit color.
         *
         * @see android.graphics.Color#argb
         * @hide
         */
        public static final String ACCESSIBILITY_CAPTIONING_WINDOW_COLOR =
                "accessibility_captioning_window_color";

        /**
         * String property that specifies the typeface for captions, one of:
         * <ul>
         * <li>DEFAULT
         * <li>MONOSPACE
         * <li>SANS_SERIF
         * <li>SERIF
         * </ul>
         *
         * @see android.graphics.Typeface
         * @hide
         */
        public static final String ACCESSIBILITY_CAPTIONING_TYPEFACE =
                "accessibility_captioning_typeface";

        /**
         * Floating point property that specifies font scaling for captions.
         *
         * @hide
         */
        public static final String ACCESSIBILITY_CAPTIONING_FONT_SCALE =
                "accessibility_captioning_font_scale";

        /**
         * Setting that specifies whether display color inversion is enabled.
         */
        public static final String ACCESSIBILITY_DISPLAY_INVERSION_ENABLED =
                "accessibility_display_inversion_enabled";

        /**
         * Setting that specifies whether display color space adjustment is
         * enabled.
         *
         * @hide
         */
        public static final String ACCESSIBILITY_DISPLAY_DALTONIZER_ENABLED =
                "accessibility_display_daltonizer_enabled";

        /**
         * Integer property that specifies the type of color space adjustment to
         * perform. Valid values are defined in AccessibilityManager.
         *
         * @hide
         */
        public static final String ACCESSIBILITY_DISPLAY_DALTONIZER =
                "accessibility_display_daltonizer";

        /**
         * Float list that specifies the color matrix to apply to
         * the display. Valid values are defined in AccessibilityManager.
         *
         * @hide
         */
        public static final String ACCESSIBILITY_DISPLAY_COLOR_MATRIX =
                "accessibility_display_color_matrix";

        /**
         * Setting that specifies whether automatic click when the mouse pointer stops moving is
         * enabled.
         *
         * @hide
         */
        public static final String ACCESSIBILITY_AUTOCLICK_ENABLED =
                "accessibility_autoclick_enabled";

        /**
         * Integer setting specifying amount of time in ms the mouse pointer has to stay still
         * before performing click when {@link #ACCESSIBILITY_AUTOCLICK_ENABLED} is set.
         *
         * @see #ACCESSIBILITY_AUTOCLICK_ENABLED
         * @hide
         */
        public static final String ACCESSIBILITY_AUTOCLICK_DELAY =
                "accessibility_autoclick_delay";

        /**
         * Whether or not larger size icons are used for the pointer of mouse/trackpad for
         * accessibility.
         * (0 = false, 1 = true)
         * @hide
         */
        public static final String ACCESSIBILITY_LARGE_POINTER_ICON =
                "accessibility_large_pointer_icon";

        /**
         * The timeout for considering a press to be a long press in milliseconds.
         * @hide
         */
        public static final String LONG_PRESS_TIMEOUT = "long_press_timeout";

        /**
         * List of the enabled print services.
         *
         * N and beyond uses {@link #DISABLED_PRINT_SERVICES}. But this might be used in an upgrade
         * from pre-N.
         *
         * @hide
         */
        public static final String ENABLED_PRINT_SERVICES =
            "enabled_print_services";

        /**
         * List of the disabled print services.
         *
         * @hide
         */
        public static final String DISABLED_PRINT_SERVICES =
            "disabled_print_services";

        /**
         * The saved value for WindowManagerService.setForcedDisplayDensity()
         * formatted as a single integer representing DPI. If unset, then use
         * the real display density.
         *
         * @hide
         */
        public static final String DISPLAY_DENSITY_FORCED = "display_density_forced";

        /**
         * Setting to always use the default text-to-speech settings regardless
         * of the application settings.
         * 1 = override application settings,
         * 0 = use application settings (if specified).
         *
         * @deprecated  The value of this setting is no longer respected by
         * the framework text to speech APIs as of the Ice Cream Sandwich release.
         */
        @Deprecated
        public static final String TTS_USE_DEFAULTS = "tts_use_defaults";

        /**
         * Default text-to-speech engine speech rate. 100 = 1x
         */
        public static final String TTS_DEFAULT_RATE = "tts_default_rate";

        /**
         * Default text-to-speech engine pitch. 100 = 1x
         */
        public static final String TTS_DEFAULT_PITCH = "tts_default_pitch";

        /**
         * Default text-to-speech engine.
         */
        public static final String TTS_DEFAULT_SYNTH = "tts_default_synth";

        /**
         * Default text-to-speech language.
         *
         * @deprecated this setting is no longer in use, as of the Ice Cream
         * Sandwich release. Apps should never need to read this setting directly,
         * instead can query the TextToSpeech framework classes for the default
         * locale. {@link TextToSpeech#getLanguage()}.
         */
        @Deprecated
        public static final String TTS_DEFAULT_LANG = "tts_default_lang";

        /**
         * Default text-to-speech country.
         *
         * @deprecated this setting is no longer in use, as of the Ice Cream
         * Sandwich release. Apps should never need to read this setting directly,
         * instead can query the TextToSpeech framework classes for the default
         * locale. {@link TextToSpeech#getLanguage()}.
         */
        @Deprecated
        public static final String TTS_DEFAULT_COUNTRY = "tts_default_country";

        /**
         * Default text-to-speech locale variant.
         *
         * @deprecated this setting is no longer in use, as of the Ice Cream
         * Sandwich release. Apps should never need to read this setting directly,
         * instead can query the TextToSpeech framework classes for the
         * locale that is in use {@link TextToSpeech#getLanguage()}.
         */
        @Deprecated
        public static final String TTS_DEFAULT_VARIANT = "tts_default_variant";

        /**
         * Stores the default tts locales on a per engine basis. Stored as
         * a comma seperated list of values, each value being of the form
         * {@code engine_name:locale} for example,
         * {@code com.foo.ttsengine:eng-USA,com.bar.ttsengine:esp-ESP}. This
         * supersedes {@link #TTS_DEFAULT_LANG}, {@link #TTS_DEFAULT_COUNTRY} and
         * {@link #TTS_DEFAULT_VARIANT}. Apps should never need to read this
         * setting directly, and can query the TextToSpeech framework classes
         * for the locale that is in use.
         *
         * @hide
         */
        public static final String TTS_DEFAULT_LOCALE = "tts_default_locale";

        /**
         * Space delimited list of plugin packages that are enabled.
         */
        public static final String TTS_ENABLED_PLUGINS = "tts_enabled_plugins";

        /**
         * @deprecated Use {@link android.provider.Settings.Global#WIFI_NETWORKS_AVAILABLE_NOTIFICATION_ON}
         * instead.
         */
        @Deprecated
        public static final String WIFI_NETWORKS_AVAILABLE_NOTIFICATION_ON =
                Global.WIFI_NETWORKS_AVAILABLE_NOTIFICATION_ON;

        /**
         * @deprecated Use {@link android.provider.Settings.Global#WIFI_NETWORKS_AVAILABLE_REPEAT_DELAY}
         * instead.
         */
        @Deprecated
        public static final String WIFI_NETWORKS_AVAILABLE_REPEAT_DELAY =
                Global.WIFI_NETWORKS_AVAILABLE_REPEAT_DELAY;

        /**
         * @deprecated Use {@link android.provider.Settings.Global#WIFI_NUM_OPEN_NETWORKS_KEPT}
         * instead.
         */
        @Deprecated
        public static final String WIFI_NUM_OPEN_NETWORKS_KEPT =
                Global.WIFI_NUM_OPEN_NETWORKS_KEPT;

        /**
         * @deprecated Use {@link android.provider.Settings.Global#WIFI_ON}
         * instead.
         */
        @Deprecated
        public static final String WIFI_ON = Global.WIFI_ON;

        /**
         * The acceptable packet loss percentage (range 0 - 100) before trying
         * another AP on the same network.
         * @deprecated This setting is not used.
         */
        @Deprecated
        public static final String WIFI_WATCHDOG_ACCEPTABLE_PACKET_LOSS_PERCENTAGE =
                "wifi_watchdog_acceptable_packet_loss_percentage";

        /**
         * The number of access points required for a network in order for the
         * watchdog to monitor it.
         * @deprecated This setting is not used.
         */
        @Deprecated
        public static final String WIFI_WATCHDOG_AP_COUNT = "wifi_watchdog_ap_count";

        /**
         * The delay between background checks.
         * @deprecated This setting is not used.
         */
        @Deprecated
        public static final String WIFI_WATCHDOG_BACKGROUND_CHECK_DELAY_MS =
                "wifi_watchdog_background_check_delay_ms";

        /**
         * Whether the Wi-Fi watchdog is enabled for background checking even
         * after it thinks the user has connected to a good access point.
         * @deprecated This setting is not used.
         */
        @Deprecated
        public static final String WIFI_WATCHDOG_BACKGROUND_CHECK_ENABLED =
                "wifi_watchdog_background_check_enabled";

        /**
         * The timeout for a background ping
         * @deprecated This setting is not used.
         */
        @Deprecated
        public static final String WIFI_WATCHDOG_BACKGROUND_CHECK_TIMEOUT_MS =
                "wifi_watchdog_background_check_timeout_ms";

        /**
         * The number of initial pings to perform that *may* be ignored if they
         * fail. Again, if these fail, they will *not* be used in packet loss
         * calculation. For example, one network always seemed to time out for
         * the first couple pings, so this is set to 3 by default.
         * @deprecated This setting is not used.
         */
        @Deprecated
        public static final String WIFI_WATCHDOG_INITIAL_IGNORED_PING_COUNT =
            "wifi_watchdog_initial_ignored_ping_count";

        /**
         * The maximum number of access points (per network) to attempt to test.
         * If this number is reached, the watchdog will no longer monitor the
         * initial connection state for the network. This is a safeguard for
         * networks containing multiple APs whose DNS does not respond to pings.
         * @deprecated This setting is not used.
         */
        @Deprecated
        public static final String WIFI_WATCHDOG_MAX_AP_CHECKS = "wifi_watchdog_max_ap_checks";

        /**
         * @deprecated Use {@link android.provider.Settings.Global#WIFI_WATCHDOG_ON} instead
         */
        @Deprecated
        public static final String WIFI_WATCHDOG_ON = "wifi_watchdog_on";

        /**
         * A comma-separated list of SSIDs for which the Wi-Fi watchdog should be enabled.
         * @deprecated This setting is not used.
         */
        @Deprecated
        public static final String WIFI_WATCHDOG_WATCH_LIST = "wifi_watchdog_watch_list";

        /**
         * The number of pings to test if an access point is a good connection.
         * @deprecated This setting is not used.
         */
        @Deprecated
        public static final String WIFI_WATCHDOG_PING_COUNT = "wifi_watchdog_ping_count";

        /**
         * The delay between pings.
         * @deprecated This setting is not used.
         */
        @Deprecated
        public static final String WIFI_WATCHDOG_PING_DELAY_MS = "wifi_watchdog_ping_delay_ms";

        /**
         * The timeout per ping.
         * @deprecated This setting is not used.
         */
        @Deprecated
        public static final String WIFI_WATCHDOG_PING_TIMEOUT_MS = "wifi_watchdog_ping_timeout_ms";

        /**
         * @deprecated Use
         * {@link android.provider.Settings.Global#WIFI_MAX_DHCP_RETRY_COUNT} instead
         */
        @Deprecated
        public static final String WIFI_MAX_DHCP_RETRY_COUNT = Global.WIFI_MAX_DHCP_RETRY_COUNT;

        /**
         * @deprecated Use
         * {@link android.provider.Settings.Global#WIFI_MOBILE_DATA_TRANSITION_WAKELOCK_TIMEOUT_MS} instead
         */
        @Deprecated
        public static final String WIFI_MOBILE_DATA_TRANSITION_WAKELOCK_TIMEOUT_MS =
                Global.WIFI_MOBILE_DATA_TRANSITION_WAKELOCK_TIMEOUT_MS;

        /**
         * The number of milliseconds to hold on to a PendingIntent based request. This delay gives
         * the receivers of the PendingIntent an opportunity to make a new network request before
         * the Network satisfying the request is potentially removed.
         *
         * @hide
         */
        public static final String CONNECTIVITY_RELEASE_PENDING_INTENT_DELAY_MS =
                "connectivity_release_pending_intent_delay_ms";

        /**
         * Whether background data usage is allowed.
         *
         * @deprecated As of {@link VERSION_CODES#ICE_CREAM_SANDWICH},
         *             availability of background data depends on several
         *             combined factors. When background data is unavailable,
         *             {@link ConnectivityManager#getActiveNetworkInfo()} will
         *             now appear disconnected.
         */
        @Deprecated
        public static final String BACKGROUND_DATA = "background_data";

        /**
         * Origins for which browsers should allow geolocation by default.
         * The value is a space-separated list of origins.
         */
        public static final String ALLOWED_GEOLOCATION_ORIGINS
                = "allowed_geolocation_origins";

        /**
         * The preferred TTY mode     0 = TTy Off, CDMA default
         *                            1 = TTY Full
         *                            2 = TTY HCO
         *                            3 = TTY VCO
         * @hide
         */
        public static final String PREFERRED_TTY_MODE =
                "preferred_tty_mode";

        /**
         * Whether the enhanced voice privacy mode is enabled.
         * 0 = normal voice privacy
         * 1 = enhanced voice privacy
         * @hide
         */
        public static final String ENHANCED_VOICE_PRIVACY_ENABLED = "enhanced_voice_privacy_enabled";

        /**
         * Whether the TTY mode mode is enabled.
         * 0 = disabled
         * 1 = enabled
         * @hide
         */
        public static final String TTY_MODE_ENABLED = "tty_mode_enabled";

        /**
         * Controls whether settings backup is enabled.
         * Type: int ( 0 = disabled, 1 = enabled )
         * @hide
         */
        public static final String BACKUP_ENABLED = "backup_enabled";

        /**
         * Controls whether application data is automatically restored from backup
         * at install time.
         * Type: int ( 0 = disabled, 1 = enabled )
         * @hide
         */
        public static final String BACKUP_AUTO_RESTORE = "backup_auto_restore";

        /**
         * Indicates whether settings backup has been fully provisioned.
         * Type: int ( 0 = unprovisioned, 1 = fully provisioned )
         * @hide
         */
        public static final String BACKUP_PROVISIONED = "backup_provisioned";

        /**
         * Component of the transport to use for backup/restore.
         * @hide
         */
        public static final String BACKUP_TRANSPORT = "backup_transport";

        /**
         * Version for which the setup wizard was last shown.  Bumped for
         * each release when there is new setup information to show.
         * @hide
         */
        public static final String LAST_SETUP_SHOWN = "last_setup_shown";

        /**
         * The interval in milliseconds after which Wi-Fi is considered idle.
         * When idle, it is possible for the device to be switched from Wi-Fi to
         * the mobile data network.
         * @hide
         * @deprecated Use {@link android.provider.Settings.Global#WIFI_IDLE_MS}
         * instead.
         */
        @Deprecated
        public static final String WIFI_IDLE_MS = Global.WIFI_IDLE_MS;

        /**
         * The global search provider chosen by the user (if multiple global
         * search providers are installed). This will be the provider returned
         * by {@link SearchManager#getGlobalSearchActivity()} if it's still
         * installed. This setting is stored as a flattened component name as
         * per {@link ComponentName#flattenToString()}.
         *
         * @hide
         */
        public static final String SEARCH_GLOBAL_SEARCH_ACTIVITY =
                "search_global_search_activity";

        /**
         * The number of promoted sources in GlobalSearch.
         * @hide
         */
        public static final String SEARCH_NUM_PROMOTED_SOURCES = "search_num_promoted_sources";
        /**
         * The maximum number of suggestions returned by GlobalSearch.
         * @hide
         */
        public static final String SEARCH_MAX_RESULTS_TO_DISPLAY = "search_max_results_to_display";
        /**
         * The number of suggestions GlobalSearch will ask each non-web search source for.
         * @hide
         */
        public static final String SEARCH_MAX_RESULTS_PER_SOURCE = "search_max_results_per_source";
        /**
         * The number of suggestions the GlobalSearch will ask the web search source for.
         * @hide
         */
        public static final String SEARCH_WEB_RESULTS_OVERRIDE_LIMIT =
                "search_web_results_override_limit";
        /**
         * The number of milliseconds that GlobalSearch will wait for suggestions from
         * promoted sources before continuing with all other sources.
         * @hide
         */
        public static final String SEARCH_PROMOTED_SOURCE_DEADLINE_MILLIS =
                "search_promoted_source_deadline_millis";
        /**
         * The number of milliseconds before GlobalSearch aborts search suggesiton queries.
         * @hide
         */
        public static final String SEARCH_SOURCE_TIMEOUT_MILLIS = "search_source_timeout_millis";
        /**
         * The maximum number of milliseconds that GlobalSearch shows the previous results
         * after receiving a new query.
         * @hide
         */
        public static final String SEARCH_PREFILL_MILLIS = "search_prefill_millis";
        /**
         * The maximum age of log data used for shortcuts in GlobalSearch.
         * @hide
         */
        public static final String SEARCH_MAX_STAT_AGE_MILLIS = "search_max_stat_age_millis";
        /**
         * The maximum age of log data used for source ranking in GlobalSearch.
         * @hide
         */
        public static final String SEARCH_MAX_SOURCE_EVENT_AGE_MILLIS =
                "search_max_source_event_age_millis";
        /**
         * The minimum number of impressions needed to rank a source in GlobalSearch.
         * @hide
         */
        public static final String SEARCH_MIN_IMPRESSIONS_FOR_SOURCE_RANKING =
                "search_min_impressions_for_source_ranking";
        /**
         * The minimum number of clicks needed to rank a source in GlobalSearch.
         * @hide
         */
        public static final String SEARCH_MIN_CLICKS_FOR_SOURCE_RANKING =
                "search_min_clicks_for_source_ranking";
        /**
         * The maximum number of shortcuts shown by GlobalSearch.
         * @hide
         */
        public static final String SEARCH_MAX_SHORTCUTS_RETURNED = "search_max_shortcuts_returned";
        /**
         * The size of the core thread pool for suggestion queries in GlobalSearch.
         * @hide
         */
        public static final String SEARCH_QUERY_THREAD_CORE_POOL_SIZE =
                "search_query_thread_core_pool_size";
        /**
         * The maximum size of the thread pool for suggestion queries in GlobalSearch.
         * @hide
         */
        public static final String SEARCH_QUERY_THREAD_MAX_POOL_SIZE =
                "search_query_thread_max_pool_size";
        /**
         * The size of the core thread pool for shortcut refreshing in GlobalSearch.
         * @hide
         */
        public static final String SEARCH_SHORTCUT_REFRESH_CORE_POOL_SIZE =
                "search_shortcut_refresh_core_pool_size";
        /**
         * The maximum size of the thread pool for shortcut refreshing in GlobalSearch.
         * @hide
         */
        public static final String SEARCH_SHORTCUT_REFRESH_MAX_POOL_SIZE =
                "search_shortcut_refresh_max_pool_size";
        /**
         * The maximun time that excess threads in the GlobalSeach thread pools will
         * wait before terminating.
         * @hide
         */
        public static final String SEARCH_THREAD_KEEPALIVE_SECONDS =
                "search_thread_keepalive_seconds";
        /**
         * The maximum number of concurrent suggestion queries to each source.
         * @hide
         */
        public static final String SEARCH_PER_SOURCE_CONCURRENT_QUERY_LIMIT =
                "search_per_source_concurrent_query_limit";

        /**
         * Whether or not alert sounds are played on MountService events. (0 = false, 1 = true)
         * @hide
         */
        public static final String MOUNT_PLAY_NOTIFICATION_SND = "mount_play_not_snd";

        /**
         * Whether or not UMS auto-starts on UMS host detection. (0 = false, 1 = true)
         * @hide
         */
        public static final String MOUNT_UMS_AUTOSTART = "mount_ums_autostart";

        /**
         * Whether or not a notification is displayed on UMS host detection. (0 = false, 1 = true)
         * @hide
         */
        public static final String MOUNT_UMS_PROMPT = "mount_ums_prompt";

        /**
         * Whether or not a notification is displayed while UMS is enabled. (0 = false, 1 = true)
         * @hide
         */
        public static final String MOUNT_UMS_NOTIFY_ENABLED = "mount_ums_notify_enabled";

        /**
         * If nonzero, ANRs in invisible background processes bring up a dialog.
         * Otherwise, the process will be silently killed.
         * @hide
         */
        public static final String ANR_SHOW_BACKGROUND = "anr_show_background";

        /**
         * The {@link ComponentName} string of the service to be used as the voice recognition
         * service.
         *
         * @hide
         */
        public static final String VOICE_RECOGNITION_SERVICE = "voice_recognition_service";

        /**
         * Stores whether an user has consented to have apps verified through PAM.
         * The value is boolean (1 or 0).
         *
         * @hide
         */
        public static final String PACKAGE_VERIFIER_USER_CONSENT =
            "package_verifier_user_consent";

        /**
         * The {@link ComponentName} string of the selected spell checker service which is
         * one of the services managed by the text service manager.
         *
         * @hide
         */
        public static final String SELECTED_SPELL_CHECKER = "selected_spell_checker";

        /**
         * The {@link ComponentName} string of the selected subtype of the selected spell checker
         * service which is one of the services managed by the text service manager.
         *
         * @hide
         */
        public static final String SELECTED_SPELL_CHECKER_SUBTYPE =
                "selected_spell_checker_subtype";

        /**
         * The {@link ComponentName} string whether spell checker is enabled or not.
         *
         * @hide
         */
        public static final String SPELL_CHECKER_ENABLED = "spell_checker_enabled";

        /**
         * What happens when the user presses the Power button while in-call
         * and the screen is on.<br/>
         * <b>Values:</b><br/>
         * 1 - The Power button turns off the screen and locks the device. (Default behavior)<br/>
         * 2 - The Power button hangs up the current call.<br/>
         *
         * @hide
         */
        public static final String INCALL_POWER_BUTTON_BEHAVIOR = "incall_power_button_behavior";

        /**
         * INCALL_POWER_BUTTON_BEHAVIOR value for "turn off screen".
         * @hide
         */
        public static final int INCALL_POWER_BUTTON_BEHAVIOR_SCREEN_OFF = 0x1;

        /**
         * INCALL_POWER_BUTTON_BEHAVIOR value for "hang up".
         * @hide
         */
        public static final int INCALL_POWER_BUTTON_BEHAVIOR_HANGUP = 0x2;

        /**
         * INCALL_POWER_BUTTON_BEHAVIOR default value.
         * @hide
         */
        public static final int INCALL_POWER_BUTTON_BEHAVIOR_DEFAULT =
                INCALL_POWER_BUTTON_BEHAVIOR_SCREEN_OFF;

        /**
         * Whether the device should wake when the wake gesture sensor detects motion.
         * @hide
         */
        public static final String WAKE_GESTURE_ENABLED = "wake_gesture_enabled";

        /**
         * Whether the device should doze if configured.
         * @hide
         */
        public static final String DOZE_ENABLED = "doze_enabled";

        /**
         * The current night mode that has been selected by the user.  Owned
         * and controlled by UiModeManagerService.  Constants are as per
         * UiModeManager.
         * @hide
         */
        public static final String UI_NIGHT_MODE = "ui_night_mode";

        /**
         * Whether screensavers are enabled.
         * @hide
         */
        public static final String SCREENSAVER_ENABLED = "screensaver_enabled";

        /**
         * The user's chosen screensaver components.
         *
         * These will be launched by the PhoneWindowManager after a timeout when not on
         * battery, or upon dock insertion (if SCREENSAVER_ACTIVATE_ON_DOCK is set to 1).
         * @hide
         */
        public static final String SCREENSAVER_COMPONENTS = "screensaver_components";

        /**
         * If screensavers are enabled, whether the screensaver should be automatically launched
         * when the device is inserted into a (desk) dock.
         * @hide
         */
        public static final String SCREENSAVER_ACTIVATE_ON_DOCK = "screensaver_activate_on_dock";

        /**
         * If screensavers are enabled, whether the screensaver should be automatically launched
         * when the screen times out when not on battery.
         * @hide
         */
        public static final String SCREENSAVER_ACTIVATE_ON_SLEEP = "screensaver_activate_on_sleep";

        /**
         * If screensavers are enabled, the default screensaver component.
         * @hide
         */
        public static final String SCREENSAVER_DEFAULT_COMPONENT = "screensaver_default_component";

        /**
         * The default NFC payment component
         * @hide
         */
        public static final String NFC_PAYMENT_DEFAULT_COMPONENT = "nfc_payment_default_component";

        /**
         * Whether NFC payment is handled by the foreground application or a default.
         * @hide
         */
        public static final String NFC_PAYMENT_FOREGROUND = "nfc_payment_foreground";

        /**
         * Specifies the package name currently configured to be the primary sms application
         * @hide
         */
        public static final String SMS_DEFAULT_APPLICATION = "sms_default_application";

        /**
         * Specifies the package name currently configured to be the default dialer application
         * @hide
         */
        public static final String DIALER_DEFAULT_APPLICATION = "dialer_default_application";

        /**
         * Specifies the package name currently configured to be the emergency assistance application
         *
         * @see android.telephony.TelephonyManager#ACTION_EMERGENCY_ASSISTANCE
         *
         * @hide
         */
        public static final String EMERGENCY_ASSISTANCE_APPLICATION = "emergency_assistance_application";

        /**
         * Specifies whether the current app context on scren (assist data) will be sent to the
         * assist application (active voice interaction service).
         *
         * @hide
         */
        public static final String ASSIST_STRUCTURE_ENABLED = "assist_structure_enabled";

        /**
         * Specifies whether a screenshot of the screen contents will be sent to the assist
         * application (active voice interaction service).
         *
         * @hide
         */
        public static final String ASSIST_SCREENSHOT_ENABLED = "assist_screenshot_enabled";

        /**
         * Names of the service components that the current user has explicitly allowed to
         * see all of the user's notifications, separated by ':'.
         *
         * @hide
         */
        public static final String ENABLED_NOTIFICATION_LISTENERS = "enabled_notification_listeners";

        /**
         * Names of the packages that the current user has explicitly allowed to
         * manage notification policy configuration, separated by ':'.
         *
         * @hide
         */
        @TestApi
        public static final String ENABLED_NOTIFICATION_POLICY_ACCESS_PACKAGES =
                "enabled_notification_policy_access_packages";

        /** @hide */
        public static final String BAR_SERVICE_COMPONENT = "bar_service_component";

        /** @hide */
        public static final String VOLUME_CONTROLLER_SERVICE_COMPONENT
                = "volume_controller_service_component";

        /** @hide */
        public static final String IMMERSIVE_MODE_CONFIRMATIONS = "immersive_mode_confirmations";

        /**
         * This is the query URI for finding a print service to install.
         *
         * @hide
         */
        public static final String PRINT_SERVICE_SEARCH_URI = "print_service_search_uri";

        /**
         * This is the query URI for finding a NFC payment service to install.
         *
         * @hide
         */
        public static final String PAYMENT_SERVICE_SEARCH_URI = "payment_service_search_uri";

        /**
         * If enabled, apps should try to skip any introductory hints on first launch. This might
         * apply to users that are already familiar with the environment or temporary users.
         * <p>
         * Type : int (0 to show hints, 1 to skip showing hints)
         */
        public static final String SKIP_FIRST_USE_HINTS = "skip_first_use_hints";

        /**
         * Persisted playback time after a user confirmation of an unsafe volume level.
         *
         * @hide
         */
        public static final String UNSAFE_VOLUME_MUSIC_ACTIVE_MS = "unsafe_volume_music_active_ms";

        /**
         * This preference enables notification display on the lockscreen.
         * @hide
         */
        public static final String LOCK_SCREEN_SHOW_NOTIFICATIONS =
                "lock_screen_show_notifications";

        /**
         * List of TV inputs that are currently hidden. This is a string
         * containing the IDs of all hidden TV inputs. Each ID is encoded by
         * {@link android.net.Uri#encode(String)} and separated by ':'.
         * @hide
         */
        public static final String TV_INPUT_HIDDEN_INPUTS = "tv_input_hidden_inputs";

        /**
         * List of custom TV input labels. This is a string containing <TV input id, custom name>
         * pairs. TV input id and custom name are encoded by {@link android.net.Uri#encode(String)}
         * and separated by ','. Each pair is separated by ':'.
         * @hide
         */
        public static final String TV_INPUT_CUSTOM_LABELS = "tv_input_custom_labels";

        /**
         * Whether automatic routing of system audio to USB audio peripheral is disabled.
         * The value is boolean (1 or 0), where 1 means automatic routing is disabled,
         * and 0 means automatic routing is enabled.
         *
         * @hide
         */
        public static final String USB_AUDIO_AUTOMATIC_ROUTING_DISABLED =
                "usb_audio_automatic_routing_disabled";

        /**
         * The timeout in milliseconds before the device fully goes to sleep after
         * a period of inactivity.  This value sets an upper bound on how long the device
         * will stay awake or dreaming without user activity.  It should generally
         * be longer than {@link Settings.System#SCREEN_OFF_TIMEOUT} as otherwise the device
         * will sleep before it ever has a chance to dream.
         * <p>
         * Use -1 to disable this timeout.
         * </p>
         *
         * @hide
         */
        public static final String SLEEP_TIMEOUT = "sleep_timeout";

        /**
         * Controls whether double tap to wake is enabled.
         * @hide
         */
        public static final String DOUBLE_TAP_TO_WAKE = "double_tap_to_wake";

        /**
         * The current assistant component. It could be a voice interaction service,
         * or an activity that handles ACTION_ASSIST, or empty which means using the default
         * handling.
         *
         * @hide
         */
        public static final String ASSISTANT = "assistant";

        /**
         * Whether the camera launch gesture should be disabled.
         *
         * @hide
         */
        public static final String CAMERA_GESTURE_DISABLED = "camera_gesture_disabled";

        /**
         * Whether the camera launch gesture to double tap the power button when the screen is off
         * should be disabled.
         *
         * @hide
         */
        public static final String CAMERA_DOUBLE_TAP_POWER_GESTURE_DISABLED =
                "camera_double_tap_power_gesture_disabled";

        /**

        /**
         * Behavior of twilight on the device.
         * One of {@link #TWILIGHT_MODE_LOCKED_OFF}, {@link #TWILIGHT_MODE_LOCKED_ON}
         * or {@link #TWILIGHT_MODE_AUTO}.
         * @hide
         */
        public static final String TWILIGHT_MODE = "twilight_mode";

        /**
         * Twilight mode always off.
         * @hide
         */
        public static final int TWILIGHT_MODE_LOCKED_OFF = 0;

        /**
         * Twilight mode always on.
         * @hide
         */
        public static final int TWILIGHT_MODE_LOCKED_ON = 1;

        /**
         * Twilight mode auto.
         * @hide
         */
        public static final int TWILIGHT_MODE_AUTO = 2;

        /**
         * Twilight mode auto, temporarily overriden to on.
         * @hide
         */
        public static final int TWILIGHT_MODE_AUTO_OVERRIDE_OFF = 3;

        /**
         * Twilight mode auto, temporarily overriden to off.
         * @hide
         */
        public static final int TWILIGHT_MODE_AUTO_OVERRIDE_ON = 4;

        /**
         * Whether brightness should automatically adjust based on twilight state.
         * @hide
         */
        public static final String BRIGHTNESS_USE_TWILIGHT = "brightness_use_twilight";

        /**
         * Names of the service components that the current user has explicitly allowed to
         * be a VR mode listener, separated by ':'.
         *
         * @hide
         */
        public static final String ENABLED_VR_LISTENERS = "enabled_vr_listeners";

        /**
         * Behavior of the display while in VR mode.
         *
         * One of {@link #VR_DISPLAY_MODE_LOW_PERSISTENCE} or {@link #VR_DISPLAY_MODE_OFF}.
         *
         * @hide
         */
        public static final String VR_DISPLAY_MODE = "vr_display_mode";

        /**
         * Lower the display persistence while the system is in VR mode.
         *
         * @see PackageManager#FEATURE_VR_MODE_HIGH_PERFORMANCE
         *
         * @hide.
         */
        public static final int VR_DISPLAY_MODE_LOW_PERSISTENCE = 0;

        /**
         * Do not alter the display persistence while the system is in VR mode.
         *
         * @see PackageManager#FEATURE_VR_MODE_HIGH_PERFORMANCE
         *
         * @hide.
         */
        public static final int VR_DISPLAY_MODE_OFF = 1;

        /**
         * Whether parent user can access remote contact in managed profile.
         *
         * @hide
         */
        public static final String MANAGED_PROFILE_CONTACT_REMOTE_SEARCH =
                "managed_profile_contact_remote_search";

        /**
         * Whether or not the automatic storage manager is enabled and should run on the device.
         *
         * @hide
         */
        public static final String AUTOMATIC_STORAGE_MANAGER_ENABLED =
                "automatic_storage_manager_enabled";

        /**
         * This are the settings to be backed up.
         *
         * NOTE: Settings are backed up and restored in the order they appear
         *       in this array. If you have one setting depending on another,
         *       make sure that they are ordered appropriately.
         *
         * @hide
         */
        public static final String[] SETTINGS_TO_BACKUP = {
            BUGREPORT_IN_POWER_MENU,                            // moved to global
            ALLOW_MOCK_LOCATION,
            PARENTAL_CONTROL_ENABLED,
            PARENTAL_CONTROL_REDIRECT_URL,
            USB_MASS_STORAGE_ENABLED,                           // moved to global
            ACCESSIBILITY_DISPLAY_INVERSION_ENABLED,
            ACCESSIBILITY_DISPLAY_DALTONIZER,
            ACCESSIBILITY_DISPLAY_COLOR_MATRIX,
            ACCESSIBILITY_DISPLAY_DALTONIZER_ENABLED,
            ACCESSIBILITY_DISPLAY_MAGNIFICATION_ENABLED,
            ACCESSIBILITY_DISPLAY_MAGNIFICATION_SCALE,
            ACCESSIBILITY_DISPLAY_MAGNIFICATION_AUTO_UPDATE,
            ACCESSIBILITY_SCRIPT_INJECTION,
            ACCESSIBILITY_WEB_CONTENT_KEY_BINDINGS,
            BACKUP_AUTO_RESTORE,
            ENABLED_ACCESSIBILITY_SERVICES,
            ENABLED_NOTIFICATION_LISTENERS,
            ENABLED_VR_LISTENERS,
            ENABLED_INPUT_METHODS,
            TOUCH_EXPLORATION_GRANTED_ACCESSIBILITY_SERVICES,
            TOUCH_EXPLORATION_ENABLED,
            ACCESSIBILITY_ENABLED,
            ACCESSIBILITY_SPEAK_PASSWORD,
            ACCESSIBILITY_HIGH_TEXT_CONTRAST_ENABLED,
            ACCESSIBILITY_CAPTIONING_PRESET,
            ACCESSIBILITY_CAPTIONING_ENABLED,
            ACCESSIBILITY_CAPTIONING_LOCALE,
            ACCESSIBILITY_CAPTIONING_BACKGROUND_COLOR,
            ACCESSIBILITY_CAPTIONING_FOREGROUND_COLOR,
            ACCESSIBILITY_CAPTIONING_EDGE_TYPE,
            ACCESSIBILITY_CAPTIONING_EDGE_COLOR,
            ACCESSIBILITY_CAPTIONING_TYPEFACE,
            ACCESSIBILITY_CAPTIONING_FONT_SCALE,
            ACCESSIBILITY_CAPTIONING_WINDOW_COLOR,
            TTS_USE_DEFAULTS,
            TTS_DEFAULT_RATE,
            TTS_DEFAULT_PITCH,
            TTS_DEFAULT_SYNTH,
            TTS_DEFAULT_LANG,
            TTS_DEFAULT_COUNTRY,
            TTS_ENABLED_PLUGINS,
            TTS_DEFAULT_LOCALE,
            SHOW_IME_WITH_HARD_KEYBOARD,
            WIFI_NETWORKS_AVAILABLE_NOTIFICATION_ON,            // moved to global
            WIFI_NETWORKS_AVAILABLE_REPEAT_DELAY,               // moved to global
            WIFI_NUM_OPEN_NETWORKS_KEPT,                        // moved to global
            SELECTED_SPELL_CHECKER,
            SELECTED_SPELL_CHECKER_SUBTYPE,
            SPELL_CHECKER_ENABLED,
            MOUNT_PLAY_NOTIFICATION_SND,
            MOUNT_UMS_AUTOSTART,
            MOUNT_UMS_PROMPT,
            MOUNT_UMS_NOTIFY_ENABLED,
            SLEEP_TIMEOUT,
            DOUBLE_TAP_TO_WAKE,
            WAKE_GESTURE_ENABLED,
            LONG_PRESS_TIMEOUT,
            CAMERA_GESTURE_DISABLED,
            ACCESSIBILITY_AUTOCLICK_ENABLED,
            ACCESSIBILITY_AUTOCLICK_DELAY,
            ACCESSIBILITY_LARGE_POINTER_ICON,
            PREFERRED_TTY_MODE,
            ENHANCED_VOICE_PRIVACY_ENABLED,
            TTY_MODE_ENABLED,
            INCALL_POWER_BUTTON_BEHAVIOR
        };

        /**
         * These entries are considered common between the personal and the managed profile,
         * since the managed profile doesn't get to change them.
         */
        private static final Set<String> CLONE_TO_MANAGED_PROFILE = new ArraySet<>();

        static {
            CLONE_TO_MANAGED_PROFILE.add(ACCESSIBILITY_ENABLED);
            CLONE_TO_MANAGED_PROFILE.add(ALLOW_MOCK_LOCATION);
            CLONE_TO_MANAGED_PROFILE.add(ALLOWED_GEOLOCATION_ORIGINS);
            CLONE_TO_MANAGED_PROFILE.add(DEFAULT_INPUT_METHOD);
            CLONE_TO_MANAGED_PROFILE.add(ENABLED_ACCESSIBILITY_SERVICES);
            CLONE_TO_MANAGED_PROFILE.add(ENABLED_INPUT_METHODS);
            CLONE_TO_MANAGED_PROFILE.add(LOCATION_MODE);
            CLONE_TO_MANAGED_PROFILE.add(LOCATION_PREVIOUS_MODE);
            CLONE_TO_MANAGED_PROFILE.add(LOCATION_PROVIDERS_ALLOWED);
            CLONE_TO_MANAGED_PROFILE.add(SELECTED_INPUT_METHOD_SUBTYPE);
            CLONE_TO_MANAGED_PROFILE.add(SELECTED_SPELL_CHECKER);
            CLONE_TO_MANAGED_PROFILE.add(SELECTED_SPELL_CHECKER_SUBTYPE);
        }

        /** @hide */
        public static void getCloneToManagedProfileSettings(Set<String> outKeySet) {
            outKeySet.addAll(CLONE_TO_MANAGED_PROFILE);
        }

        /**
         * Helper method for determining if a location provider is enabled.
         *
         * @param cr the content resolver to use
         * @param provider the location provider to query
         * @return true if the provider is enabled
         *
         * @deprecated use {@link #LOCATION_MODE} or
         *             {@link LocationManager#isProviderEnabled(String)}
         */
        @Deprecated
        public static final boolean isLocationProviderEnabled(ContentResolver cr, String provider) {
            return isLocationProviderEnabledForUser(cr, provider, UserHandle.myUserId());
        }

        /**
         * Helper method for determining if a location provider is enabled.
         * @param cr the content resolver to use
         * @param provider the location provider to query
         * @param userId the userId to query
         * @return true if the provider is enabled
         * @deprecated use {@link #LOCATION_MODE} or
         *             {@link LocationManager#isProviderEnabled(String)}
         * @hide
         */
        @Deprecated
        public static final boolean isLocationProviderEnabledForUser(ContentResolver cr, String provider, int userId) {
            String allowedProviders = Settings.Secure.getStringForUser(cr,
                    LOCATION_PROVIDERS_ALLOWED, userId);
            return TextUtils.delimitedStringContains(allowedProviders, ',', provider);
        }

        /**
         * Thread-safe method for enabling or disabling a single location provider.
         * @param cr the content resolver to use
         * @param provider the location provider to enable or disable
         * @param enabled true if the provider should be enabled
         * @deprecated use {@link #putInt(ContentResolver, String, int)} and {@link #LOCATION_MODE}
         */
        @Deprecated
        public static final void setLocationProviderEnabled(ContentResolver cr,
                String provider, boolean enabled) {
            setLocationProviderEnabledForUser(cr, provider, enabled, UserHandle.myUserId());
        }

        /**
         * Thread-safe method for enabling or disabling a single location provider.
         *
         * @param cr the content resolver to use
         * @param provider the location provider to enable or disable
         * @param enabled true if the provider should be enabled
         * @param userId the userId for which to enable/disable providers
         * @return true if the value was set, false on database errors
         * @deprecated use {@link #putIntForUser(ContentResolver, String, int, int)} and
         *             {@link #LOCATION_MODE}
         * @hide
         */
        @Deprecated
        public static final boolean setLocationProviderEnabledForUser(ContentResolver cr,
                String provider, boolean enabled, int userId) {
            synchronized (mLocationSettingsLock) {
                // to ensure thread safety, we write the provider name with a '+' or '-'
                // and let the SettingsProvider handle it rather than reading and modifying
                // the list of enabled providers.
                if (enabled) {
                    provider = "+" + provider;
                } else {
                    provider = "-" + provider;
                }
                return putStringForUser(cr, Settings.Secure.LOCATION_PROVIDERS_ALLOWED, provider,
                        userId);
            }
        }

        /**
         * Saves the current location mode into {@link #LOCATION_PREVIOUS_MODE}.
         */
        private static final boolean saveLocationModeForUser(ContentResolver cr, int userId) {
            final int mode = getLocationModeForUser(cr, userId);
            return putIntForUser(cr, Settings.Secure.LOCATION_PREVIOUS_MODE, mode, userId);
        }

        /**
         * Restores the current location mode from {@link #LOCATION_PREVIOUS_MODE}.
         */
        private static final boolean restoreLocationModeForUser(ContentResolver cr, int userId) {
            int mode = getIntForUser(cr, Settings.Secure.LOCATION_PREVIOUS_MODE,
                    LOCATION_MODE_HIGH_ACCURACY, userId);
            // Make sure that the previous mode is never "off". Otherwise the user won't be able to
            // turn on location any longer.
            if (mode == LOCATION_MODE_OFF) {
                mode = LOCATION_MODE_HIGH_ACCURACY;
            }
            return setLocationModeForUser(cr, mode, userId);
        }

        /**
         * Thread-safe method for setting the location mode to one of
         * {@link #LOCATION_MODE_HIGH_ACCURACY}, {@link #LOCATION_MODE_SENSORS_ONLY},
         * {@link #LOCATION_MODE_BATTERY_SAVING}, or {@link #LOCATION_MODE_OFF}.
         *
         * @param cr the content resolver to use
         * @param mode such as {@link #LOCATION_MODE_HIGH_ACCURACY}
         * @param userId the userId for which to change mode
         * @return true if the value was set, false on database errors
         *
         * @throws IllegalArgumentException if mode is not one of the supported values
         */
        private static final boolean setLocationModeForUser(ContentResolver cr, int mode,
                int userId) {
            synchronized (mLocationSettingsLock) {
                boolean gps = false;
                boolean network = false;
                switch (mode) {
                    case LOCATION_MODE_PREVIOUS:
                        // Retrieve the actual mode and set to that mode.
                        return restoreLocationModeForUser(cr, userId);
                    case LOCATION_MODE_OFF:
                        saveLocationModeForUser(cr, userId);
                        break;
                    case LOCATION_MODE_SENSORS_ONLY:
                        gps = true;
                        break;
                    case LOCATION_MODE_BATTERY_SAVING:
                        network = true;
                        break;
                    case LOCATION_MODE_HIGH_ACCURACY:
                        gps = true;
                        network = true;
                        break;
                    default:
                        throw new IllegalArgumentException("Invalid location mode: " + mode);
                }
                // Note it's important that we set the NLP mode first. The Google implementation
                // of NLP clears its NLP consent setting any time it receives a
                // LocationManager.PROVIDERS_CHANGED_ACTION broadcast and NLP is disabled. Also,
                // it shows an NLP consent dialog any time it receives the broadcast, NLP is
                // enabled, and the NLP consent is not set. If 1) we were to enable GPS first,
                // 2) a setup wizard has its own NLP consent UI that sets the NLP consent setting,
                // and 3) the receiver happened to complete before we enabled NLP, then the Google
                // NLP would detect the attempt to enable NLP and show a redundant NLP consent
                // dialog. Then the people who wrote the setup wizard would be sad.
                boolean nlpSuccess = Settings.Secure.setLocationProviderEnabledForUser(
                        cr, LocationManager.NETWORK_PROVIDER, network, userId);
                boolean gpsSuccess = Settings.Secure.setLocationProviderEnabledForUser(
                        cr, LocationManager.GPS_PROVIDER, gps, userId);
                return gpsSuccess && nlpSuccess;
            }
        }

        /**
         * Thread-safe method for reading the location mode, returns one of
         * {@link #LOCATION_MODE_HIGH_ACCURACY}, {@link #LOCATION_MODE_SENSORS_ONLY},
         * {@link #LOCATION_MODE_BATTERY_SAVING}, or {@link #LOCATION_MODE_OFF}.
         *
         * @param cr the content resolver to use
         * @param userId the userId for which to read the mode
         * @return the location mode
         */
        private static final int getLocationModeForUser(ContentResolver cr, int userId) {
            synchronized (mLocationSettingsLock) {
                boolean gpsEnabled = Settings.Secure.isLocationProviderEnabledForUser(
                        cr, LocationManager.GPS_PROVIDER, userId);
                boolean networkEnabled = Settings.Secure.isLocationProviderEnabledForUser(
                        cr, LocationManager.NETWORK_PROVIDER, userId);
                if (gpsEnabled && networkEnabled) {
                    return LOCATION_MODE_HIGH_ACCURACY;
                } else if (gpsEnabled) {
                    return LOCATION_MODE_SENSORS_ONLY;
                } else if (networkEnabled) {
                    return LOCATION_MODE_BATTERY_SAVING;
                } else {
                    return LOCATION_MODE_OFF;
                }
            }
        }
    }

    /**
     * Global system settings, containing preferences that always apply identically
     * to all defined users.  Applications can read these but are not allowed to write;
     * like the "Secure" settings, these are for preferences that the user must
     * explicitly modify through the system UI or specialized APIs for those values.
     */
    public static final class Global extends NameValueTable {
        /**
         * The content:// style URL for global secure settings items.  Not public.
         */
        public static final Uri CONTENT_URI = Uri.parse("content://" + AUTHORITY + "/global");

        /**
         * Whether users are allowed to add more users or guest from lockscreen.
         * <p>
         * Type: int
         * @hide
         */
        public static final String ADD_USERS_WHEN_LOCKED = "add_users_when_locked";

        /**
         * Setting whether the global gesture for enabling accessibility is enabled.
         * If this gesture is enabled the user will be able to perfrom it to enable
         * the accessibility state without visiting the settings app.
         * @hide
         */
        public static final String ENABLE_ACCESSIBILITY_GLOBAL_GESTURE_ENABLED =
                "enable_accessibility_global_gesture_enabled";

        /**
         * Whether Airplane Mode is on.
         */
        public static final String AIRPLANE_MODE_ON = "airplane_mode_on";

        /**
         * Whether Theater Mode is on.
         * {@hide}
         */
        @SystemApi
        public static final String THEATER_MODE_ON = "theater_mode_on";

        /**
         * Constant for use in AIRPLANE_MODE_RADIOS to specify Bluetooth radio.
         */
        public static final String RADIO_BLUETOOTH = "bluetooth";

        /**
         * Constant for use in AIRPLANE_MODE_RADIOS to specify Wi-Fi radio.
         */
        public static final String RADIO_WIFI = "wifi";

        /**
         * {@hide}
         */
        public static final String RADIO_WIMAX = "wimax";
        /**
         * Constant for use in AIRPLANE_MODE_RADIOS to specify Cellular radio.
         */
        public static final String RADIO_CELL = "cell";

        /**
         * Constant for use in AIRPLANE_MODE_RADIOS to specify NFC radio.
         */
        public static final String RADIO_NFC = "nfc";

        /**
         * A comma separated list of radios that need to be disabled when airplane mode
         * is on. This overrides WIFI_ON and BLUETOOTH_ON, if Wi-Fi and bluetooth are
         * included in the comma separated list.
         */
        public static final String AIRPLANE_MODE_RADIOS = "airplane_mode_radios";

        /**
         * A comma separated list of radios that should to be disabled when airplane mode
         * is on, but can be manually reenabled by the user.  For example, if RADIO_WIFI is
         * added to both AIRPLANE_MODE_RADIOS and AIRPLANE_MODE_TOGGLEABLE_RADIOS, then Wifi
         * will be turned off when entering airplane mode, but the user will be able to reenable
         * Wifi in the Settings app.
         *
         * {@hide}
         */
        public static final String AIRPLANE_MODE_TOGGLEABLE_RADIOS = "airplane_mode_toggleable_radios";

        /**
         * A Long representing a bitmap of profiles that should be disabled when bluetooth starts.
         * See {@link android.bluetooth.BluetoothProfile}.
         * {@hide}
         */
        public static final String BLUETOOTH_DISABLED_PROFILES = "bluetooth_disabled_profiles";

        /**
         * A semi-colon separated list of Bluetooth interoperability workarounds.
         * Each entry is a partial Bluetooth device address string and an integer representing
         * the feature to be disabled, separated by a comma. The integer must correspond
         * to a interoperability feature as defined in "interop.h" in /system/bt.
         * <p>
         * Example: <br/>
         *   "00:11:22,0;01:02:03:04,2"
         * @hide
         */
       public static final String BLUETOOTH_INTEROPERABILITY_LIST = "bluetooth_interoperability_list";

        /**
         * The policy for deciding when Wi-Fi should go to sleep (which will in
         * turn switch to using the mobile data as an Internet connection).
         * <p>
         * Set to one of {@link #WIFI_SLEEP_POLICY_DEFAULT},
         * {@link #WIFI_SLEEP_POLICY_NEVER_WHILE_PLUGGED}, or
         * {@link #WIFI_SLEEP_POLICY_NEVER}.
         */
        public static final String WIFI_SLEEP_POLICY = "wifi_sleep_policy";

        /**
         * Value for {@link #WIFI_SLEEP_POLICY} to use the default Wi-Fi sleep
         * policy, which is to sleep shortly after the turning off
         * according to the {@link #STAY_ON_WHILE_PLUGGED_IN} setting.
         */
        public static final int WIFI_SLEEP_POLICY_DEFAULT = 0;

        /**
         * Value for {@link #WIFI_SLEEP_POLICY} to use the default policy when
         * the device is on battery, and never go to sleep when the device is
         * plugged in.
         */
        public static final int WIFI_SLEEP_POLICY_NEVER_WHILE_PLUGGED = 1;

        /**
         * Value for {@link #WIFI_SLEEP_POLICY} to never go to sleep.
         */
        public static final int WIFI_SLEEP_POLICY_NEVER = 2;

        /**
         * Value to specify if the user prefers the date, time and time zone
         * to be automatically fetched from the network (NITZ). 1=yes, 0=no
         */
        public static final String AUTO_TIME = "auto_time";

        /**
         * Value to specify if the user prefers the time zone
         * to be automatically fetched from the network (NITZ). 1=yes, 0=no
         */
        public static final String AUTO_TIME_ZONE = "auto_time_zone";

        /**
         * URI for the car dock "in" event sound.
         * @hide
         */
        public static final String CAR_DOCK_SOUND = "car_dock_sound";

        /**
         * URI for the car dock "out" event sound.
         * @hide
         */
        public static final String CAR_UNDOCK_SOUND = "car_undock_sound";

        /**
         * URI for the desk dock "in" event sound.
         * @hide
         */
        public static final String DESK_DOCK_SOUND = "desk_dock_sound";

        /**
         * URI for the desk dock "out" event sound.
         * @hide
         */
        public static final String DESK_UNDOCK_SOUND = "desk_undock_sound";

        /**
         * Whether to play a sound for dock events.
         * @hide
         */
        public static final String DOCK_SOUNDS_ENABLED = "dock_sounds_enabled";

        /**
         * URI for the "device locked" (keyguard shown) sound.
         * @hide
         */
        public static final String LOCK_SOUND = "lock_sound";

        /**
         * URI for the "device unlocked" sound.
         * @hide
         */
        public static final String UNLOCK_SOUND = "unlock_sound";

        /**
         * URI for the "device is trusted" sound, which is played when the device enters the trusted
         * state without unlocking.
         * @hide
         */
        public static final String TRUSTED_SOUND = "trusted_sound";

        /**
         * URI for the low battery sound file.
         * @hide
         */
        public static final String LOW_BATTERY_SOUND = "low_battery_sound";

        /**
         * Whether to play a sound for low-battery alerts.
         * @hide
         */
        public static final String POWER_SOUNDS_ENABLED = "power_sounds_enabled";

        /**
         * URI for the "wireless charging started" sound.
         * @hide
         */
        public static final String WIRELESS_CHARGING_STARTED_SOUND =
                "wireless_charging_started_sound";

        /**
         * Whether to play a sound for charging events.
         * @hide
         */
        public static final String CHARGING_SOUNDS_ENABLED = "charging_sounds_enabled";

        /**
         * Whether we keep the device on while the device is plugged in.
         * Supported values are:
         * <ul>
         * <li>{@code 0} to never stay on while plugged in</li>
         * <li>{@link BatteryManager#BATTERY_PLUGGED_AC} to stay on for AC charger</li>
         * <li>{@link BatteryManager#BATTERY_PLUGGED_USB} to stay on for USB charger</li>
         * <li>{@link BatteryManager#BATTERY_PLUGGED_WIRELESS} to stay on for wireless charger</li>
         * </ul>
         * These values can be OR-ed together.
         */
        public static final String STAY_ON_WHILE_PLUGGED_IN = "stay_on_while_plugged_in";

        /**
         * When the user has enable the option to have a "bug report" command
         * in the power menu.
         * @hide
         */
        public static final String BUGREPORT_IN_POWER_MENU = "bugreport_in_power_menu";

        /**
         * Whether ADB is enabled.
         */
        public static final String ADB_ENABLED = "adb_enabled";

        /**
         * Whether Views are allowed to save their attribute data.
         * @hide
         */
        public static final String DEBUG_VIEW_ATTRIBUTES = "debug_view_attributes";

        /**
         * Whether assisted GPS should be enabled or not.
         * @hide
         */
        public static final String ASSISTED_GPS_ENABLED = "assisted_gps_enabled";

        /**
         * Whether bluetooth is enabled/disabled
         * 0=disabled. 1=enabled.
         */
        public static final String BLUETOOTH_ON = "bluetooth_on";

        /**
         * CDMA Cell Broadcast SMS
         *                            0 = CDMA Cell Broadcast SMS disabled
         *                            1 = CDMA Cell Broadcast SMS enabled
         * @hide
         */
        public static final String CDMA_CELL_BROADCAST_SMS =
                "cdma_cell_broadcast_sms";

        /**
         * The CDMA roaming mode 0 = Home Networks, CDMA default
         *                       1 = Roaming on Affiliated networks
         *                       2 = Roaming on any networks
         * @hide
         */
        public static final String CDMA_ROAMING_MODE = "roaming_settings";

        /**
         * The CDMA subscription mode 0 = RUIM/SIM (default)
         *                                1 = NV
         * @hide
         */
        public static final String CDMA_SUBSCRIPTION_MODE = "subscription_mode";

        /** Inactivity timeout to track mobile data activity.
        *
        * If set to a positive integer, it indicates the inactivity timeout value in seconds to
        * infer the data activity of mobile network. After a period of no activity on mobile
        * networks with length specified by the timeout, an {@code ACTION_DATA_ACTIVITY_CHANGE}
        * intent is fired to indicate a transition of network status from "active" to "idle". Any
        * subsequent activity on mobile networks triggers the firing of {@code
        * ACTION_DATA_ACTIVITY_CHANGE} intent indicating transition from "idle" to "active".
        *
        * Network activity refers to transmitting or receiving data on the network interfaces.
        *
        * Tracking is disabled if set to zero or negative value.
        *
        * @hide
        */
       public static final String DATA_ACTIVITY_TIMEOUT_MOBILE = "data_activity_timeout_mobile";

       /** Timeout to tracking Wifi data activity. Same as {@code DATA_ACTIVITY_TIMEOUT_MOBILE}
        * but for Wifi network.
        * @hide
        */
       public static final String DATA_ACTIVITY_TIMEOUT_WIFI = "data_activity_timeout_wifi";

       /**
        * Whether or not data roaming is enabled. (0 = false, 1 = true)
        */
       public static final String DATA_ROAMING = "data_roaming";

       /**
        * The value passed to a Mobile DataConnection via bringUp which defines the
        * number of retries to preform when setting up the initial connection. The default
        * value defined in DataConnectionTrackerBase#DEFAULT_MDC_INITIAL_RETRY is currently 1.
        * @hide
        */
       public static final String MDC_INITIAL_MAX_RETRY = "mdc_initial_max_retry";

       /**
        * Whether any package can be on external storage. When this is true, any
        * package, regardless of manifest values, is a candidate for installing
        * or moving onto external storage. (0 = false, 1 = true)
        * @hide
        */
       public static final String FORCE_ALLOW_ON_EXTERNAL = "force_allow_on_external";

        /**
         * Whether any activity can be resized. When this is true, any
         * activity, regardless of manifest values, can be resized for multi-window.
         * (0 = false, 1 = true)
         * @hide
         */
        public static final String DEVELOPMENT_FORCE_RESIZABLE_ACTIVITIES
                = "force_resizable_activities";

        /**
         * Whether to enable experimental freeform support for windows.
         * @hide
         */
        public static final String DEVELOPMENT_ENABLE_FREEFORM_WINDOWS_SUPPORT
                = "enable_freeform_support";

       /**
        * Whether user has enabled development settings.
        */
       public static final String DEVELOPMENT_SETTINGS_ENABLED = "development_settings_enabled";

       /**
        * Whether the device has been provisioned (0 = false, 1 = true).
        * <p>On a multiuser device with a separate system user, the screen may be locked
        * as soon as this is set to true and further activities cannot be launched on the
        * system user unless they are marked to show over keyguard.
        */
       public static final String DEVICE_PROVISIONED = "device_provisioned";

       /**
        * Whether mobile data should be allowed while the device is being provisioned.
        * This allows the provisioning process to turn off mobile data before the user
        * has an opportunity to set things up, preventing other processes from burning
        * precious bytes before wifi is setup.
        * (0 = false, 1 = true)
        * @hide
        */
       public static final String DEVICE_PROVISIONING_MOBILE_DATA_ENABLED =
               "device_provisioning_mobile_data";

       /**
        * The saved value for WindowManagerService.setForcedDisplaySize().
        * Two integers separated by a comma.  If unset, then use the real display size.
        * @hide
        */
       public static final String DISPLAY_SIZE_FORCED = "display_size_forced";

       /**
        * The saved value for WindowManagerService.setForcedDisplayScalingMode().
        * 0 or unset if scaling is automatic, 1 if scaling is disabled.
        * @hide
        */
       public static final String DISPLAY_SCALING_FORCE = "display_scaling_force";

       /**
        * The maximum size, in bytes, of a download that the download manager will transfer over
        * a non-wifi connection.
        * @hide
        */
       public static final String DOWNLOAD_MAX_BYTES_OVER_MOBILE =
               "download_manager_max_bytes_over_mobile";

       /**
        * The recommended maximum size, in bytes, of a download that the download manager should
        * transfer over a non-wifi connection. Over this size, the use will be warned, but will
        * have the option to start the download over the mobile connection anyway.
        * @hide
        */
       public static final String DOWNLOAD_RECOMMENDED_MAX_BYTES_OVER_MOBILE =
               "download_manager_recommended_max_bytes_over_mobile";

       /**
        * @deprecated Use {@link android.provider.Settings.Secure#INSTALL_NON_MARKET_APPS} instead
        */
       @Deprecated
       public static final String INSTALL_NON_MARKET_APPS = Secure.INSTALL_NON_MARKET_APPS;

       /**
        * Whether HDMI control shall be enabled. If disabled, no CEC/MHL command will be
        * sent or processed. (0 = false, 1 = true)
        * @hide
        */
       public static final String HDMI_CONTROL_ENABLED = "hdmi_control_enabled";

       /**
        * Whether HDMI system audio is enabled. If enabled, TV internal speaker is muted,
        * and the output is redirected to AV Receiver connected via
        * {@Global#HDMI_SYSTEM_AUDIO_OUTPUT}.
        * @hide
        */
       public static final String HDMI_SYSTEM_AUDIO_ENABLED = "hdmi_system_audio_enabled";

       /**
        * Whether TV will automatically turn on upon reception of the CEC command
        * &lt;Text View On&gt; or &lt;Image View On&gt;. (0 = false, 1 = true)
        * @hide
        */
       public static final String HDMI_CONTROL_AUTO_WAKEUP_ENABLED =
               "hdmi_control_auto_wakeup_enabled";

       /**
        * Whether TV will also turn off other CEC devices when it goes to standby mode.
        * (0 = false, 1 = true)
        * @hide
        */
       public static final String HDMI_CONTROL_AUTO_DEVICE_OFF_ENABLED =
               "hdmi_control_auto_device_off_enabled";

       /**
        * Whether TV will switch to MHL port when a mobile device is plugged in.
        * (0 = false, 1 = true)
        * @hide
        */
       public static final String MHL_INPUT_SWITCHING_ENABLED = "mhl_input_switching_enabled";

       /**
        * Whether TV will charge the mobile device connected at MHL port. (0 = false, 1 = true)
        * @hide
        */
       public static final String MHL_POWER_CHARGE_ENABLED = "mhl_power_charge_enabled";

       /**
        * Whether mobile data connections are allowed by the user.  See
        * ConnectivityManager for more info.
        * @hide
        */
       public static final String MOBILE_DATA = "mobile_data";

       /**
        * Whether the mobile data connection should remain active even when higher
        * priority networks like WiFi are active, to help make network switching faster.
        *
        * See ConnectivityService for more info.
        *
        * (0 = disabled, 1 = enabled)
        * @hide
        */
       public static final String MOBILE_DATA_ALWAYS_ON = "mobile_data_always_on";

       /** {@hide} */
       public static final String NETSTATS_ENABLED = "netstats_enabled";
       /** {@hide} */
       public static final String NETSTATS_POLL_INTERVAL = "netstats_poll_interval";
       /** {@hide} */
       public static final String NETSTATS_TIME_CACHE_MAX_AGE = "netstats_time_cache_max_age";
       /** {@hide} */
       public static final String NETSTATS_GLOBAL_ALERT_BYTES = "netstats_global_alert_bytes";
       /** {@hide} */
       public static final String NETSTATS_SAMPLE_ENABLED = "netstats_sample_enabled";

       /** {@hide} */
       public static final String NETSTATS_DEV_BUCKET_DURATION = "netstats_dev_bucket_duration";
       /** {@hide} */
       public static final String NETSTATS_DEV_PERSIST_BYTES = "netstats_dev_persist_bytes";
       /** {@hide} */
       public static final String NETSTATS_DEV_ROTATE_AGE = "netstats_dev_rotate_age";
       /** {@hide} */
       public static final String NETSTATS_DEV_DELETE_AGE = "netstats_dev_delete_age";

       /** {@hide} */
       public static final String NETSTATS_UID_BUCKET_DURATION = "netstats_uid_bucket_duration";
       /** {@hide} */
       public static final String NETSTATS_UID_PERSIST_BYTES = "netstats_uid_persist_bytes";
       /** {@hide} */
       public static final String NETSTATS_UID_ROTATE_AGE = "netstats_uid_rotate_age";
       /** {@hide} */
       public static final String NETSTATS_UID_DELETE_AGE = "netstats_uid_delete_age";

       /** {@hide} */
       public static final String NETSTATS_UID_TAG_BUCKET_DURATION = "netstats_uid_tag_bucket_duration";
       /** {@hide} */
       public static final String NETSTATS_UID_TAG_PERSIST_BYTES = "netstats_uid_tag_persist_bytes";
       /** {@hide} */
       public static final String NETSTATS_UID_TAG_ROTATE_AGE = "netstats_uid_tag_rotate_age";
       /** {@hide} */
       public static final String NETSTATS_UID_TAG_DELETE_AGE = "netstats_uid_tag_delete_age";

       /**
        * User preference for which network(s) should be used. Only the
        * connectivity service should touch this.
        */
       public static final String NETWORK_PREFERENCE = "network_preference";

       /**
        * Which package name to use for network scoring. If null, or if the package is not a valid
        * scorer app, external network scores will neither be requested nor accepted.
        * @hide
        */
       public static final String NETWORK_SCORER_APP = "network_scorer_app";

       /**
        * If the NITZ_UPDATE_DIFF time is exceeded then an automatic adjustment
        * to SystemClock will be allowed even if NITZ_UPDATE_SPACING has not been
        * exceeded.
        * @hide
        */
       public static final String NITZ_UPDATE_DIFF = "nitz_update_diff";

       /**
        * The length of time in milli-seconds that automatic small adjustments to
        * SystemClock are ignored if NITZ_UPDATE_DIFF is not exceeded.
        * @hide
        */
       public static final String NITZ_UPDATE_SPACING = "nitz_update_spacing";

       /** Preferred NTP server. {@hide} */
       public static final String NTP_SERVER = "ntp_server";
       /** Timeout in milliseconds to wait for NTP server. {@hide} */
       public static final String NTP_TIMEOUT = "ntp_timeout";

       /** {@hide} */
       public static final String STORAGE_BENCHMARK_INTERVAL = "storage_benchmark_interval";

       /**
        * Sample validity in seconds to configure for the system DNS resolver.
        * {@hide}
        */
       public static final String DNS_RESOLVER_SAMPLE_VALIDITY_SECONDS =
               "dns_resolver_sample_validity_seconds";

       /**
        * Success threshold in percent for use with the system DNS resolver.
        * {@hide}
        */
       public static final String DNS_RESOLVER_SUCCESS_THRESHOLD_PERCENT =
                "dns_resolver_success_threshold_percent";

       /**
        * Minimum number of samples needed for statistics to be considered meaningful in the
        * system DNS resolver.
        * {@hide}
        */
       public static final String DNS_RESOLVER_MIN_SAMPLES = "dns_resolver_min_samples";

       /**
        * Maximum number taken into account for statistics purposes in the system DNS resolver.
        * {@hide}
        */
       public static final String DNS_RESOLVER_MAX_SAMPLES = "dns_resolver_max_samples";

       /**
        * Whether to disable the automatic scheduling of system updates.
        * 1 = system updates won't be automatically scheduled (will always
        * present notification instead).
        * 0 = system updates will be automatically scheduled. (default)
        * @hide
        */
       @SystemApi
       public static final String OTA_DISABLE_AUTOMATIC_UPDATE = "ota_disable_automatic_update";

       /**
        * Whether the package manager should send package verification broadcasts for verifiers to
        * review apps prior to installation.
        * 1 = request apps to be verified prior to installation, if a verifier exists.
        * 0 = do not verify apps before installation
        * @hide
        */
       public static final String PACKAGE_VERIFIER_ENABLE = "package_verifier_enable";

       /** Timeout for package verification.
        * @hide */
       public static final String PACKAGE_VERIFIER_TIMEOUT = "verifier_timeout";

       /** Default response code for package verification.
        * @hide */
       public static final String PACKAGE_VERIFIER_DEFAULT_RESPONSE = "verifier_default_response";

       /**
        * Show package verification setting in the Settings app.
        * 1 = show (default)
        * 0 = hide
        * @hide
        */
       public static final String PACKAGE_VERIFIER_SETTING_VISIBLE = "verifier_setting_visible";

       /**
        * Run package verification on apps installed through ADB/ADT/USB
        * 1 = perform package verification on ADB installs (default)
        * 0 = bypass package verification on ADB installs
        * @hide
        */
       public static final String PACKAGE_VERIFIER_INCLUDE_ADB = "verifier_verify_adb_installs";

       /**
        * Time since last fstrim (milliseconds) after which we force one to happen
        * during device startup.  If unset, the default is 3 days.
        * @hide
        */
       public static final String FSTRIM_MANDATORY_INTERVAL = "fstrim_mandatory_interval";

       /**
        * The interval in milliseconds at which to check packet counts on the
        * mobile data interface when screen is on, to detect possible data
        * connection problems.
        * @hide
        */
       public static final String PDP_WATCHDOG_POLL_INTERVAL_MS =
               "pdp_watchdog_poll_interval_ms";

       /**
        * The interval in milliseconds at which to check packet counts on the
        * mobile data interface when screen is off, to detect possible data
        * connection problems.
        * @hide
        */
       public static final String PDP_WATCHDOG_LONG_POLL_INTERVAL_MS =
               "pdp_watchdog_long_poll_interval_ms";

       /**
        * The interval in milliseconds at which to check packet counts on the
        * mobile data interface after {@link #PDP_WATCHDOG_TRIGGER_PACKET_COUNT}
        * outgoing packets has been reached without incoming packets.
        * @hide
        */
       public static final String PDP_WATCHDOG_ERROR_POLL_INTERVAL_MS =
               "pdp_watchdog_error_poll_interval_ms";

       /**
        * The number of outgoing packets sent without seeing an incoming packet
        * that triggers a countdown (of {@link #PDP_WATCHDOG_ERROR_POLL_COUNT}
        * device is logged to the event log
        * @hide
        */
       public static final String PDP_WATCHDOG_TRIGGER_PACKET_COUNT =
               "pdp_watchdog_trigger_packet_count";

       /**
        * The number of polls to perform (at {@link #PDP_WATCHDOG_ERROR_POLL_INTERVAL_MS})
        * after hitting {@link #PDP_WATCHDOG_TRIGGER_PACKET_COUNT} before
        * attempting data connection recovery.
        * @hide
        */
       public static final String PDP_WATCHDOG_ERROR_POLL_COUNT =
               "pdp_watchdog_error_poll_count";

       /**
        * The number of failed PDP reset attempts before moving to something more
        * drastic: re-registering to the network.
        * @hide
        */
       public static final String PDP_WATCHDOG_MAX_PDP_RESET_FAIL_COUNT =
               "pdp_watchdog_max_pdp_reset_fail_count";

       /**
        * A positive value indicates how often the SamplingProfiler
        * should take snapshots. Zero value means SamplingProfiler
        * is disabled.
        *
        * @hide
        */
       public static final String SAMPLING_PROFILER_MS = "sampling_profiler_ms";

       /**
        * URL to open browser on to allow user to manage a prepay account
        * @hide
        */
       public static final String SETUP_PREPAID_DATA_SERVICE_URL =
               "setup_prepaid_data_service_url";

       /**
        * URL to attempt a GET on to see if this is a prepay device
        * @hide
        */
       public static final String SETUP_PREPAID_DETECTION_TARGET_URL =
               "setup_prepaid_detection_target_url";

       /**
        * Host to check for a redirect to after an attempt to GET
        * SETUP_PREPAID_DETECTION_TARGET_URL. (If we redirected there,
        * this is a prepaid device with zero balance.)
        * @hide
        */
       public static final String SETUP_PREPAID_DETECTION_REDIR_HOST =
               "setup_prepaid_detection_redir_host";

       /**
        * The interval in milliseconds at which to check the number of SMS sent out without asking
        * for use permit, to limit the un-authorized SMS usage.
        *
        * @hide
        */
       public static final String SMS_OUTGOING_CHECK_INTERVAL_MS =
               "sms_outgoing_check_interval_ms";

       /**
        * The number of outgoing SMS sent without asking for user permit (of {@link
        * #SMS_OUTGOING_CHECK_INTERVAL_MS}
        *
        * @hide
        */
       public static final String SMS_OUTGOING_CHECK_MAX_COUNT =
               "sms_outgoing_check_max_count";

       /**
        * Used to disable SMS short code confirmation - defaults to true.
        * True indcates we will do the check, etc.  Set to false to disable.
        * @see com.android.internal.telephony.SmsUsageMonitor
        * @hide
        */
       public static final String SMS_SHORT_CODE_CONFIRMATION = "sms_short_code_confirmation";

        /**
         * Used to select which country we use to determine premium sms codes.
         * One of com.android.internal.telephony.SMSDispatcher.PREMIUM_RULE_USE_SIM,
         * com.android.internal.telephony.SMSDispatcher.PREMIUM_RULE_USE_NETWORK,
         * or com.android.internal.telephony.SMSDispatcher.PREMIUM_RULE_USE_BOTH.
         * @hide
         */
        public static final String SMS_SHORT_CODE_RULE = "sms_short_code_rule";

       /**
        * Used to select TCP's default initial receiver window size in segments - defaults to a build config value
        * @hide
        */
       public static final String TCP_DEFAULT_INIT_RWND = "tcp_default_init_rwnd";

       /**
        * Used to disable Tethering on a device - defaults to true
        * @hide
        */
       public static final String TETHER_SUPPORTED = "tether_supported";

       /**
        * Used to require DUN APN on the device or not - defaults to a build config value
        * which defaults to false
        * @hide
        */
       public static final String TETHER_DUN_REQUIRED = "tether_dun_required";

       /**
        * Used to hold a gservices-provisioned apn value for DUN.  If set, or the
        * corresponding build config values are set it will override the APN DB
        * values.
        * Consists of a comma seperated list of strings:
        * "name,apn,proxy,port,username,password,server,mmsc,mmsproxy,mmsport,mcc,mnc,auth,type"
        * note that empty fields can be ommitted: "name,apn,,,,,,,,,310,260,,DUN"
        * @hide
        */
       public static final String TETHER_DUN_APN = "tether_dun_apn";

       /**
        * List of carrier apps which are whitelisted to prompt the user for install when
        * a sim card with matching uicc carrier privilege rules is inserted.
        *
        * The value is "package1;package2;..."
        * @hide
        */
       public static final String CARRIER_APP_WHITELIST = "carrier_app_whitelist";

       /**
        * USB Mass Storage Enabled
        */
       public static final String USB_MASS_STORAGE_ENABLED = "usb_mass_storage_enabled";

       /**
        * If this setting is set (to anything), then all references
        * to Gmail on the device must change to Google Mail.
        */
       public static final String USE_GOOGLE_MAIL = "use_google_mail";

        /**
         * Webview Data reduction proxy key.
         * @hide
         */
        public static final String WEBVIEW_DATA_REDUCTION_PROXY_KEY =
                "webview_data_reduction_proxy_key";

        /**
         * Whether or not the WebView fallback mechanism should be enabled.
         * 0=disabled, 1=enabled.
         * @hide
         */
        public static final String WEBVIEW_FALLBACK_LOGIC_ENABLED =
                "webview_fallback_logic_enabled";

        /**
         * Name of the package used as WebView provider (if unset the provider is instead determined
         * by the system).
         * @hide
         */
        public static final String WEBVIEW_PROVIDER = "webview_provider";

        /**
         * Developer setting to enable WebView multiprocess rendering.
         * @hide
         */
        @SystemApi
        public static final String WEBVIEW_MULTIPROCESS = "webview_multiprocess";

       /**
        * Whether Wifi display is enabled/disabled
        * 0=disabled. 1=enabled.
        * @hide
        */
       public static final String WIFI_DISPLAY_ON = "wifi_display_on";

       /**
        * Whether Wifi display certification mode is enabled/disabled
        * 0=disabled. 1=enabled.
        * @hide
        */
       public static final String WIFI_DISPLAY_CERTIFICATION_ON =
               "wifi_display_certification_on";

       /**
        * WPS Configuration method used by Wifi display, this setting only
        * takes effect when WIFI_DISPLAY_CERTIFICATION_ON is 1 (enabled).
        *
        * Possible values are:
        *
        * WpsInfo.INVALID: use default WPS method chosen by framework
        * WpsInfo.PBC    : use Push button
        * WpsInfo.KEYPAD : use Keypad
        * WpsInfo.DISPLAY: use Display
        * @hide
        */
       public static final String WIFI_DISPLAY_WPS_CONFIG =
           "wifi_display_wps_config";

       /**
        * Whether to notify the user of open networks.
        * <p>
        * If not connected and the scan results have an open network, we will
        * put this notification up. If we attempt to connect to a network or
        * the open network(s) disappear, we remove the notification. When we
        * show the notification, we will not show it again for
        * {@link android.provider.Settings.Secure#WIFI_NETWORKS_AVAILABLE_REPEAT_DELAY} time.
        */
       public static final String WIFI_NETWORKS_AVAILABLE_NOTIFICATION_ON =
               "wifi_networks_available_notification_on";
       /**
        * {@hide}
        */
       public static final String WIMAX_NETWORKS_AVAILABLE_NOTIFICATION_ON =
               "wimax_networks_available_notification_on";

       /**
        * Delay (in seconds) before repeating the Wi-Fi networks available notification.
        * Connecting to a network will reset the timer.
        */
       public static final String WIFI_NETWORKS_AVAILABLE_REPEAT_DELAY =
               "wifi_networks_available_repeat_delay";

       /**
        * 802.11 country code in ISO 3166 format
        * @hide
        */
       public static final String WIFI_COUNTRY_CODE = "wifi_country_code";

       /**
        * The interval in milliseconds to issue wake up scans when wifi needs
        * to connect. This is necessary to connect to an access point when
        * device is on the move and the screen is off.
        * @hide
        */
       public static final String WIFI_FRAMEWORK_SCAN_INTERVAL_MS =
               "wifi_framework_scan_interval_ms";

       /**
        * The interval in milliseconds after which Wi-Fi is considered idle.
        * When idle, it is possible for the device to be switched from Wi-Fi to
        * the mobile data network.
        * @hide
        */
       public static final String WIFI_IDLE_MS = "wifi_idle_ms";

       /**
        * When the number of open networks exceeds this number, the
        * least-recently-used excess networks will be removed.
        */
       public static final String WIFI_NUM_OPEN_NETWORKS_KEPT = "wifi_num_open_networks_kept";

       /**
        * Whether the Wi-Fi should be on.  Only the Wi-Fi service should touch this.
        */
       public static final String WIFI_ON = "wifi_on";

       /**
        * Setting to allow scans to be enabled even wifi is turned off for connectivity.
        * @hide
        */
       public static final String WIFI_SCAN_ALWAYS_AVAILABLE =
                "wifi_scan_always_enabled";

       /**
        * Settings to allow BLE scans to be enabled even when Bluetooth is turned off for
        * connectivity.
        * @hide
        */
       public static final String BLE_SCAN_ALWAYS_AVAILABLE =
               "ble_scan_always_enabled";

       /**
        * Used to save the Wifi_ON state prior to tethering.
        * This state will be checked to restore Wifi after
        * the user turns off tethering.
        *
        * @hide
        */
       public static final String WIFI_SAVED_STATE = "wifi_saved_state";

       /**
        * The interval in milliseconds to scan as used by the wifi supplicant
        * @hide
        */
       public static final String WIFI_SUPPLICANT_SCAN_INTERVAL_MS =
               "wifi_supplicant_scan_interval_ms";

        /**
         * whether frameworks handles wifi auto-join
         * @hide
         */
       public static final String WIFI_ENHANCED_AUTO_JOIN =
                "wifi_enhanced_auto_join";

        /**
         * whether settings show RSSI
         * @hide
         */
        public static final String WIFI_NETWORK_SHOW_RSSI =
                "wifi_network_show_rssi";

        /**
        * The interval in milliseconds to scan at supplicant when p2p is connected
        * @hide
        */
       public static final String WIFI_SCAN_INTERVAL_WHEN_P2P_CONNECTED_MS =
               "wifi_scan_interval_p2p_connected_ms";

       /**
        * Whether the Wi-Fi watchdog is enabled.
        */
       public static final String WIFI_WATCHDOG_ON = "wifi_watchdog_on";

       /**
        * Setting to turn off poor network avoidance on Wi-Fi. Feature is enabled by default and
        * the setting needs to be set to 0 to disable it.
        * @hide
        */
       public static final String WIFI_WATCHDOG_POOR_NETWORK_TEST_ENABLED =
               "wifi_watchdog_poor_network_test_enabled";

       /**
        * Setting to turn on suspend optimizations at screen off on Wi-Fi. Enabled by default and
        * needs to be set to 0 to disable it.
        * @hide
        */
       public static final String WIFI_SUSPEND_OPTIMIZATIONS_ENABLED =
               "wifi_suspend_optimizations_enabled";

       /**
        * Setting to enable verbose logging in Wi-Fi; disabled by default, and setting to 1
        * will enable it. In the future, additional values may be supported.
        * @hide
        */
       public static final String WIFI_VERBOSE_LOGGING_ENABLED =
               "wifi_verbose_logging_enabled";

       /**
        * The maximum number of times we will retry a connection to an access
        * point for which we have failed in acquiring an IP address from DHCP.
        * A value of N means that we will make N+1 connection attempts in all.
        */
       public static final String WIFI_MAX_DHCP_RETRY_COUNT = "wifi_max_dhcp_retry_count";

       /**
        * Maximum amount of time in milliseconds to hold a wakelock while waiting for mobile
        * data connectivity to be established after a disconnect from Wi-Fi.
        */
       public static final String WIFI_MOBILE_DATA_TRANSITION_WAKELOCK_TIMEOUT_MS =
           "wifi_mobile_data_transition_wakelock_timeout_ms";

       /**
        * This setting controls whether WiFi configurations created by a Device Owner app
        * should be locked down (that is, be editable or removable only by the Device Owner App,
        * not even by Settings app).
        * This setting takes integer values. Non-zero values mean DO created configurations
        * are locked down. Value of zero means they are not. Default value in the absence of
        * actual value to this setting is 0.
        */
       public static final String WIFI_DEVICE_OWNER_CONFIGS_LOCKDOWN =
               "wifi_device_owner_configs_lockdown";

       /**
        * The operational wifi frequency band
        * Set to one of {@link WifiManager#WIFI_FREQUENCY_BAND_AUTO},
        * {@link WifiManager#WIFI_FREQUENCY_BAND_5GHZ} or
        * {@link WifiManager#WIFI_FREQUENCY_BAND_2GHZ}
        *
        * @hide
        */
       public static final String WIFI_FREQUENCY_BAND = "wifi_frequency_band";

       /**
        * The Wi-Fi peer-to-peer device name
        * @hide
        */
       public static final String WIFI_P2P_DEVICE_NAME = "wifi_p2p_device_name";

       /**
        * The min time between wifi disable and wifi enable
        * @hide
        */
       public static final String WIFI_REENABLE_DELAY_MS = "wifi_reenable_delay";

       /**
        * Timeout for ephemeral networks when all known BSSIDs go out of range. We will disconnect
        * from an ephemeral network if there is no BSSID for that network with a non-null score that
        * has been seen in this time period.
        *
        * If this is less than or equal to zero, we use a more conservative behavior and only check
        * for a non-null score from the currently connected or target BSSID.
        * @hide
        */
       public static final String WIFI_EPHEMERAL_OUT_OF_RANGE_TIMEOUT_MS =
               "wifi_ephemeral_out_of_range_timeout_ms";

       /**
        * The number of milliseconds to delay when checking for data stalls during
        * non-aggressive detection. (screen is turned off.)
        * @hide
        */
       public static final String DATA_STALL_ALARM_NON_AGGRESSIVE_DELAY_IN_MS =
               "data_stall_alarm_non_aggressive_delay_in_ms";

       /**
        * The number of milliseconds to delay when checking for data stalls during
        * aggressive detection. (screen on or suspected data stall)
        * @hide
        */
       public static final String DATA_STALL_ALARM_AGGRESSIVE_DELAY_IN_MS =
               "data_stall_alarm_aggressive_delay_in_ms";

       /**
        * The number of milliseconds to allow the provisioning apn to remain active
        * @hide
        */
       public static final String PROVISIONING_APN_ALARM_DELAY_IN_MS =
               "provisioning_apn_alarm_delay_in_ms";

       /**
        * The interval in milliseconds at which to check gprs registration
        * after the first registration mismatch of gprs and voice service,
        * to detect possible data network registration problems.
        *
        * @hide
        */
       public static final String GPRS_REGISTER_CHECK_PERIOD_MS =
               "gprs_register_check_period_ms";

       /**
        * Nonzero causes Log.wtf() to crash.
        * @hide
        */
       public static final String WTF_IS_FATAL = "wtf_is_fatal";

       /**
        * Ringer mode. This is used internally, changing this value will not
        * change the ringer mode. See AudioManager.
        */
       public static final String MODE_RINGER = "mode_ringer";

       /**
        * Overlay display devices setting.
        * The associated value is a specially formatted string that describes the
        * size and density of simulated secondary display devices.
        * <p>
        * Format: {width}x{height}/{dpi};...
        * </p><p>
        * Example:
        * <ul>
        * <li><code>1280x720/213</code>: make one overlay that is 1280x720 at 213dpi.</li>
        * <li><code>1920x1080/320;1280x720/213</code>: make two overlays, the first
        * at 1080p and the second at 720p.</li>
        * <li>If the value is empty, then no overlay display devices are created.</li>
        * </ul></p>
        *
        * @hide
        */
       public static final String OVERLAY_DISPLAY_DEVICES = "overlay_display_devices";

        /**
         * Threshold values for the duration and level of a discharge cycle,
         * under which we log discharge cycle info.
         *
         * @hide
         */
        public static final String
                BATTERY_DISCHARGE_DURATION_THRESHOLD = "battery_discharge_duration_threshold";

        /** @hide */
        public static final String BATTERY_DISCHARGE_THRESHOLD = "battery_discharge_threshold";

        /**
         * Flag for allowing ActivityManagerService to send ACTION_APP_ERROR
         * intents on application crashes and ANRs. If this is disabled, the
         * crash/ANR dialog will never display the "Report" button.
         * <p>
         * Type: int (0 = disallow, 1 = allow)
         *
         * @hide
         */
        public static final String SEND_ACTION_APP_ERROR = "send_action_app_error";

        /**
         * Maximum age of entries kept by {@link DropBoxManager}.
         *
         * @hide
         */
        public static final String DROPBOX_AGE_SECONDS = "dropbox_age_seconds";

        /**
         * Maximum number of entry files which {@link DropBoxManager} will keep
         * around.
         *
         * @hide
         */
        public static final String DROPBOX_MAX_FILES = "dropbox_max_files";

        /**
         * Maximum amount of disk space used by {@link DropBoxManager} no matter
         * what.
         *
         * @hide
         */
        public static final String DROPBOX_QUOTA_KB = "dropbox_quota_kb";

        /**
         * Percent of free disk (excluding reserve) which {@link DropBoxManager}
         * will use.
         *
         * @hide
         */
        public static final String DROPBOX_QUOTA_PERCENT = "dropbox_quota_percent";

        /**
         * Percent of total disk which {@link DropBoxManager} will never dip
         * into.
         *
         * @hide
         */
        public static final String DROPBOX_RESERVE_PERCENT = "dropbox_reserve_percent";

        /**
         * Prefix for per-tag dropbox disable/enable settings.
         *
         * @hide
         */
        public static final String DROPBOX_TAG_PREFIX = "dropbox:";

        /**
         * Lines of logcat to include with system crash/ANR/etc. reports, as a
         * prefix of the dropbox tag of the report type. For example,
         * "logcat_for_system_server_anr" controls the lines of logcat captured
         * with system server ANR reports. 0 to disable.
         *
         * @hide
         */
        public static final String ERROR_LOGCAT_PREFIX = "logcat_for_";

        /**
         * The interval in minutes after which the amount of free storage left
         * on the device is logged to the event log
         *
         * @hide
         */
        public static final String SYS_FREE_STORAGE_LOG_INTERVAL = "sys_free_storage_log_interval";

        /**
         * Threshold for the amount of change in disk free space required to
         * report the amount of free space. Used to prevent spamming the logs
         * when the disk free space isn't changing frequently.
         *
         * @hide
         */
        public static final String
                DISK_FREE_CHANGE_REPORTING_THRESHOLD = "disk_free_change_reporting_threshold";

        /**
         * Minimum percentage of free storage on the device that is used to
         * determine if the device is running low on storage. The default is 10.
         * <p>
         * Say this value is set to 10, the device is considered running low on
         * storage if 90% or more of the device storage is filled up.
         *
         * @hide
         */
        public static final String
                SYS_STORAGE_THRESHOLD_PERCENTAGE = "sys_storage_threshold_percentage";

        /**
         * Maximum byte size of the low storage threshold. This is to ensure
         * that {@link #SYS_STORAGE_THRESHOLD_PERCENTAGE} does not result in an
         * overly large threshold for large storage devices. Currently this must
         * be less than 2GB. This default is 500MB.
         *
         * @hide
         */
        public static final String
                SYS_STORAGE_THRESHOLD_MAX_BYTES = "sys_storage_threshold_max_bytes";

        /**
         * Minimum bytes of free storage on the device before the data partition
         * is considered full. By default, 1 MB is reserved to avoid system-wide
         * SQLite disk full exceptions.
         *
         * @hide
         */
        public static final String
                SYS_STORAGE_FULL_THRESHOLD_BYTES = "sys_storage_full_threshold_bytes";

        /**
         * The maximum reconnect delay for short network outages or when the
         * network is suspended due to phone use.
         *
         * @hide
         */
        public static final String
                SYNC_MAX_RETRY_DELAY_IN_SECONDS = "sync_max_retry_delay_in_seconds";

        /**
         * The number of milliseconds to delay before sending out
         * {@link ConnectivityManager#CONNECTIVITY_ACTION} broadcasts. Ignored.
         *
         * @hide
         */
        public static final String CONNECTIVITY_CHANGE_DELAY = "connectivity_change_delay";


        /**
         * Network sampling interval, in seconds. We'll generate link information
         * about bytes/packets sent and error rates based on data sampled in this interval
         *
         * @hide
         */

        public static final String CONNECTIVITY_SAMPLING_INTERVAL_IN_SECONDS =
                "connectivity_sampling_interval_in_seconds";

        /**
         * The series of successively longer delays used in retrying to download PAC file.
         * Last delay is used between successful PAC downloads.
         *
         * @hide
         */
        public static final String PAC_CHANGE_DELAY = "pac_change_delay";

        /**
         * Setting to turn off captive portal detection. Feature is enabled by
         * default and the setting needs to be set to 0 to disable it.
         *
         * @hide
         */
        public static final String
                CAPTIVE_PORTAL_DETECTION_ENABLED = "captive_portal_detection_enabled";

        /**
         * The server used for captive portal detection upon a new conection. A
         * 204 response code from the server is used for validation.
         *
         * @hide
         */
        public static final String CAPTIVE_PORTAL_SERVER = "captive_portal_server";

        /**
         * Whether to use HTTPS for network validation. This is enabled by default and the setting
         * needs to be set to 0 to disable it. This setting is a misnomer because captive portals
         * don't actually use HTTPS, but it's consistent with the other settings.
         *
         * @hide
         */
        public static final String CAPTIVE_PORTAL_USE_HTTPS = "captive_portal_use_https";

        /**
         * Whether network service discovery is enabled.
         *
         * @hide
         */
        public static final String NSD_ON = "nsd_on";

        /**
         * Let user pick default install location.
         *
         * @hide
         */
        public static final String SET_INSTALL_LOCATION = "set_install_location";

        /**
         * Default install location value.
         * 0 = auto, let system decide
         * 1 = internal
         * 2 = sdcard
         * @hide
         */
        public static final String DEFAULT_INSTALL_LOCATION = "default_install_location";

        /**
         * ms during which to consume extra events related to Inet connection
         * condition after a transtion to fully-connected
         *
         * @hide
         */
        public static final String
                INET_CONDITION_DEBOUNCE_UP_DELAY = "inet_condition_debounce_up_delay";

        /**
         * ms during which to consume extra events related to Inet connection
         * condtion after a transtion to partly-connected
         *
         * @hide
         */
        public static final String
                INET_CONDITION_DEBOUNCE_DOWN_DELAY = "inet_condition_debounce_down_delay";

        /** {@hide} */
        public static final String
                READ_EXTERNAL_STORAGE_ENFORCED_DEFAULT = "read_external_storage_enforced_default";

        /**
         * Host name and port for global http proxy. Uses ':' seperator for
         * between host and port.
         */
        public static final String HTTP_PROXY = "http_proxy";

        /**
         * Host name for global http proxy. Set via ConnectivityManager.
         *
         * @hide
         */
        public static final String GLOBAL_HTTP_PROXY_HOST = "global_http_proxy_host";

        /**
         * Integer host port for global http proxy. Set via ConnectivityManager.
         *
         * @hide
         */
        public static final String GLOBAL_HTTP_PROXY_PORT = "global_http_proxy_port";

        /**
         * Exclusion list for global proxy. This string contains a list of
         * comma-separated domains where the global proxy does not apply.
         * Domains should be listed in a comma- separated list. Example of
         * acceptable formats: ".domain1.com,my.domain2.com" Use
         * ConnectivityManager to set/get.
         *
         * @hide
         */
        public static final String
                GLOBAL_HTTP_PROXY_EXCLUSION_LIST = "global_http_proxy_exclusion_list";

        /**
         * The location PAC File for the proxy.
         * @hide
         */
        public static final String
                GLOBAL_HTTP_PROXY_PAC = "global_proxy_pac_url";

        /**
         * Enables the UI setting to allow the user to specify the global HTTP
         * proxy and associated exclusion list.
         *
         * @hide
         */
        public static final String SET_GLOBAL_HTTP_PROXY = "set_global_http_proxy";

        /**
         * Setting for default DNS in case nobody suggests one
         *
         * @hide
         */
        public static final String DEFAULT_DNS_SERVER = "default_dns_server";

        /** {@hide} */
        public static final String
                BLUETOOTH_HEADSET_PRIORITY_PREFIX = "bluetooth_headset_priority_";
        /** {@hide} */
        public static final String
                BLUETOOTH_A2DP_SINK_PRIORITY_PREFIX = "bluetooth_a2dp_sink_priority_";
        /** {@hide} */
        public static final String
                BLUETOOTH_A2DP_SRC_PRIORITY_PREFIX = "bluetooth_a2dp_src_priority_";
        /** {@hide} */
        public static final String
                BLUETOOTH_INPUT_DEVICE_PRIORITY_PREFIX = "bluetooth_input_device_priority_";
        /** {@hide} */
        public static final String
                BLUETOOTH_MAP_PRIORITY_PREFIX = "bluetooth_map_priority_";
        /** {@hide} */
        public static final String
                BLUETOOTH_PBAP_CLIENT_PRIORITY_PREFIX = "bluetooth_pbap_client_priority_";
        /** {@hide} */
        public static final String
                BLUETOOTH_SAP_PRIORITY_PREFIX = "bluetooth_sap_priority_";

        /**
         * Device Idle (Doze) specific settings.
         * This is encoded as a key=value list, separated by commas. Ex:
         *
         * "inactive_timeout=60000,sensing_timeout=400000"
         *
         * The following keys are supported:
         *
         * <pre>
         * inactive_to                      (long)
         * sensing_to                       (long)
         * motion_inactive_to               (long)
         * idle_after_inactive_to           (long)
         * idle_pending_to                  (long)
         * max_idle_pending_to              (long)
         * idle_pending_factor              (float)
         * idle_to                          (long)
         * max_idle_to                      (long)
         * idle_factor                      (float)
         * min_time_to_alarm                (long)
         * max_temp_app_whitelist_duration  (long)
         * notification_whitelist_duration  (long)
         * </pre>
         *
         * <p>
         * Type: string
         * @hide
         * @see com.android.server.DeviceIdleController.Constants
         */
        public static final String DEVICE_IDLE_CONSTANTS = "device_idle_constants";

        /**
         * Device Idle (Doze) specific settings for watches. See {@code #DEVICE_IDLE_CONSTANTS}
         *
         * <p>
         * Type: string
         * @hide
         * @see com.android.server.DeviceIdleController.Constants
         */
        public static final String DEVICE_IDLE_CONSTANTS_WATCH = "device_idle_constants_watch";

        /**
         * App standby (app idle) specific settings.
         * This is encoded as a key=value list, separated by commas. Ex:
         *
         * "idle_duration=5000,parole_interval=4500"
         *
         * The following keys are supported:
         *
         * <pre>
         * idle_duration2       (long)
         * wallclock_threshold  (long)
         * parole_interval      (long)
         * parole_duration      (long)
         *
         * idle_duration        (long) // This is deprecated and used to circumvent b/26355386.
         * </pre>
         *
         * <p>
         * Type: string
         * @hide
         * @see com.android.server.usage.UsageStatsService.SettingsObserver
         */
        public static final String APP_IDLE_CONSTANTS = "app_idle_constants";

        /**
         * Alarm manager specific settings.
         * This is encoded as a key=value list, separated by commas. Ex:
         *
         * "min_futurity=5000,allow_while_idle_short_time=4500"
         *
         * The following keys are supported:
         *
         * <pre>
         * min_futurity                         (long)
         * min_interval                         (long)
         * allow_while_idle_short_time          (long)
         * allow_while_idle_long_time           (long)
         * allow_while_idle_whitelist_duration  (long)
         * </pre>
         *
         * <p>
         * Type: string
         * @hide
         * @see com.android.server.AlarmManagerService.Constants
         */
        public static final String ALARM_MANAGER_CONSTANTS = "alarm_manager_constants";

        /**
         * Job scheduler specific settings.
         * This is encoded as a key=value list, separated by commas. Ex:
         *
         * "min_ready_jobs_count=2,moderate_use_factor=.5"
         *
         * The following keys are supported:
         *
         * <pre>
         * min_idle_count                       (int)
         * min_charging_count                   (int)
         * min_connectivity_count               (int)
         * min_content_count                    (int)
         * min_ready_jobs_count                 (int)
         * heavy_use_factor                     (float)
         * moderate_use_factor                  (float)
         * fg_job_count                         (int)
         * bg_normal_job_count                  (int)
         * bg_moderate_job_count                (int)
         * bg_low_job_count                     (int)
         * bg_critical_job_count                (int)
         * </pre>
         *
         * <p>
         * Type: string
         * @hide
         * @see com.android.server.job.JobSchedulerService.Constants
         */
        public static final String JOB_SCHEDULER_CONSTANTS = "job_scheduler_constants";

        /**
         * ShortcutManager specific settings.
         * This is encoded as a key=value list, separated by commas. Ex:
         *
         * "reset_interval_sec=86400,max_updates_per_interval=1"
         *
         * The following keys are supported:
         *
         * <pre>
         * reset_interval_sec              (long)
         * max_updates_per_interval        (int)
         * max_icon_dimension_dp           (int, DP)
         * max_icon_dimension_dp_lowram    (int, DP)
         * max_shortcuts                   (int)
         * icon_quality                    (int, 0-100)
         * icon_format                     (String)
         * </pre>
         *
         * <p>
         * Type: string
         * @hide
         * @see com.android.server.pm.ShortcutService.ConfigConstants
         */
        public static final String SHORTCUT_MANAGER_CONSTANTS = "shortcut_manager_constants";

        /**
         * Get the key that retrieves a bluetooth headset's priority.
         * @hide
         */
        public static final String getBluetoothHeadsetPriorityKey(String address) {
            return BLUETOOTH_HEADSET_PRIORITY_PREFIX + address.toUpperCase(Locale.ROOT);
        }

        /**
         * Get the key that retrieves a bluetooth a2dp sink's priority.
         * @hide
         */
        public static final String getBluetoothA2dpSinkPriorityKey(String address) {
            return BLUETOOTH_A2DP_SINK_PRIORITY_PREFIX + address.toUpperCase(Locale.ROOT);
        }

        /**
         * Get the key that retrieves a bluetooth a2dp src's priority.
         * @hide
         */
        public static final String getBluetoothA2dpSrcPriorityKey(String address) {
            return BLUETOOTH_A2DP_SRC_PRIORITY_PREFIX + address.toUpperCase(Locale.ROOT);
        }

        /**
         * Get the key that retrieves a bluetooth Input Device's priority.
         * @hide
         */
        public static final String getBluetoothInputDevicePriorityKey(String address) {
            return BLUETOOTH_INPUT_DEVICE_PRIORITY_PREFIX + address.toUpperCase(Locale.ROOT);
        }

        /**
         * Get the key that retrieves a bluetooth map priority.
         * @hide
         */
        public static final String getBluetoothMapPriorityKey(String address) {
            return BLUETOOTH_MAP_PRIORITY_PREFIX + address.toUpperCase(Locale.ROOT);
        }

        /**
         * Get the key that retrieves a bluetooth pbap client priority.
         * @hide
         */
        public static final String getBluetoothPbapClientPriorityKey(String address) {
            return BLUETOOTH_PBAP_CLIENT_PRIORITY_PREFIX + address.toUpperCase(Locale.ROOT);
        }

        /**
         * Get the key that retrieves a bluetooth map priority.
         * @hide
         */
        public static final String getBluetoothSapPriorityKey(String address) {
            return BLUETOOTH_SAP_PRIORITY_PREFIX + address.toUpperCase(Locale.ROOT);
        }

        /**
         * Scaling factor for normal window animations. Setting to 0 will
         * disable window animations.
         */
        public static final String WINDOW_ANIMATION_SCALE = "window_animation_scale";

        /**
         * Scaling factor for activity transition animations. Setting to 0 will
         * disable window animations.
         */
        public static final String TRANSITION_ANIMATION_SCALE = "transition_animation_scale";

        /**
         * Scaling factor for Animator-based animations. This affects both the
         * start delay and duration of all such animations. Setting to 0 will
         * cause animations to end immediately. The default value is 1.
         */
        public static final String ANIMATOR_DURATION_SCALE = "animator_duration_scale";

        /**
         * Scaling factor for normal window animations. Setting to 0 will
         * disable window animations.
         *
         * @hide
         */
        public static final String FANCY_IME_ANIMATIONS = "fancy_ime_animations";

        /**
         * If 0, the compatibility mode is off for all applications.
         * If 1, older applications run under compatibility mode.
         * TODO: remove this settings before code freeze (bug/1907571)
         * @hide
         */
        public static final String COMPATIBILITY_MODE = "compatibility_mode";

        /**
         * CDMA only settings
         * Emergency Tone  0 = Off
         *                 1 = Alert
         *                 2 = Vibrate
         * @hide
         */
        public static final String EMERGENCY_TONE = "emergency_tone";

        /**
         * CDMA only settings
         * Whether the auto retry is enabled. The value is
         * boolean (1 or 0).
         * @hide
         */
        public static final String CALL_AUTO_RETRY = "call_auto_retry";

        /**
         * See RIL_PreferredNetworkType in ril.h
         * @hide
         */
        public static final String PREFERRED_NETWORK_MODE =
                "preferred_network_mode";

        /**
         * Name of an application package to be debugged.
         */
        public static final String DEBUG_APP = "debug_app";

        /**
         * If 1, when launching DEBUG_APP it will wait for the debugger before
         * starting user code.  If 0, it will run normally.
         */
        public static final String WAIT_FOR_DEBUGGER = "wait_for_debugger";

        /**
         * Control whether the process CPU usage meter should be shown.
         */
        public static final String SHOW_PROCESSES = "show_processes";

        /**
         * If 1 low power mode is enabled.
         * @hide
         */
        public static final String LOW_POWER_MODE = "low_power";

        /**
         * Battery level [1-99] at which low power mode automatically turns on.
         * If 0, it will not automatically turn on.
         * @hide
         */
        public static final String LOW_POWER_MODE_TRIGGER_LEVEL = "low_power_trigger_level";

         /**
         * If not 0, the activity manager will aggressively finish activities and
         * processes as soon as they are no longer needed.  If 0, the normal
         * extended lifetime is used.
         */
        public static final String ALWAYS_FINISH_ACTIVITIES = "always_finish_activities";

        /**
         * @hide
         * If not 0, the activity manager will implement a looser version of background
         * check that is more compatible with existing apps.
         */
        public static final String LENIENT_BACKGROUND_CHECK = "lenient_background_check";

        /**
         * Use Dock audio output for media:
         *      0 = disabled
         *      1 = enabled
         * @hide
         */
        public static final String DOCK_AUDIO_MEDIA_ENABLED = "dock_audio_media_enabled";

        /**
         * The surround sound formats AC3, DTS or IEC61937 are
         * available for use if they are detected.
         * This is the default mode.
         *
         * Note that AUTO is equivalent to ALWAYS for Android TVs and other
         * devices that have an S/PDIF output. This is because S/PDIF
         * is unidirectional and the TV cannot know if a decoder is
         * connected. So it assumes they are always available.
         * @hide
         */
         public static final int ENCODED_SURROUND_OUTPUT_AUTO = 0;

        /**
         * AC3, DTS or IEC61937 are NEVER available, even if they
         * are detected by the hardware. Those formats will not be
         * reported.
         *
         * An example use case would be an AVR reports that it is capable of
         * surround sound decoding but is broken. If NEVER is chosen
         * then apps must use PCM output instead of encoded output.
         * @hide
         */
         public static final int ENCODED_SURROUND_OUTPUT_NEVER = 1;

        /**
         * AC3, DTS or IEC61937 are ALWAYS available, even if they
         * are not detected by the hardware. Those formats will be
         * reported as part of the HDMI output capability. Applications
         * are then free to use either PCM or encoded output.
         *
         * An example use case would be a when TV was connected over
         * TOS-link to an AVR. But the TV could not see it because TOS-link
         * is unidirectional.
         * @hide
         */
         public static final int ENCODED_SURROUND_OUTPUT_ALWAYS = 2;

        /**
         * Set to ENCODED_SURROUND_OUTPUT_AUTO,
         * ENCODED_SURROUND_OUTPUT_NEVER or
         * ENCODED_SURROUND_OUTPUT_ALWAYS
         * @hide
         */
        public static final String ENCODED_SURROUND_OUTPUT = "encoded_surround_output";

        /**
         * Persisted safe headphone volume management state by AudioService
         * @hide
         */
        public static final String AUDIO_SAFE_VOLUME_STATE = "audio_safe_volume_state";

        /**
         * URL for tzinfo (time zone) updates
         * @hide
         */
        public static final String TZINFO_UPDATE_CONTENT_URL = "tzinfo_content_url";

        /**
         * URL for tzinfo (time zone) update metadata
         * @hide
         */
        public static final String TZINFO_UPDATE_METADATA_URL = "tzinfo_metadata_url";

        /**
         * URL for selinux (mandatory access control) updates
         * @hide
         */
        public static final String SELINUX_UPDATE_CONTENT_URL = "selinux_content_url";

        /**
         * URL for selinux (mandatory access control) update metadata
         * @hide
         */
        public static final String SELINUX_UPDATE_METADATA_URL = "selinux_metadata_url";

        /**
         * URL for sms short code updates
         * @hide
         */
        public static final String SMS_SHORT_CODES_UPDATE_CONTENT_URL =
                "sms_short_codes_content_url";

        /**
         * URL for sms short code update metadata
         * @hide
         */
        public static final String SMS_SHORT_CODES_UPDATE_METADATA_URL =
                "sms_short_codes_metadata_url";

        /**
         * URL for apn_db updates
         * @hide
         */
        public static final String APN_DB_UPDATE_CONTENT_URL = "apn_db_content_url";

        /**
         * URL for apn_db update metadata
         * @hide
         */
        public static final String APN_DB_UPDATE_METADATA_URL = "apn_db_metadata_url";

        /**
         * URL for cert pinlist updates
         * @hide
         */
        public static final String CERT_PIN_UPDATE_CONTENT_URL = "cert_pin_content_url";

        /**
         * URL for cert pinlist updates
         * @hide
         */
        public static final String CERT_PIN_UPDATE_METADATA_URL = "cert_pin_metadata_url";

        /**
         * URL for intent firewall updates
         * @hide
         */
        public static final String INTENT_FIREWALL_UPDATE_CONTENT_URL =
                "intent_firewall_content_url";

        /**
         * URL for intent firewall update metadata
         * @hide
         */
        public static final String INTENT_FIREWALL_UPDATE_METADATA_URL =
                "intent_firewall_metadata_url";

        /**
         * SELinux enforcement status. If 0, permissive; if 1, enforcing.
         * @hide
         */
        public static final String SELINUX_STATUS = "selinux_status";

        /**
         * Developer setting to force RTL layout.
         * @hide
         */
        public static final String DEVELOPMENT_FORCE_RTL = "debug.force_rtl";

        /**
         * Milliseconds after screen-off after which low battery sounds will be silenced.
         *
         * If zero, battery sounds will always play.
         * Defaults to @integer/def_low_battery_sound_timeout in SettingsProvider.
         *
         * @hide
         */
        public static final String LOW_BATTERY_SOUND_TIMEOUT = "low_battery_sound_timeout";

        /**
         * Milliseconds to wait before bouncing Wi-Fi after settings is restored. Note that after
         * the caller is done with this, they should call {@link ContentResolver#delete} to
         * clean up any value that they may have written.
         *
         * @hide
         */
        public static final String WIFI_BOUNCE_DELAY_OVERRIDE_MS = "wifi_bounce_delay_override_ms";

        /**
         * Defines global runtime overrides to window policy.
         *
         * See {@link com.android.server.policy.PolicyControl} for value format.
         *
         * @hide
         */
        public static final String POLICY_CONTROL = "policy_control";

        /**
         * Defines global zen mode.  ZEN_MODE_OFF, ZEN_MODE_IMPORTANT_INTERRUPTIONS,
         * or ZEN_MODE_NO_INTERRUPTIONS.
         *
         * @hide
         */
        public static final String ZEN_MODE = "zen_mode";

        /** @hide */ public static final int ZEN_MODE_OFF = 0;
        /** @hide */ public static final int ZEN_MODE_IMPORTANT_INTERRUPTIONS = 1;
        /** @hide */ public static final int ZEN_MODE_NO_INTERRUPTIONS = 2;
        /** @hide */ public static final int ZEN_MODE_ALARMS = 3;

        /** @hide */ public static String zenModeToString(int mode) {
            if (mode == ZEN_MODE_IMPORTANT_INTERRUPTIONS) return "ZEN_MODE_IMPORTANT_INTERRUPTIONS";
            if (mode == ZEN_MODE_ALARMS) return "ZEN_MODE_ALARMS";
            if (mode == ZEN_MODE_NO_INTERRUPTIONS) return "ZEN_MODE_NO_INTERRUPTIONS";
            return "ZEN_MODE_OFF";
        }

        /** @hide */ public static boolean isValidZenMode(int value) {
            switch (value) {
                case Global.ZEN_MODE_OFF:
                case Global.ZEN_MODE_IMPORTANT_INTERRUPTIONS:
                case Global.ZEN_MODE_ALARMS:
                case Global.ZEN_MODE_NO_INTERRUPTIONS:
                    return true;
                default:
                    return false;
            }
        }

        /**
         * Value of the ringer before entering zen mode.
         *
         * @hide
         */
        public static final String ZEN_MODE_RINGER_LEVEL = "zen_mode_ringer_level";

        /**
         * Opaque value, changes when persisted zen mode configuration changes.
         *
         * @hide
         */
        public static final String ZEN_MODE_CONFIG_ETAG = "zen_mode_config_etag";

        /**
         * Defines global heads up toggle.  One of HEADS_UP_OFF, HEADS_UP_ON.
         *
         * @hide
         */
        public static final String HEADS_UP_NOTIFICATIONS_ENABLED =
                "heads_up_notifications_enabled";

        /** @hide */ public static final int HEADS_UP_OFF = 0;
        /** @hide */ public static final int HEADS_UP_ON = 1;

        /**
         * The name of the device
         *
         * @hide
         */
        public static final String DEVICE_NAME = "device_name";

        /**
         * Whether the NetworkScoringService has been first initialized.
         * <p>
         * Type: int (0 for false, 1 for true)
         * @hide
         */
        public static final String NETWORK_SCORING_PROVISIONED = "network_scoring_provisioned";

        /**
         * Whether the user wants to be prompted for password to decrypt the device on boot.
         * This only matters if the storage is encrypted.
         * <p>
         * Type: int (0 for false, 1 for true)
         * @hide
         */
        public static final String REQUIRE_PASSWORD_TO_DECRYPT = "require_password_to_decrypt";

        /**
         * Whether the Volte is enabled
         * <p>
         * Type: int (0 for false, 1 for true)
         * @hide
         */
        public static final String ENHANCED_4G_MODE_ENABLED = "volte_vt_enabled";

        /**
         * Whether VT (Video Telephony over IMS) is enabled
         * <p>
         * Type: int (0 for false, 1 for true)
         *
         * @hide
         */
        public static final String VT_IMS_ENABLED = "vt_ims_enabled";

        /**
         * Whether WFC is enabled
         * <p>
         * Type: int (0 for false, 1 for true)
         *
         * @hide
         */
        public static final String WFC_IMS_ENABLED = "wfc_ims_enabled";

        /**
         * WFC Mode.
         * <p>
         * Type: int - 2=Wi-Fi preferred, 1=Cellular preferred, 0=Wi-Fi only
         *
         * @hide
         */
        public static final String WFC_IMS_MODE = "wfc_ims_mode";

        /**
         * Whether WFC roaming is enabled
         * <p>
         * Type: int (0 for false, 1 for true)
         *
         * @hide
         */
        public static final String WFC_IMS_ROAMING_ENABLED = "wfc_ims_roaming_enabled";

        /**
         * Whether user can enable/disable LTE as a preferred network. A carrier might control
         * this via gservices, OMA-DM, carrier app, etc.
         * <p>
         * Type: int (0 for false, 1 for true)
         * @hide
         */
        public static final String LTE_SERVICE_FORCED = "lte_service_forced";

        /**
         * Ephemeral app cookie max size in bytes.
         * <p>
         * Type: int
         * @hide
         */
        public static final String EPHEMERAL_COOKIE_MAX_SIZE_BYTES =
                "ephemeral_cookie_max_size_bytes";

        /**
         * The duration for caching uninstalled ephemeral apps.
         * <p>
         * Type: long
         * @hide
         */
        public static final String UNINSTALLED_EPHEMERAL_APP_CACHE_DURATION_MILLIS =
                "uninstalled_ephemeral_app_cache_duration_millis";

        /**
         * Allows switching users when system user is locked.
         * <p>
         * Type: int
         * @hide
         */
        public static final String ALLOW_USER_SWITCHING_WHEN_SYSTEM_USER_LOCKED =
                "allow_user_switching_when_system_user_locked";

        /**
         * Boot count since the device starts running APK level 24.
         * <p>
         * Type: int
         */
        public static final String BOOT_COUNT = "boot_count";

        /**
         * Whether the safe boot is disallowed.
         *
         * <p>This setting should have the identical value as the corresponding user restriction.
         * The purpose of the setting is to make the restriction available in early boot stages
         * before the user restrictions are loaded.
         * @hide
         */
        public static final String SAFE_BOOT_DISALLOWED = "safe_boot_disallowed";

        /**
         * Whether this device is currently in retail demo mode. If true, device
         * usage is severely limited.
         * <p>
         * Type: int (0 for false, 1 for true)
         * @hide
         */
        public static final String DEVICE_DEMO_MODE = "device_demo_mode";

        /**
         * Settings to backup. This is here so that it's in the same place as the settings
         * keys and easy to update.
         *
         * These keys may be mentioned in the SETTINGS_TO_BACKUP arrays in System
         * and Secure as well.  This is because those tables drive both backup and
         * restore, and restore needs to properly whitelist keys that used to live
         * in those namespaces.  The keys will only actually be backed up / restored
         * if they are also mentioned in this table (Global.SETTINGS_TO_BACKUP).
         *
         * NOTE: Settings are backed up and restored in the order they appear
         *       in this array. If you have one setting depending on another,
         *       make sure that they are ordered appropriately.
         *
         * @hide
         */
        public static final String[] SETTINGS_TO_BACKUP = {
            BUGREPORT_IN_POWER_MENU,
            STAY_ON_WHILE_PLUGGED_IN,
            AUTO_TIME,
            AUTO_TIME_ZONE,
            POWER_SOUNDS_ENABLED,
            DOCK_SOUNDS_ENABLED,
            CHARGING_SOUNDS_ENABLED,
            USB_MASS_STORAGE_ENABLED,
            ENABLE_ACCESSIBILITY_GLOBAL_GESTURE_ENABLED,
            WIFI_NETWORKS_AVAILABLE_NOTIFICATION_ON,
            WIFI_NETWORKS_AVAILABLE_REPEAT_DELAY,
            WIFI_WATCHDOG_POOR_NETWORK_TEST_ENABLED,
            WIFI_NUM_OPEN_NETWORKS_KEPT,
            EMERGENCY_TONE,
            CALL_AUTO_RETRY,
            DOCK_AUDIO_MEDIA_ENABLED,
            ENCODED_SURROUND_OUTPUT,
            LOW_POWER_MODE_TRIGGER_LEVEL
        };

        // Populated lazily, guarded by class object:
        private static NameValueCache sNameValueCache = new NameValueCache(
                    CONTENT_URI,
                    CALL_METHOD_GET_GLOBAL,
                    CALL_METHOD_PUT_GLOBAL);

        // Certain settings have been moved from global to the per-user secure namespace
        private static final HashSet<String> MOVED_TO_SECURE;
        static {
            MOVED_TO_SECURE = new HashSet<String>(1);
            MOVED_TO_SECURE.add(Settings.Global.INSTALL_NON_MARKET_APPS);
        }

        /** @hide */
        public static void getMovedToSecureSettings(Set<String> outKeySet) {
            outKeySet.addAll(MOVED_TO_SECURE);
        }

        /**
         * Look up a name in the database.
         * @param resolver to access the database with
         * @param name to look up in the table
         * @return the corresponding value, or null if not present
         */
        public static String getString(ContentResolver resolver, String name) {
            return getStringForUser(resolver, name, UserHandle.myUserId());
        }

        /** @hide */
        public static String getStringForUser(ContentResolver resolver, String name,
                int userHandle) {
            if (MOVED_TO_SECURE.contains(name)) {
                Log.w(TAG, "Setting " + name + " has moved from android.provider.Settings.Global"
                        + " to android.provider.Settings.Secure, returning read-only value.");
                return Secure.getStringForUser(resolver, name, userHandle);
            }
            return sNameValueCache.getStringForUser(resolver, name, userHandle);
        }

        /**
         * Store a name/value pair into the database.
         * @param resolver to access the database with
         * @param name to store
         * @param value to associate with the name
         * @return true if the value was set, false on database errors
         */
        public static boolean putString(ContentResolver resolver,
                String name, String value) {
            return putStringForUser(resolver, name, value, UserHandle.myUserId());
        }

        /** @hide */
        public static boolean putStringForUser(ContentResolver resolver,
                String name, String value, int userHandle) {
            if (LOCAL_LOGV) {
                Log.v(TAG, "Global.putString(name=" + name + ", value=" + value
                        + " for " + userHandle);
            }
            // Global and Secure have the same access policy so we can forward writes
            if (MOVED_TO_SECURE.contains(name)) {
                Log.w(TAG, "Setting " + name + " has moved from android.provider.Settings.Global"
                        + " to android.provider.Settings.Secure, value is unchanged.");
                return Secure.putStringForUser(resolver, name, value, userHandle);
            }
            return sNameValueCache.putStringForUser(resolver, name, value, userHandle);
        }

        /**
         * Construct the content URI for a particular name/value pair,
         * useful for monitoring changes with a ContentObserver.
         * @param name to look up in the table
         * @return the corresponding content URI, or null if not present
         */
        public static Uri getUriFor(String name) {
            return getUriFor(CONTENT_URI, name);
        }

        /**
         * Convenience function for retrieving a single secure settings value
         * as an integer.  Note that internally setting values are always
         * stored as strings; this function converts the string to an integer
         * for you.  The default value will be returned if the setting is
         * not defined or not an integer.
         *
         * @param cr The ContentResolver to access.
         * @param name The name of the setting to retrieve.
         * @param def Value to return if the setting is not defined.
         *
         * @return The setting's current value, or 'def' if it is not defined
         * or not a valid integer.
         */
        public static int getInt(ContentResolver cr, String name, int def) {
            String v = getString(cr, name);
            try {
                return v != null ? Integer.parseInt(v) : def;
            } catch (NumberFormatException e) {
                return def;
            }
        }

        /**
         * Convenience function for retrieving a single secure settings value
         * as an integer.  Note that internally setting values are always
         * stored as strings; this function converts the string to an integer
         * for you.
         * <p>
         * This version does not take a default value.  If the setting has not
         * been set, or the string value is not a number,
         * it throws {@link SettingNotFoundException}.
         *
         * @param cr The ContentResolver to access.
         * @param name The name of the setting to retrieve.
         *
         * @throws SettingNotFoundException Thrown if a setting by the given
         * name can't be found or the setting value is not an integer.
         *
         * @return The setting's current value.
         */
        public static int getInt(ContentResolver cr, String name)
                throws SettingNotFoundException {
            String v = getString(cr, name);
            try {
                return Integer.parseInt(v);
            } catch (NumberFormatException e) {
                throw new SettingNotFoundException(name);
            }
        }

        /**
         * Convenience function for updating a single settings value as an
         * integer. This will either create a new entry in the table if the
         * given name does not exist, or modify the value of the existing row
         * with that name.  Note that internally setting values are always
         * stored as strings, so this function converts the given value to a
         * string before storing it.
         *
         * @param cr The ContentResolver to access.
         * @param name The name of the setting to modify.
         * @param value The new value for the setting.
         * @return true if the value was set, false on database errors
         */
        public static boolean putInt(ContentResolver cr, String name, int value) {
            return putString(cr, name, Integer.toString(value));
        }

        /**
         * Convenience function for retrieving a single secure settings value
         * as a {@code long}.  Note that internally setting values are always
         * stored as strings; this function converts the string to a {@code long}
         * for you.  The default value will be returned if the setting is
         * not defined or not a {@code long}.
         *
         * @param cr The ContentResolver to access.
         * @param name The name of the setting to retrieve.
         * @param def Value to return if the setting is not defined.
         *
         * @return The setting's current value, or 'def' if it is not defined
         * or not a valid {@code long}.
         */
        public static long getLong(ContentResolver cr, String name, long def) {
            String valString = getString(cr, name);
            long value;
            try {
                value = valString != null ? Long.parseLong(valString) : def;
            } catch (NumberFormatException e) {
                value = def;
            }
            return value;
        }

        /**
         * Convenience function for retrieving a single secure settings value
         * as a {@code long}.  Note that internally setting values are always
         * stored as strings; this function converts the string to a {@code long}
         * for you.
         * <p>
         * This version does not take a default value.  If the setting has not
         * been set, or the string value is not a number,
         * it throws {@link SettingNotFoundException}.
         *
         * @param cr The ContentResolver to access.
         * @param name The name of the setting to retrieve.
         *
         * @return The setting's current value.
         * @throws SettingNotFoundException Thrown if a setting by the given
         * name can't be found or the setting value is not an integer.
         */
        public static long getLong(ContentResolver cr, String name)
                throws SettingNotFoundException {
            String valString = getString(cr, name);
            try {
                return Long.parseLong(valString);
            } catch (NumberFormatException e) {
                throw new SettingNotFoundException(name);
            }
        }

        /**
         * Convenience function for updating a secure settings value as a long
         * integer. This will either create a new entry in the table if the
         * given name does not exist, or modify the value of the existing row
         * with that name.  Note that internally setting values are always
         * stored as strings, so this function converts the given value to a
         * string before storing it.
         *
         * @param cr The ContentResolver to access.
         * @param name The name of the setting to modify.
         * @param value The new value for the setting.
         * @return true if the value was set, false on database errors
         */
        public static boolean putLong(ContentResolver cr, String name, long value) {
            return putString(cr, name, Long.toString(value));
        }

        /**
         * Convenience function for retrieving a single secure settings value
         * as a floating point number.  Note that internally setting values are
         * always stored as strings; this function converts the string to an
         * float for you. The default value will be returned if the setting
         * is not defined or not a valid float.
         *
         * @param cr The ContentResolver to access.
         * @param name The name of the setting to retrieve.
         * @param def Value to return if the setting is not defined.
         *
         * @return The setting's current value, or 'def' if it is not defined
         * or not a valid float.
         */
        public static float getFloat(ContentResolver cr, String name, float def) {
            String v = getString(cr, name);
            try {
                return v != null ? Float.parseFloat(v) : def;
            } catch (NumberFormatException e) {
                return def;
            }
        }

        /**
         * Convenience function for retrieving a single secure settings value
         * as a float.  Note that internally setting values are always
         * stored as strings; this function converts the string to a float
         * for you.
         * <p>
         * This version does not take a default value.  If the setting has not
         * been set, or the string value is not a number,
         * it throws {@link SettingNotFoundException}.
         *
         * @param cr The ContentResolver to access.
         * @param name The name of the setting to retrieve.
         *
         * @throws SettingNotFoundException Thrown if a setting by the given
         * name can't be found or the setting value is not a float.
         *
         * @return The setting's current value.
         */
        public static float getFloat(ContentResolver cr, String name)
                throws SettingNotFoundException {
            String v = getString(cr, name);
            if (v == null) {
                throw new SettingNotFoundException(name);
            }
            try {
                return Float.parseFloat(v);
            } catch (NumberFormatException e) {
                throw new SettingNotFoundException(name);
            }
        }

        /**
         * Convenience function for updating a single settings value as a
         * floating point number. This will either create a new entry in the
         * table if the given name does not exist, or modify the value of the
         * existing row with that name.  Note that internally setting values
         * are always stored as strings, so this function converts the given
         * value to a string before storing it.
         *
         * @param cr The ContentResolver to access.
         * @param name The name of the setting to modify.
         * @param value The new value for the setting.
         * @return true if the value was set, false on database errors
         */
        public static boolean putFloat(ContentResolver cr, String name, float value) {
            return putString(cr, name, Float.toString(value));
        }


        /**
          * Subscription to be used for voice call on a multi sim device. The supported values
          * are 0 = SUB1, 1 = SUB2 and etc.
          * @hide
          */
        public static final String MULTI_SIM_VOICE_CALL_SUBSCRIPTION = "multi_sim_voice_call";

        /**
          * Used to provide option to user to select subscription during dial.
          * The supported values are 0 = disable or 1 = enable prompt.
          * @hide
          */
        public static final String MULTI_SIM_VOICE_PROMPT = "multi_sim_voice_prompt";

        /**
          * Subscription to be used for data call on a multi sim device. The supported values
          * are 0 = SUB1, 1 = SUB2 and etc.
          * @hide
          */
        public static final String MULTI_SIM_DATA_CALL_SUBSCRIPTION = "multi_sim_data_call";

        /**
          * Subscription to be used for SMS on a multi sim device. The supported values
          * are 0 = SUB1, 1 = SUB2 and etc.
          * @hide
          */
        public static final String MULTI_SIM_SMS_SUBSCRIPTION = "multi_sim_sms";

       /**
          * Used to provide option to user to select subscription during send SMS.
          * The value 1 - enable, 0 - disable
          * @hide
          */
        public static final String MULTI_SIM_SMS_PROMPT = "multi_sim_sms_prompt";



        /** User preferred subscriptions setting.
          * This holds the details of the user selected subscription from the card and
          * the activation status. Each settings string have the coma separated values
          * iccId,appType,appId,activationStatus,3gppIndex,3gpp2Index
          * @hide
         */
        public static final String[] MULTI_SIM_USER_PREFERRED_SUBS = {"user_preferred_sub1",
                "user_preferred_sub2","user_preferred_sub3"};

        /**
         * Whether to enable new contacts aggregator or not.
         * The value 1 - enable, 0 - disable
         * @hide
         */
        public static final String NEW_CONTACT_AGGREGATOR = "new_contact_aggregator";

        /**
         * Whether to enable contacts metadata syncing or not
         * The value 1 - enable, 0 - disable
         *
         * @removed
         */
        @Deprecated
        public static final String CONTACT_METADATA_SYNC = "contact_metadata_sync";

        /**
         * Whether to enable contacts metadata syncing or not
         * The value 1 - enable, 0 - disable
         */
        public static final String CONTACT_METADATA_SYNC_ENABLED = "contact_metadata_sync_enabled";

        /**
         * Whether to enable cellular on boot.
         * The value 1 - enable, 0 - disable
         * @hide
         */
        public static final String ENABLE_CELLULAR_ON_BOOT = "enable_cellular_on_boot";

        /**
<<<<<<< HEAD
         * Whether toggling OEM unlock is disallowed. If disallowed, it is not possible to enable or
         * disable OEM unlock.
         * <p>
         * Type: int (0: allow OEM unlock setting. 1: disallow OEM unlock)
         * @hide
         */
        public static final String OEM_UNLOCK_DISALLOWED = "oem_unlock_disallowed";
=======
         * The maximum allowed notification enqueue rate in Hertz.
         *
         * Should be a float, and includes both posts and updates.
         * @hide
         */
        public static final String MAX_NOTIFICATION_ENQUEUE_RATE = "max_notification_enqueue_rate";
>>>>>>> 43c3a7e5
    }

    /**
     * User-defined bookmarks and shortcuts.  The target of each bookmark is an
     * Intent URL, allowing it to be either a web page or a particular
     * application activity.
     *
     * @hide
     */
    public static final class Bookmarks implements BaseColumns
    {
        private static final String TAG = "Bookmarks";

        /**
         * The content:// style URL for this table
         */
        public static final Uri CONTENT_URI =
            Uri.parse("content://" + AUTHORITY + "/bookmarks");

        /**
         * The row ID.
         * <p>Type: INTEGER</p>
         */
        public static final String ID = "_id";

        /**
         * Descriptive name of the bookmark that can be displayed to the user.
         * If this is empty, the title should be resolved at display time (use
         * {@link #getTitle(Context, Cursor)} any time you want to display the
         * title of a bookmark.)
         * <P>
         * Type: TEXT
         * </P>
         */
        public static final String TITLE = "title";

        /**
         * Arbitrary string (displayed to the user) that allows bookmarks to be
         * organized into categories.  There are some special names for
         * standard folders, which all start with '@'.  The label displayed for
         * the folder changes with the locale (via {@link #getLabelForFolder}) but
         * the folder name does not change so you can consistently query for
         * the folder regardless of the current locale.
         *
         * <P>Type: TEXT</P>
         *
         */
        public static final String FOLDER = "folder";

        /**
         * The Intent URL of the bookmark, describing what it points to.  This
         * value is given to {@link android.content.Intent#getIntent} to create
         * an Intent that can be launched.
         * <P>Type: TEXT</P>
         */
        public static final String INTENT = "intent";

        /**
         * Optional shortcut character associated with this bookmark.
         * <P>Type: INTEGER</P>
         */
        public static final String SHORTCUT = "shortcut";

        /**
         * The order in which the bookmark should be displayed
         * <P>Type: INTEGER</P>
         */
        public static final String ORDERING = "ordering";

        private static final String[] sIntentProjection = { INTENT };
        private static final String[] sShortcutProjection = { ID, SHORTCUT };
        private static final String sShortcutSelection = SHORTCUT + "=?";

        /**
         * Convenience function to retrieve the bookmarked Intent for a
         * particular shortcut key.
         *
         * @param cr The ContentResolver to query.
         * @param shortcut The shortcut key.
         *
         * @return Intent The bookmarked URL, or null if there is no bookmark
         *         matching the given shortcut.
         */
        public static Intent getIntentForShortcut(ContentResolver cr, char shortcut)
        {
            Intent intent = null;

            Cursor c = cr.query(CONTENT_URI,
                    sIntentProjection, sShortcutSelection,
                    new String[] { String.valueOf((int) shortcut) }, ORDERING);
            // Keep trying until we find a valid shortcut
            try {
                while (intent == null && c.moveToNext()) {
                    try {
                        String intentURI = c.getString(c.getColumnIndexOrThrow(INTENT));
                        intent = Intent.parseUri(intentURI, 0);
                    } catch (java.net.URISyntaxException e) {
                        // The stored URL is bad...  ignore it.
                    } catch (IllegalArgumentException e) {
                        // Column not found
                        Log.w(TAG, "Intent column not found", e);
                    }
                }
            } finally {
                if (c != null) c.close();
            }

            return intent;
        }

        /**
         * Add a new bookmark to the system.
         *
         * @param cr The ContentResolver to query.
         * @param intent The desired target of the bookmark.
         * @param title Bookmark title that is shown to the user; null if none
         *            or it should be resolved to the intent's title.
         * @param folder Folder in which to place the bookmark; null if none.
         * @param shortcut Shortcut that will invoke the bookmark; 0 if none. If
         *            this is non-zero and there is an existing bookmark entry
         *            with this same shortcut, then that existing shortcut is
         *            cleared (the bookmark is not removed).
         * @return The unique content URL for the new bookmark entry.
         */
        public static Uri add(ContentResolver cr,
                                           Intent intent,
                                           String title,
                                           String folder,
                                           char shortcut,
                                           int ordering)
        {
            // If a shortcut is supplied, and it is already defined for
            // another bookmark, then remove the old definition.
            if (shortcut != 0) {
                cr.delete(CONTENT_URI, sShortcutSelection,
                        new String[] { String.valueOf((int) shortcut) });
            }

            ContentValues values = new ContentValues();
            if (title != null) values.put(TITLE, title);
            if (folder != null) values.put(FOLDER, folder);
            values.put(INTENT, intent.toUri(0));
            if (shortcut != 0) values.put(SHORTCUT, (int) shortcut);
            values.put(ORDERING, ordering);
            return cr.insert(CONTENT_URI, values);
        }

        /**
         * Return the folder name as it should be displayed to the user.  This
         * takes care of localizing special folders.
         *
         * @param r Resources object for current locale; only need access to
         *          system resources.
         * @param folder The value found in the {@link #FOLDER} column.
         *
         * @return CharSequence The label for this folder that should be shown
         *         to the user.
         */
        public static CharSequence getLabelForFolder(Resources r, String folder) {
            return folder;
        }

        /**
         * Return the title as it should be displayed to the user. This takes
         * care of localizing bookmarks that point to activities.
         *
         * @param context A context.
         * @param cursor A cursor pointing to the row whose title should be
         *        returned. The cursor must contain at least the {@link #TITLE}
         *        and {@link #INTENT} columns.
         * @return A title that is localized and can be displayed to the user,
         *         or the empty string if one could not be found.
         */
        public static CharSequence getTitle(Context context, Cursor cursor) {
            int titleColumn = cursor.getColumnIndex(TITLE);
            int intentColumn = cursor.getColumnIndex(INTENT);
            if (titleColumn == -1 || intentColumn == -1) {
                throw new IllegalArgumentException(
                        "The cursor must contain the TITLE and INTENT columns.");
            }

            String title = cursor.getString(titleColumn);
            if (!TextUtils.isEmpty(title)) {
                return title;
            }

            String intentUri = cursor.getString(intentColumn);
            if (TextUtils.isEmpty(intentUri)) {
                return "";
            }

            Intent intent;
            try {
                intent = Intent.parseUri(intentUri, 0);
            } catch (URISyntaxException e) {
                return "";
            }

            PackageManager packageManager = context.getPackageManager();
            ResolveInfo info = packageManager.resolveActivity(intent, 0);
            return info != null ? info.loadLabel(packageManager) : "";
        }
    }

    /**
     * Returns the device ID that we should use when connecting to the mobile gtalk server.
     * This is a string like "android-0x1242", where the hex string is the Android ID obtained
     * from the GoogleLoginService.
     *
     * @param androidId The Android ID for this device.
     * @return The device ID that should be used when connecting to the mobile gtalk server.
     * @hide
     */
    public static String getGTalkDeviceId(long androidId) {
        return "android-" + Long.toHexString(androidId);
    }

    private static final String[] PM_WRITE_SETTINGS = {
        android.Manifest.permission.WRITE_SETTINGS
    };
    private static final String[] PM_CHANGE_NETWORK_STATE = {
        android.Manifest.permission.CHANGE_NETWORK_STATE,
        android.Manifest.permission.WRITE_SETTINGS
    };
    private static final String[] PM_SYSTEM_ALERT_WINDOW = {
        android.Manifest.permission.SYSTEM_ALERT_WINDOW
    };

    /**
     * Performs a strict and comprehensive check of whether a calling package is allowed to
     * write/modify system settings, as the condition differs for pre-M, M+, and
     * privileged/preinstalled apps. If the provided uid does not match the
     * callingPackage, a negative result will be returned.
     * @hide
     */
    public static boolean isCallingPackageAllowedToWriteSettings(Context context, int uid,
            String callingPackage, boolean throwException) {
        return isCallingPackageAllowedToPerformAppOpsProtectedOperation(context, uid,
                callingPackage, throwException, AppOpsManager.OP_WRITE_SETTINGS,
                PM_WRITE_SETTINGS, false);
    }

    /**
     * Performs a strict and comprehensive check of whether a calling package is allowed to
     * write/modify system settings, as the condition differs for pre-M, M+, and
     * privileged/preinstalled apps. If the provided uid does not match the
     * callingPackage, a negative result will be returned. The caller is expected to have
     * the WRITE_SETTINGS permission declared.
     *
     * Note: if the check is successful, the operation of this app will be updated to the
     * current time.
     * @hide
     */
    public static boolean checkAndNoteWriteSettingsOperation(Context context, int uid,
            String callingPackage, boolean throwException) {
        return isCallingPackageAllowedToPerformAppOpsProtectedOperation(context, uid,
                callingPackage, throwException, AppOpsManager.OP_WRITE_SETTINGS,
                PM_WRITE_SETTINGS, true);
    }

    /**
     * Performs a strict and comprehensive check of whether a calling package is allowed to
     * change the state of network, as the condition differs for pre-M, M+, and
     * privileged/preinstalled apps. The caller is expected to have either the
     * CHANGE_NETWORK_STATE or the WRITE_SETTINGS permission declared. Either of these
     * permissions allow changing network state; WRITE_SETTINGS is a runtime permission and
     * can be revoked, but (except in M, excluding M MRs), CHANGE_NETWORK_STATE is a normal
     * permission and cannot be revoked. See http://b/23597341
     *
     * Note: if the check succeeds because the application holds WRITE_SETTINGS, the operation
     * of this app will be updated to the current time.
     * @hide
     */
    public static boolean checkAndNoteChangeNetworkStateOperation(Context context, int uid,
            String callingPackage, boolean throwException) {
        if (context.checkCallingOrSelfPermission(android.Manifest.permission.CHANGE_NETWORK_STATE)
                == PackageManager.PERMISSION_GRANTED) {
            return true;
        }
        return isCallingPackageAllowedToPerformAppOpsProtectedOperation(context, uid,
                callingPackage, throwException, AppOpsManager.OP_WRITE_SETTINGS,
                PM_CHANGE_NETWORK_STATE, true);
    }

    /**
     * Performs a strict and comprehensive check of whether a calling package is allowed to
     * draw on top of other apps, as the conditions differs for pre-M, M+, and
     * privileged/preinstalled apps. If the provided uid does not match the callingPackage,
     * a negative result will be returned.
     * @hide
     */
    public static boolean isCallingPackageAllowedToDrawOverlays(Context context, int uid,
            String callingPackage, boolean throwException) {
        return isCallingPackageAllowedToPerformAppOpsProtectedOperation(context, uid,
                callingPackage, throwException, AppOpsManager.OP_SYSTEM_ALERT_WINDOW,
                PM_SYSTEM_ALERT_WINDOW, false);
    }

    /**
     * Performs a strict and comprehensive check of whether a calling package is allowed to
     * draw on top of other apps, as the conditions differs for pre-M, M+, and
     * privileged/preinstalled apps. If the provided uid does not match the callingPackage,
     * a negative result will be returned.
     *
     * Note: if the check is successful, the operation of this app will be updated to the
     * current time.
     * @hide
     */
    public static boolean checkAndNoteDrawOverlaysOperation(Context context, int uid, String
            callingPackage, boolean throwException) {
        return isCallingPackageAllowedToPerformAppOpsProtectedOperation(context, uid,
                callingPackage, throwException, AppOpsManager.OP_SYSTEM_ALERT_WINDOW,
                PM_SYSTEM_ALERT_WINDOW, true);
    }

    /**
     * Helper method to perform a general and comprehensive check of whether an operation that is
     * protected by appops can be performed by a caller or not. e.g. OP_SYSTEM_ALERT_WINDOW and
     * OP_WRITE_SETTINGS
     * @hide
     */
    public static boolean isCallingPackageAllowedToPerformAppOpsProtectedOperation(Context context,
            int uid, String callingPackage, boolean throwException, int appOpsOpCode, String[]
            permissions, boolean makeNote) {
        if (callingPackage == null) {
            return false;
        }

        AppOpsManager appOpsMgr = (AppOpsManager)context.getSystemService(Context.APP_OPS_SERVICE);
        int mode = AppOpsManager.MODE_DEFAULT;
        if (makeNote) {
            mode = appOpsMgr.noteOpNoThrow(appOpsOpCode, uid, callingPackage);
        } else {
            mode = appOpsMgr.checkOpNoThrow(appOpsOpCode, uid, callingPackage);
        }

        switch (mode) {
            case AppOpsManager.MODE_ALLOWED:
                return true;

            case AppOpsManager.MODE_DEFAULT:
                // this is the default operating mode after an app's installation
                // In this case we will check all associated static permission to see
                // if it is granted during install time.
                for (String permission : permissions) {
                    if (context.checkCallingOrSelfPermission(permission) == PackageManager
                            .PERMISSION_GRANTED) {
                        // if either of the permissions are granted, we will allow it
                        return true;
                    }
                }

            default:
                // this is for all other cases trickled down here...
                if (!throwException) {
                    return false;
                }
        }

        // prepare string to throw SecurityException
        StringBuilder exceptionMessage = new StringBuilder();
        exceptionMessage.append(callingPackage);
        exceptionMessage.append(" was not granted ");
        if (permissions.length > 1) {
            exceptionMessage.append(" either of these permissions: ");
        } else {
            exceptionMessage.append(" this permission: ");
        }
        for (int i = 0; i < permissions.length; i++) {
            exceptionMessage.append(permissions[i]);
            exceptionMessage.append((i == permissions.length - 1) ? "." : ", ");
        }

        throw new SecurityException(exceptionMessage.toString());
    }

    /**
     * Retrieves a correponding package name for a given uid. It will query all
     * packages that are associated with the given uid, but it will return only
     * the zeroth result.
     * Note: If package could not be found, a null is returned.
     * @hide
     */
    public static String getPackageNameForUid(Context context, int uid) {
        String[] packages = context.getPackageManager().getPackagesForUid(uid);
        if (packages == null) {
            return null;
        }
        return packages[0];
    }
}<|MERGE_RESOLUTION|>--- conflicted
+++ resolved
@@ -9011,7 +9011,6 @@
         public static final String ENABLE_CELLULAR_ON_BOOT = "enable_cellular_on_boot";
 
         /**
-<<<<<<< HEAD
          * Whether toggling OEM unlock is disallowed. If disallowed, it is not possible to enable or
          * disable OEM unlock.
          * <p>
@@ -9019,14 +9018,14 @@
          * @hide
          */
         public static final String OEM_UNLOCK_DISALLOWED = "oem_unlock_disallowed";
-=======
+
+        /**
          * The maximum allowed notification enqueue rate in Hertz.
          *
          * Should be a float, and includes both posts and updates.
          * @hide
          */
         public static final String MAX_NOTIFICATION_ENQUEUE_RATE = "max_notification_enqueue_rate";
->>>>>>> 43c3a7e5
     }
 
     /**
