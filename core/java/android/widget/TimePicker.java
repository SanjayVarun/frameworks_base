--- conflicted
+++ resolved
@@ -509,6 +509,10 @@
 
         @Override
         public void setCurrentHour(Integer currentHour) {
+            setCurrentHour(currentHour, true);
+        }
+
+        private void setCurrentHour(Integer currentHour, boolean notifyTimeChanged) {
             // why was Integer used in the first place?
             if (currentHour == null || currentHour == getCurrentHour()) {
                 return;
@@ -529,7 +533,9 @@
                 updateAmPmControl();
             }
             mHourSpinner.setValue(currentHour);
-            onTimeChanged();
+            if (notifyTimeChanged) {
+                onTimeChanged();
+            }
         }
 
         @Override
@@ -569,8 +575,10 @@
             mIs24HourView = is24HourView;
             getHourFormatData();
             updateHourControl();
-            // set value after spinner range is updated
-            setCurrentHour(currentHour);
+            // set value after spinner range is updated - be aware that because mIs24HourView has
+            // changed then getCurrentHour() is not equal to the currentHour we cached before so
+            // explicitly ask for *not* propagating any onTimeChanged()
+            setCurrentHour(currentHour, false /* no onTimeChanged() */);
             updateMinuteControl();
             updateAmPmControl();
         }
@@ -658,7 +666,6 @@
             info.setClassName(TimePicker.class.getName());
         }
 
-<<<<<<< HEAD
         private void updateInputState() {
             // Make sure that if the user changes the value and the IME is active
             // for one of the inputs if this widget, the IME is closed. If the user
@@ -678,20 +685,7 @@
                     inputMethodManager.hideSoftInputFromWindow(mDelegator.getWindowToken(), 0);
                 }
             }
-=======
-    /**
-     * Set the current hour.
-     */
-    public void setCurrentHour(Integer currentHour) {
-        setCurrentHour(currentHour, true);
-    }
-
-    private void setCurrentHour(Integer currentHour, boolean notifyTimeChanged) {
-        // why was Integer used in the first place?
-        if (currentHour == null || currentHour == getCurrentHour()) {
-            return;
->>>>>>> 71de1312
-        }
+    }
 
         private void updateAmPmControl() {
             if (is24HourView()) {
@@ -712,14 +706,6 @@
             }
             mDelegator.sendAccessibilityEvent(AccessibilityEvent.TYPE_VIEW_SELECTED);
         }
-<<<<<<< HEAD
-=======
-        mHourSpinner.setValue(currentHour);
-        if (notifyTimeChanged) {
-            onTimeChanged();
-        }
-    }
->>>>>>> 71de1312
 
         /**
          * Sets the current locale.
@@ -733,29 +719,6 @@
             mCurrentLocale = locale;
             mTempCalendar = Calendar.getInstance(locale);
         }
-<<<<<<< HEAD
-=======
-        // cache the current hour since spinner range changes and BEFORE changing mIs24HourView!!
-        int currentHour = getCurrentHour();
-        // Order is important here.
-        mIs24HourView = is24HourView;
-        getHourFormatData();
-        updateHourControl();
-        // set value after spinner range is updated - be aware that because mIs24HourView has
-        // changed then getCurrentHour() is not equal to the currentHour we cached before so
-        // explicitly ask for *not* propagating any onTimeChanged()
-        setCurrentHour(currentHour, false /* no onTimeChanged() */);
-        updateMinuteControl();
-        updateAmPmControl();
-    }
-
-    /**
-     * @return true if this is in 24 hour view else false.
-     */
-    public boolean is24HourView() {
-        return mIs24HourView;
-    }
->>>>>>> 71de1312
 
         private void onTimeChanged() {
             mDelegator.sendAccessibilityEvent(AccessibilityEvent.TYPE_VIEW_SELECTED);
