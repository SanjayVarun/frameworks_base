--- conflicted
+++ resolved
@@ -101,19 +101,14 @@
         return UNKNOWN_ERROR;
     }
 
-<<<<<<< HEAD
     if (table->modifyForCompat(bundle, resourceName, target, root) != NO_ERROR) {
         return UNKNOWN_ERROR;
     }
-    
-    NOISY(printf("Input XML Resource:\n"));
-    NOISY(root->print());
-=======
+
     if (kIsDebug) {
         printf("Input XML Resource:\n");
         root->print();
     }
->>>>>>> 1dcc75b2
     err = root->flatten(target,
             (options&XML_COMPILE_STRIP_COMMENTS) != 0,
             (options&XML_COMPILE_STRIP_RAW_VALUES) != 0);
@@ -1795,7 +1790,6 @@
     }
 
     mAssets = assets;
-<<<<<<< HEAD
     mTypeIdOffset = findLargestTypeIdForPackage(assets->getIncludedResources(), mAssetsPackage);
 
     const String8& featureAfter = bundle->getFeatureAfterPackage();
@@ -1805,53 +1799,6 @@
             fprintf(stderr, "ERROR: Feature package '%s' not found.\n",
                     featureAfter.string());
             return UNKNOWN_ERROR;
-=======
-
-    const ResTable& incl = assets->getIncludedResources();
-
-    // Retrieve all the packages.
-    const size_t N = incl.getBasePackageCount();
-    for (size_t phase=0; phase<2; phase++) {
-        for (size_t i=0; i<N; i++) {
-            String16 name(incl.getBasePackageName(i));
-            uint32_t id = incl.getBasePackageId(i);
-            // First time through: only add base packages (id
-            // is not 0); second time through add the other
-            // packages.
-            if (phase != 0) {
-                if (id != 0) {
-                    // Skip base packages -- already one.
-                    id = 0;
-                } else {
-                    // Assign a dynamic id.
-                    id = mNextPackageId;
-                }
-            } else if (id != 0) {
-                if (id == 127) {
-                    if (mHaveAppPackage) {
-                        fprintf(stderr, "Included resources have two application packages!\n");
-                        return UNKNOWN_ERROR;
-                    }
-                    mHaveAppPackage = true;
-                }
-                if (mNextPackageId > id) {
-                    fprintf(stderr, "Included base package ID %d already in use!\n", id);
-                    return UNKNOWN_ERROR;
-                }
-            }
-            if (id != 0) {
-                if (kIsDebug) {
-                    printf("Including package %s with ID=%d\n", String8(name).string(), id);
-                }
-                sp<Package> p = new Package(name, id);
-                mPackages.add(name, p);
-                mOrderedPackages.add(p);
-
-                if (id >= mNextPackageId) {
-                    mNextPackageId = id+1;
-                }
-            }
->>>>>>> 1dcc75b2
         }
 
         const ResTable& featureTable = featureAssetManager.getResources(false);
@@ -3069,32 +3016,6 @@
             for (size_t ci=0; ci<NC; ci++) {
                 ConfigDescription config = t->getUniqueConfigs().itemAt(ci);
 
-<<<<<<< HEAD
-                NOISY(printf("Writing config %d config: imsi:%d/%d lang:%c%c cnt:%c%c "
-                     "orien:%d ui:%d touch:%d density:%d key:%d inp:%d nav:%d sz:%dx%d "
-                     "sw%ddp w%ddp h%ddp dir:%d\n",
-                      ti+1,
-                      config.mcc, config.mnc,
-                      config.language[0] ? config.language[0] : '-',
-                      config.language[1] ? config.language[1] : '-',
-                      config.country[0] ? config.country[0] : '-',
-                      config.country[1] ? config.country[1] : '-',
-                      config.orientation,
-                      config.uiMode,
-                      config.touchscreen,
-                      config.density,
-                      config.keyboard,
-                      config.inputFlags,
-                      config.navigation,
-                      config.screenWidth,
-                      config.screenHeight,
-                      config.smallestScreenWidthDp,
-                      config.screenWidthDp,
-                      config.screenHeightDp,
-                      config.layoutDirection));
-                      
-                if (filterable && !filter->match(config)) {
-=======
                 if (kIsDebug) {
                     printf("Writing config %zu config: imsi:%d/%d lang:%c%c cnt:%c%c "
                         "orien:%d ui:%d touch:%d density:%d key:%d inp:%d nav:%d sz:%dx%d "
@@ -3119,9 +3040,8 @@
                         config.screenHeightDp,
                         config.screenLayout);
                 }
-
-                if (filterable && !filter.match(config)) {
->>>>>>> 1dcc75b2
+                      
+                if (filterable && !filter->match(config)) {
                     continue;
                 }
                 
@@ -3254,19 +3174,11 @@
 
     ssize_t amt = (dest->getSize()-strStart);
     strAmt += amt;
-<<<<<<< HEAD
-    #if PRINT_STRING_METRICS
-    fprintf(stderr, "**** value strings: %d\n", amt);
-    fprintf(stderr, "**** total strings: %d\n", strAmt);
-    #endif
-
-=======
     if (kPrintStringMetrics) {
         fprintf(stderr, "**** value strings: %zd\n", SSIZE(amt));
         fprintf(stderr, "**** total strings: %zd\n", SSIZE(strAmt));
     }
-    
->>>>>>> 1dcc75b2
+
     for (pi=0; pi<flatPackages.size(); pi++) {
         err = dest->writeData(flatPackages[pi]->getData(),
                               flatPackages[pi]->getSize());
@@ -3291,7 +3203,9 @@
 status_t ResourceTable::flattenLibraryTable(const sp<AaptFile>& dest, const Vector<sp<Package> >& libs) {
     // Write out the library table if necessary
     if (libs.size() > 0) {
-        NOISY(fprintf(stderr, "Writing library reference table\n"));
+        if (kIsDebug) {
+            fprintf(stderr, "Writing library reference table\n");
+        }
 
         const size_t libStart = dest->getSize();
         const size_t count = libs.size();
@@ -3308,9 +3222,11 @@
         for (size_t i = 0; i < count; i++) {
             const size_t entryStart = dest->getSize();
             sp<Package> libPackage = libs[i];
-            NOISY(fprintf(stderr, "  Entry %s -> 0x%02x\n",
+            if (kIsDebug) {
+                fprintf(stderr, "  Entry %s -> 0x%02x\n",
                         String8(libPackage->getName()).string(),
-                        (uint8_t)libPackage->getAssignedId()));
+                        (uint8_t)libPackage->getAssignedId());
+            }
 
             ResTable_lib_entry* entry = (ResTable_lib_entry*) dest->editDataInRange(
                     entryStart, sizeof(ResTable_lib_entry));
@@ -3558,9 +3474,11 @@
         if (it.isId) {
             if (!table->hasBagOrEntry(key, &id16, &package)) {
                 String16 value("false");
-                NOISY(fprintf(stderr, "Generating %s:id/%s\n",
-                        String8(package).string(),
-                        String8(key).string()));
+                if (kIsDebug) {
+                    fprintf(stderr, "Generating %s:id/%s\n",
+                            String8(package).string(),
+                            String8(key).string());
+                }
                 status_t err = table->addEntry(SourcePos(String8("<generated>"), 0), package,
                                                id16, key, value);
                 if (err != NO_ERROR) {
