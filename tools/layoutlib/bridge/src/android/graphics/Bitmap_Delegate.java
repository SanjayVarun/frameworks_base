--- conflicted
+++ resolved
@@ -518,12 +518,8 @@
     }
 
     @LayoutlibDelegate
-<<<<<<< HEAD
-    /*package*/ static void nativeSetHasAlpha(long nativeBitmap, boolean hasAlpha) {
-=======
-    /*package*/ static void nativeSetAlphaAndPremultiplied(int nativeBitmap, boolean hasAlpha,
+    /*package*/ static void nativeSetAlphaAndPremultiplied(long nativeBitmap, boolean hasAlpha,
             boolean isPremul) {
->>>>>>> 0e2049cd
         // get the delegate from the native int.
         Bitmap_Delegate delegate = sManager.getDelegate(nativeBitmap);
         if (delegate == null) {
