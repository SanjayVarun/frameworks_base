--- conflicted
+++ resolved
@@ -2861,11 +2861,6 @@
             }
 
             if (DEBUG) Log.v(TAG, "scheduleNotification " + type + " in " + delayUs);
-<<<<<<< HEAD
-            mStopped = type == NOTIFY_STOP;
-            mSeeking = type == NOTIFY_SEEK;
-=======
->>>>>>> bac61807
             mEventHandler.removeMessages(NOTIFY);
             Message msg = mEventHandler.obtainMessage(NOTIFY, type, 0);
             mEventHandler.sendMessageDelayed(msg, (int) (delayUs / 1000));
@@ -2892,18 +2887,12 @@
             synchronized(this) {
                 if (DEBUG) Log.d(TAG, "onPaused: " + paused);
                 if (mStopped) { // handle as seek if we were stopped
-<<<<<<< HEAD
-                    scheduleNotification(NOTIFY_SEEK, 0 /* delay */);
-                } else {
-                    mPausing = paused;  // special handling if player disappeared
-=======
                     mStopped = false;
                     mSeeking = true;
                     scheduleNotification(NOTIFY_SEEK, 0 /* delay */);
                 } else {
                     mPausing = paused;  // special handling if player disappeared
                     mSeeking = false;
->>>>>>> bac61807
                     scheduleNotification(REFRESH_AND_NOTIFY_TIME, 0 /* delay */);
                 }
             }
@@ -2914,11 +2903,8 @@
             synchronized(this) {
                 if (DEBUG) Log.d(TAG, "onStopped");
                 mPaused = true;
-<<<<<<< HEAD
-=======
                 mStopped = true;
                 mSeeking = false;
->>>>>>> bac61807
                 scheduleNotification(NOTIFY_STOP, 0 /* delay */);
             }
         }
@@ -2927,11 +2913,8 @@
         @Override
         public void onSeekComplete(MediaPlayer mp) {
             synchronized(this) {
-<<<<<<< HEAD
-=======
                 mStopped = false;
                 mSeeking = true;
->>>>>>> bac61807
                 scheduleNotification(NOTIFY_SEEK, 0 /* delay */);
             }
         }
@@ -2940,11 +2923,8 @@
         public void onNewPlayer() {
             if (mRefresh) {
                 synchronized(this) {
-<<<<<<< HEAD
-=======
                     mStopped = false;
                     mSeeking = true;
->>>>>>> bac61807
                     scheduleNotification(NOTIFY_SEEK, 0 /* delay */);
                 }
             }
@@ -3170,11 +3150,8 @@
                         if (mTimeAdjustment > 1000000) {
                             // schedule seeked event if time jumped significantly
                             // TODO: do this properly by introducing an exception
-<<<<<<< HEAD
-=======
                             mStopped = false;
                             mSeeking = true;
->>>>>>> bac61807
                             scheduleNotification(NOTIFY_SEEK, 0 /* delay */);
                         }
                     } else {
