/*
 * Copyright (C) 2007 The Android Open Source Project
 *
 * Licensed under the Apache License, Version 2.0 (the "License");
 * you may not use this file except in compliance with the License.
 * You may obtain a copy of the License at
 *
 *      http://www.apache.org/licenses/LICENSE-2.0
 *
 * Unless required by applicable law or agreed to in writing, software
 * distributed under the License is distributed on an "AS IS" BASIS,
 * WITHOUT WARRANTIES OR CONDITIONS OF ANY KIND, either express or implied.
 * See the License for the specific language governing permissions and
 * limitations under the License.
 */

package android.media;

import android.app.PendingIntent;
import android.bluetooth.BluetoothDevice;
import android.content.ComponentName;
import android.media.AudioAttributes;
import android.media.AudioRecordingConfiguration;
import android.media.AudioRoutesInfo;
import android.media.IAudioFocusDispatcher;
import android.media.IAudioRoutesObserver;
import android.media.IRecordingConfigDispatcher;
import android.media.IRingtonePlayer;
import android.media.IVolumeController;
import android.media.Rating;
import android.media.VolumePolicy;
import android.media.audiopolicy.AudioPolicyConfig;
import android.media.audiopolicy.IAudioPolicyCallback;
import android.net.Uri;
import android.view.KeyEvent;

/**
 * {@hide}
 */
interface IAudioService {

    oneway void adjustSuggestedStreamVolume(int direction, int suggestedStreamType, int flags,
            String callingPackage, String caller);

    void adjustStreamVolume(int streamType, int direction, int flags, String callingPackage);

    void setStreamVolume(int streamType, int index, int flags, String callingPackage);

    boolean isStreamMute(int streamType);

    void forceRemoteSubmixFullVolume(boolean startForcing, IBinder cb);

    boolean isMasterMute();

    void setMasterMute(boolean mute, int flags, String callingPackage, int userId);

    int getStreamVolume(int streamType);

    int getStreamMinVolume(int streamType);

    int getStreamMaxVolume(int streamType);

    void setStreamMaxVolume(int streamType, int maxVol);

    int getLastAudibleStreamVolume(int streamType);

    void setMicrophoneMute(boolean on, String callingPackage, int userId);

    void setRingerModeExternal(int ringerMode, String caller);

    void setRingerModeInternal(int ringerMode, String caller);

    int getRingerModeExternal();

    int getRingerModeInternal();

    boolean isValidRingerMode(int ringerMode);

    void setVibrateSetting(int vibrateType, int vibrateSetting);

    int getVibrateSetting(int vibrateType);

    boolean shouldVibrate(int vibrateType);

    void setMode(int mode, IBinder cb, String callingPackage);

    int getMode();

    oneway void playSoundEffect(int effectType);

    oneway void playSoundEffectVolume(int effectType, float volume);

    boolean loadSoundEffects();

    oneway void unloadSoundEffects();

    oneway void reloadAudioSettings();

    oneway void avrcpSupportsAbsoluteVolume(String address, boolean support);

    void setSpeakerphoneOn(boolean on);

    boolean isSpeakerphoneOn();

    void setBluetoothScoOn(boolean on);

    boolean isBluetoothScoOn();

    void setBluetoothA2dpOn(boolean on);

    boolean isBluetoothA2dpOn();

    int requestAudioFocus(in AudioAttributes aa, int durationHint, IBinder cb,
            IAudioFocusDispatcher fd, String clientId, String callingPackageName, int flags,
            IAudioPolicyCallback pcb);

    int abandonAudioFocus(IAudioFocusDispatcher fd, String clientId, in AudioAttributes aa);

    void unregisterAudioFocusClient(String clientId);

    int getCurrentAudioFocus();

    void startBluetoothSco(IBinder cb, int targetSdkVersion);
    void startBluetoothScoVirtualCall(IBinder cb);
    void stopBluetoothSco(IBinder cb);

    void forceVolumeControlStream(int streamType, IBinder cb);

    void setRingtonePlayer(IRingtonePlayer player);
    IRingtonePlayer getRingtonePlayer();
    int getUiSoundsStreamType();

    void setWiredDeviceConnectionState(int type, int state, String address, String name,
            String caller);

    int setBluetoothA2dpDeviceConnectionState(in BluetoothDevice device, int state, int profile);

    AudioRoutesInfo startWatchingRoutes(in IAudioRoutesObserver observer);

    boolean isCameraSoundForced();

    void setVolumeController(in IVolumeController controller);

    void notifyVolumeControllerVisible(in IVolumeController controller, boolean visible);

    boolean isStreamAffectedByRingerMode(int streamType);

    boolean isStreamAffectedByMute(int streamType);

    void disableSafeMediaVolume(String callingPackage);

    int setHdmiSystemAudioSupported(boolean on);

    boolean isHdmiSystemAudioSupported();

    String registerAudioPolicy(in AudioPolicyConfig policyConfig,
            in IAudioPolicyCallback pcb, boolean hasFocusListener);

    oneway void unregisterAudioPolicyAsync(in IAudioPolicyCallback pcb);

    int setFocusPropertiesForPolicy(int duckingBehavior, in IAudioPolicyCallback pcb);

    void setVolumePolicy(in VolumePolicy policy);

    void registerRecordingCallback(in IRecordingConfigDispatcher rcdb);

    oneway void unregisterRecordingCallback(in IRecordingConfigDispatcher rcdb);

    List<AudioRecordingConfiguration> getActiveRecordingConfigurations();

<<<<<<< HEAD
    /**
     * Internal DU api to protect Pulse
     * @hide
     */
    void setVisualizerLocked(boolean doLock);

    /**
     * @hide
     */
    boolean isVisualizerLocked(String callingPackage);
=======
    void updateRemoteControllerOnExistingMediaPlayers();

    void addMediaPlayerAndUpdateRemoteController(String packageName);

    void removeMediaPlayerAndUpdateRemoteController(String packageName);
>>>>>>> 7c2361fc
}<|MERGE_RESOLUTION|>--- conflicted
+++ resolved
@@ -168,7 +168,12 @@
 
     List<AudioRecordingConfiguration> getActiveRecordingConfigurations();
 
-<<<<<<< HEAD
+    void updateRemoteControllerOnExistingMediaPlayers();
+
+    void addMediaPlayerAndUpdateRemoteController(String packageName);
+
+    void removeMediaPlayerAndUpdateRemoteController(String packageName);
+
     /**
      * Internal DU api to protect Pulse
      * @hide
@@ -179,11 +184,4 @@
      * @hide
      */
     boolean isVisualizerLocked(String callingPackage);
-=======
-    void updateRemoteControllerOnExistingMediaPlayers();
-
-    void addMediaPlayerAndUpdateRemoteController(String packageName);
-
-    void removeMediaPlayerAndUpdateRemoteController(String packageName);
->>>>>>> 7c2361fc
 }