<?cs # Table of contents for Dev Guide.

       For each document available in translation, add an localized title to this TOC.
       Do not add localized title for docs not available in translation.
       Below are template spans for adding localized doc titles. Please ensure that
       localized titles are added in the language order specified below.
?>
<ul>

  <li>
    <h2><span class="en">Android Basics</span>
        <span class="de" style="display:none">Einführung in Android</span>
        <span class="es" style="display:none">Información básica sobre Android</span>
        <span class="fr" style="display:none">Présentation d'Android</span>
        <span class="it" style="display:none">Nozioni di base su Android</span>
        <span class="ja" style="display:none">Android の基本</span>
        <span class="zh-CN" style="display:none">Android 基础知识</span>
        <span class="zh-TW" style="display:none">Android 簡介</span>
    </h2>
    <ul>
      <li><a href="<?cs var:toroot ?>guide/basics/what-is-android.html">
        <span class="en">What Is Android?</span>
        <span class="de" style="display:none">Was ist Android?</span>
        <span class="es" style="display:none">¿Qué es Android?</span>
        <span class="fr" style="display:none">Qu'est-ce qu'Android&nbsp;?</span>
        <span class="it" style="display:none">Che cos'è Android?</span>
        <span class="ja" style="display:none">Android とは</span>
        <span class="zh-CN" style="display:none">Android 是什么？</span>
        <span class="zh-TW" style="display:none">什麼是 Android？</span>
          </a></li>
      <li><a href="<?cs var:toroot ?>guide/topics/fundamentals.html">
        <span class="en">Application Fundamentals</span>
        <span class="de" style="display:none">Anwendungsgrundlagen</span>
        <span class="es" style="display:none">Fundamentos de las aplicaciones</span>
        <span class="fr" style="display:none">Principes de base des applications</span>
        <span class="it" style="display:none">Concetti fondamentali sulle applicazioni</span>
        <span class="ja" style="display:none">開発の基礎</span>
        <span class="zh-CN" style="display:none">应用程序基础</span>
        <span class="zh-TW" style="display:none">應用程式基本原理</span>
      </a></li>

  <!--  <li><a style="color:gray;">The Android SDK</a></li> -->
  <!--  <li><a style="color:gray;">Walkthrough for Developers</a></li> -->
      <!-- quick overview of what it's like to develop on Android -->
    </ul>
  </li>

  <li>
    <h2>
      <span class="en">Framework Topics</span>
      <span class="de" style="display:none">Framework-Themen</span>
      <span class="es" style="display:none">Temas sobre el framework</span>
      <span class="fr" style="display:none">Thèmes relatifs au framework</span>
      <span class="it" style="display:none">Argomenti relativi al framework</span>
      <span class="ja" style="display:none">フレームワーク トピック</span>
      <span class="zh-CN" style="display:none">框架主题</span>
      <span class="zh-TW" style="display:none">架構主題</span>
    </h2>
    <ul>
      <li class="toggle-list">
        <div><a href="<?cs var:toroot ?>guide/topics/fundamentals/activities.html">
          <span class="en">Activities</span>
        </a></div>
        <ul>
          <li><a href="<?cs var:toroot ?>guide/topics/fundamentals/fragments.html">
            <span class="en">Fragments</span>
          </a> <span class="new">new!</span></li>
          <li><a href="<?cs var:toroot ?>guide/topics/fundamentals/tasks-and-back-stack.html">
            <span class="en">Tasks and Back Stack</span>
          </a></li>
        </ul>
      </li>
      <li class="toggle-list">
        <div><a href="<?cs var:toroot ?>guide/topics/fundamentals/services.html">
          <span class="en">Services</span>
        </a></div>
        <ul>
          <li><a href="<?cs var:toroot ?>guide/topics/fundamentals/bound-services.html">
            <span class="en">Bound Services</span>
          </a></li>
        </ul>
      </li>
      <li><a href="<?cs var:toroot ?>guide/topics/providers/content-providers.html">
            <span class="en">Content Providers</span>
          </a></li>
      <li><a href="<?cs var:toroot ?>guide/topics/intents/intents-filters.html">
            <span class="en">Intents and Intent Filters</span>
          </a></li>
      <li><a href="<?cs var:toroot ?>guide/topics/fundamentals/processes-and-threads.html">
            <span class="en">Processes and Threads</span>
          </a></li>
    </ul>


    <ul>
      <li class="toggle-list">
        <div><a href="<?cs var:toroot ?>guide/topics/ui/index.html">
               <span class="en">User Interface</span>
             </a></div>
        <ul>
          <li><a href="<?cs var:toroot ?>guide/topics/ui/declaring-layout.html">
               <span class="en">Declaring Layout</span>
              </a></li>
          <li><a href="<?cs var:toroot ?>guide/topics/ui/menus.html">
               <span class="en">Creating Menus</span>
              </a></li>
          <li><a href="<?cs var:toroot ?>guide/topics/ui/actionbar.html">
               <span class="en">Using the Action Bar</span>
              </a> <span class="new">new!</span></li>
          <li><a href="<?cs var:toroot ?>guide/topics/ui/dialogs.html">
                <span class="en">Creating Dialogs</span>
              </a></li>
          <li><a href="<?cs var:toroot ?>guide/topics/ui/ui-events.html">
                <span class="en">Handling UI Events</span>
              </a></li>
          <li class="toggle-list">
            <div><a href="<?cs var:toroot ?>guide/topics/ui/notifiers/index.html">
                <span class="en">Notifying the User</span>
            </a></div>
            <ul>
              <li><a href="<?cs var:toroot ?>guide/topics/ui/notifiers/toasts.html">
                <span class="en">Creating Toast Notifications</span>
              </a></li>
              <li><a href="<?cs var:toroot ?>guide/topics/ui/notifiers/notifications.html">
                <span class="en">Creating Status Bar Notifications</span>
              </a></li>
            </ul>
          </li><!-- end of notifying the user -->
          <li><a href="<?cs var:toroot ?>guide/topics/ui/themes.html">
                <span class="en">Applying Styles and Themes</span>
              </a></li>
          <li><a href="<?cs var:toroot ?>guide/topics/ui/custom-components.html">
                <span class="en">Building Custom Components</span>
              </a></li>
          <li><a href="<?cs var:toroot ?>guide/topics/ui/binding.html">
                <span class="en">Binding to Data with AdapterView</span>
              </a></li>
          <li><a href="<?cs var:toroot ?>guide/topics/ui/layout-objects.html">
                <span class="en">Common Layout Objects</span>
              </a></li>
          <li><a href="<?cs var:toroot ?>guide/topics/ui/how-android-draws.html">
                <span class="en">How Android Draws Views</span>
              </a></li>
        </ul>
      </li><!-- end of User Interface -->
      
      <li class="toggle-list">
        <div><a href="<?cs var:toroot ?>guide/topics/resources/index.html">
               <span class="en">Application Resources</span>
             </a></div>
        <ul>
          <li><a href="<?cs var:toroot ?>guide/topics/resources/providing-resources.html">
                <span class="en">Providing Resources</span>
              </a></li>
          <li><a href="<?cs var:toroot ?>guide/topics/resources/accessing-resources.html">
                <span class="en">Accessing Resources</span>
              </a></li>
          <li><a href="<?cs var:toroot ?>guide/topics/resources/runtime-changes.html">
                <span class="en">Handling Runtime Changes</span>
              </a></li>
          <li><a href="<?cs var:toroot ?>guide/topics/resources/localization.html">
                <span class="en">Localization</span>
              </a></li>
          <li class="toggle-list">
            <div><a href="<?cs var:toroot ?>guide/topics/resources/available-resources.html">
              <span class="en">Resource Types</span>
            </a></div>
            <ul>
              <li><a href="<?cs var:toroot ?>guide/topics/resources/animation-resource.html">Animation</a></li>
              <li><a href="<?cs var:toroot ?>guide/topics/resources/color-list-resource.html">Color State List</a></li>
              <li><a href="<?cs var:toroot ?>guide/topics/resources/drawable-resource.html">Drawable</a></li>
              <li><a href="<?cs var:toroot ?>guide/topics/resources/layout-resource.html">Layout</a></li>
              <li><a href="<?cs var:toroot ?>guide/topics/resources/menu-resource.html">Menu</a></li>
              <li><a href="<?cs var:toroot ?>guide/topics/resources/string-resource.html">String</a></li>
              <li><a href="<?cs var:toroot ?>guide/topics/resources/style-resource.html">Style</a></li>
              <li><a href="<?cs var:toroot ?>guide/topics/resources/more-resources.html">More Types</a></li>
            </ul>
          </li><!-- end of resource types -->
        </ul>
      </li><!-- end of app resources -->
      <li class="toggle-list">
        <div><a href="<?cs var:toroot ?>guide/topics/data/data-storage.html">
            <span class="en">Data Storage</span>
          </a></div>
          <ul>
            <li><a href="<?cs var:toroot ?>guide/topics/data/backup.html">
                <span class="en">Data Backup</span>
              </a>
            </li>
          </ul>
      </li>
      <li><a href="<?cs var:toroot ?>guide/topics/security/security.html">
            <span class="en">Security and Permissions</span>
          </a></li>
      <li class="toggle-list">
        <div><a href="<?cs var:toroot ?>guide/topics/manifest/manifest-intro.html">
          <span class="en">The AndroidManifest.xml File</span>
        </a></div>
        <ul>
          <li><a href="<?cs var:toroot ?>guide/topics/manifest/action-element.html">&lt;action&gt;</a></li>
          <li><a href="<?cs var:toroot ?>guide/topics/manifest/activity-element.html">&lt;activity&gt;</a></li>
          <li><a href="<?cs var:toroot ?>guide/topics/manifest/activity-alias-element.html">&lt;activity-alias&gt;</a></li>
          <li><a href="<?cs var:toroot ?>guide/topics/manifest/application-element.html">&lt;application&gt;</a></li>
          <li><a href="<?cs var:toroot ?>guide/topics/manifest/category-element.html">&lt;category&gt;</a></li>
          <li><a href="<?cs var:toroot ?>guide/topics/manifest/data-element.html">&lt;data&gt;</a></li>
          <li><a href="<?cs var:toroot ?>guide/topics/manifest/grant-uri-permission-element.html">&lt;grant-uri-permission&gt;</a></li>
          <li><a href="<?cs var:toroot ?>guide/topics/manifest/instrumentation-element.html">&lt;instrumentation&gt;</a></li>
          <li><a href="<?cs var:toroot ?>guide/topics/manifest/intent-filter-element.html">&lt;intent-filter&gt;</a></li>
          <li><a href="<?cs var:toroot ?>guide/topics/manifest/manifest-element.html">&lt;manifest&gt;</a></li>
          <li><a href="<?cs var:toroot ?>guide/topics/manifest/meta-data-element.html">&lt;meta-data&gt;</a></li>
          <li><a href="<?cs var:toroot ?>guide/topics/manifest/path-permission-element.html">&lt;path-permission&gt;</a></li>
          <li><a href="<?cs var:toroot ?>guide/topics/manifest/permission-element.html">&lt;permission&gt;</a></li>
          <li><a href="<?cs var:toroot ?>guide/topics/manifest/permission-group-element.html">&lt;permission-group&gt;</a></li>
          <li><a href="<?cs var:toroot ?>guide/topics/manifest/permission-tree-element.html">&lt;permission-tree&gt;</a></li>
          <li><a href="<?cs var:toroot ?>guide/topics/manifest/provider-element.html">&lt;provider&gt;</a></li>
          <li><a href="<?cs var:toroot ?>guide/topics/manifest/receiver-element.html">&lt;receiver&gt;</a></li>
          <li><a href="<?cs var:toroot ?>guide/topics/manifest/service-element.html">&lt;service&gt;</a></li>
          <li><a href="<?cs var:toroot ?>guide/topics/manifest/supports-screens-element.html">&lt;supports-screens&gt;</a></li>  <!-- ##api level 4## -->
          <li><a href="<?cs var:toroot ?>guide/topics/manifest/uses-configuration-element.html">&lt;uses-configuration&gt;</a></li>
          <li><a href="<?cs var:toroot ?>guide/topics/manifest/uses-feature-element.html">&lt;uses-feature&gt;</a></li> <!-- ##api level 4## -->
          <li><a href="<?cs var:toroot ?>guide/topics/manifest/uses-library-element.html">&lt;uses-library&gt;</a></li>
          <li><a href="<?cs var:toroot ?>guide/topics/manifest/uses-permission-element.html">&lt;uses-permission&gt;</a></li>
          <li><a href="<?cs var:toroot ?>guide/topics/manifest/uses-sdk-element.html">&lt;uses-sdk&gt;</a></li>
        </ul>
      </li><!-- end of the manifest file -->
    </ul>  
      
    <ul>
      <li class="toggle-list">
        <div><a href="<?cs var:toroot ?>guide/topics/graphics/index.html">
               <span class="en">Graphics</span>
             </a></div>
        <ul>
          <li><a href="<?cs var:toroot ?>guide/topics/graphics/2d-graphics.html">
                <span class="en">2D Graphics</span>
              </a></li>
          <li><a href="<?cs var:toroot ?>guide/topics/graphics/opengl.html">
                <span class="en">3D with OpenGL</span>
              </a></li>
          <li><a href="<?cs var:toroot ?>guide/topics/graphics/animation.html">
                <span class="en">Animation</span>
              </a><span class="new">new!</span></li>
        </ul>
      </li>
      <li><a href="<?cs var:toroot ?>guide/topics/media/index.html">
            <span class="en">Audio and Video</span>
          </a></li>
  <!--<li class="toggle-list">
        <div><a style="color:gray;">Sensors</a></div>
          <ul>
            <li><a style="color:gray;">Camera</a></li>
            <li><a style="color:gray;">Compass</a></li>
            <li><a style="color:gray;">Accelerometer</a></li>
          </ul>
      </li> -->
      <li class="toggle-list">
        <div><a href="<?cs var:toroot ?>guide/topics/location/index.html">
               <span class="en">Location and Maps</span>
             </a></div>
        <ul>
          <li><a href="<?cs var:toroot ?>guide/topics/location/obtaining-user-location.html">
                <span class="en">Obtaining User Location</span>
              </a></li>
        </ul>
      </li>
  <!--<li class="toggle-list">
        <div><a style="color:gray;">Wireless Controls</a></div>
          <ul>
            <li><a style="color:gray;">Wi-Fi</a></li>
          </ul>
      </li> -->
  <!--<li><a style="color:gray;">Localization</a></li>  -->
      <li><a href="<?cs var:toroot ?>guide/topics/appwidgets/index.html">
            <span class="en">App Widgets</span>
          </a></li>
      <li><a href="<?cs var:toroot?>guide/topics/wireless/bluetooth.html">
            <span class="en">Bluetooth</span>
          </a></li>
<<<<<<< HEAD

       <li><a href="<?cs var:toroot?>guide/topics/network/sip.html">

=======
       <li><a href="<?cs var:toroot?>guide/topics/network/sip.html">
>>>>>>> 42f18194
            <span class="en">Session Initiation Protocol</span></a>
            <span class="new">new!</span>
          </li>
      <li class="toggle-list">
        <div><a href="<?cs var:toroot?>guide/topics/search/index.html">
            <span class="en">Search</span>
          </a></div>
          <ul>
            <li><a href="<?cs var:toroot?>guide/topics/search/search-dialog.html">Using the Android Search Dialog</a></li>
            <li><a href="<?cs var:toroot?>guide/topics/search/adding-recent-query-suggestions.html">Adding Recent Query Suggestions</a></li>
            <li><a href="<?cs var:toroot?>guide/topics/search/adding-custom-suggestions.html">Adding Custom Suggestions</a></li>
            <li><a href="<?cs var:toroot?>guide/topics/search/searchable-config.html">Searchable Configuration</a></li>
          </ul>
      </li>
      <li><a href="<?cs var:toroot?>guide/topics/admin/device-admin.html">
            <span class="en">Device Administration</span>
         </a>
      </li>
      <li class="toggle-list">
           <div>
                <a href="<?cs var:toroot?>guide/topics/testing/index.html">
                   <span class="en">Testing</span>
               </a>
           </div>
           <ul>
              <li>
                <a href="<?cs var:toroot?>guide/topics/testing/testing_android.html">
                <span class="en">Testing Fundamentals</span></a>
              </li>
              <li>
                <a href="<?cs var:toroot?>guide/topics/testing/activity_testing.html">
                <span class="en">Activity Testing</span></a>
              </li>
              <li>
                <a href="<?cs var:toroot?>guide/topics/testing/contentprovider_testing.html">
                <span class="en">Content Provider Testing</span></a>
              </li>
              <li>
                <a href="<?cs var:toroot?>guide/topics/testing/service_testing.html">
                <span class="en">Service Testing</span></a>
              </li>
              <li>
                <a href="<?cs var:toroot ?>guide/topics/testing/what_to_test.html">
                <span class="en">What To Test</span></a>
              </li>

           </ul>
      </li>
    </ul>
  </li>

  <li>
    <h2>
      <span class="en">Android Market Topics</span>
    </h2>
    <ul>
      <li><a href="<?cs var:toroot ?>guide/publishing/licensing.html">
          <span class="en">Application Licensing</span></a>
      </li>
      <li class="toggle-list">
        <div><a href="<?cs var:toroot?>guide/market/billing/index.html">
            <span class="en">In-app Billing</span></a>
          <span class="new">new!</span>
        </div>
        <ul>
          <li><a href="<?cs var:toroot?>guide/market/billing/billing_about.html">
              <span class="en">About this Release</span></a>
          </li>
          <li><a href="<?cs var:toroot?>guide/market/billing/billing_overview.html">
              <span class="en">In-app Billing Overview</span></a>
          </li>
          <li><a href="<?cs var:toroot?>guide/market/billing/billing_integrate.html">
              <span class="en">Implementing In-app Billing</span></a>
          </li>
          <li><a href="<?cs var:toroot?>guide/market/billing/billing_best_practices.html">
              <span class="en">Security and Design</span></a>
          </li>
          <li><a href="<?cs var:toroot?>guide/market/billing/billing_testing.html">
              <span class="en">Testing In-app Billing</span></a>
          </li>
          <li><a href="<?cs var:toroot?>guide/market/billing/billing_admin.html">
              <span class="en">Administering In-app Billing</span></a>
          </li>
          <li><a href="<?cs var:toroot?>guide/market/billing/billing_reference.html">
              <span class="en">In-app Billing Reference</span></a>
          </li>
        </ul>
      </li>
      <li><a href="<?cs var:toroot ?>guide/appendix/market-filters.html">
          <span class="en">Market Filters</span></a>
      </li>
    </ul>
  </li>


  <li>
    <h2><span class="en">Developing</span>
               <span class="de" style="display:none">Entwicklung</span>
               <span class="es" style="display:none">Desarrollo</span>
               <span class="fr" style="display:none">Développement</span>
               <span class="it" style="display:none">Sviluppo</span>
               <span class="ja" style="display:none">開発</span>
               <span class="zh-CN" style="display:none">开发</span>
               <span class="zh-TW" style="display:none">開發</span>
    </h2>
    <ul>
  <!--<li><a href="">Developing for Android</a></li>
      signing, upgrading, selecting a package name, select device profile, touch, trackball, dpad available, etc. -->
      <li>
        <a href="<?cs var:toroot ?>guide/developing/index.html">
        <span class="en">Introduction</span></a>
      </li>

      <li class="toggle-list">
        <div>
           <a href="<?cs var:toroot ?>guide/developing/devices/index.html">
        	     <span class="en">Managing Virtual Devices</span>
         	 </a>
        </div>
        <ul>
          <li>
            <a href="<?cs var:toroot ?>guide/developing/devices/managing-avds.html">
              <span class="en">With AVD Manager</span>
         	 </a>
          </li>
          <li>
            <a href="<?cs var:toroot ?>guide/developing/devices/managing-avds-cmdline.html">
              <span class="en">From the Command Line</span>
         	 </a>
          </li>
          <li>
           <a href="<?cs var:toroot ?>guide/developing/devices/emulator.html">
        	     <span class="en">Using the Android Emulator</span>
         	 </a>
          </li>
        </ul>
      </li>
      <li>
        <a href="<?cs var:toroot ?>guide/developing/device.html">
          <span class="en">Using Hardware Devices</span>
        </a>
      </li>
      
      <li class="toggle-list">
        <div>
          <a href="<?cs var:toroot ?>guide/developing/projects/index.html">
            <span class="en">Managing Projects</span>
          </a>
        </div>
        <ul>
          <li>
            <a href="<?cs var:toroot ?>guide/developing/projects/projects-eclipse.html">
              <span class="en">From Eclipse with ADT</span>
            </a>
          </li>
          <li>
            <a href="<?cs var:toroot ?>guide/developing/projects/projects-cmdline.html">
        	    <span class="en">From the Command Line</span>
            </a>
          </li>
        </ul>
      </li>

      <li class="toggle-list">
        <div>
          <a href="<?cs var:toroot ?>guide/developing/building/index.html">
            <span class="en">Building and Running</span>
          </a>
        </div>
        <ul>
          <li><a href="<?cs var:toroot ?>guide/developing/building/building-eclipse.html">
            <span class="en">From Eclipse with ADT</span>
          </a></li>
          <li><a href="<?cs var:toroot ?>guide/developing/building/building-cmdline.html">
            <span class="en">From the Command Line</span></a></li>
        </ul>
      </li>

      <li class="toggle-list">
        <div>
          <a href="<?cs var:toroot ?>guide/developing/debugging/index.html">
            <span class="en">Debugging</span>
          </a>
        </div>
        <ul>
          <li>
            <a href="<?cs var:toroot ?>guide/developing/debugging/debugging-projects.html">
         	    <span class="en">From Eclipse with ADT</span>
            </a>
          </li>
          <li>
            <a href="<?cs var:toroot ?>guide/developing/debugging/debugging-projects-cmdline.html">
         	    <span class="en">From Other IDEs</span>
            </a>
          </li>
          <li>
            <a href="<?cs var:toroot ?>guide/developing/debugging/ddms.html">
              <span class="en">Using DDMS</span>
            </a>
          </li>
          <li>
            <a href="<?cs var:toroot ?>guide/developing/debugging/debugging-log.html">
         	    <span class="en">Reading and Writing Logs</span>
            </a>
          </li>
          <li>
            <a href="<?cs var:toroot ?>guide/developing/debugging/debugging-ui.html">
         	    <span class="en">Debugging and Profiling UIs</span>
          	</a>
          </li>
          <li>
            <a href="<?cs var:toroot ?>guide/developing/debugging/debugging-tracing.html">
         	    <span class="en">Profiling with Traceview and dmtracedump</span>
          	</a>
          </li>
          <li>
            <a href="<?cs var:toroot ?>guide/developing/debugging/debugging-devtools.html">
         	    <span class="en">Using the Dev Tools App</span>
          	</a>
          </li>
        </ul>
      </li>

      <li class="toggle-list">
           <div>
                <a href="<?cs var:toroot ?>guide/developing/testing/index.html">
                   <span class="en">Testing</span>
               </a>
           </div>
           <ul>
              <li>
                <a href="<?cs var:toroot ?>guide/developing/testing/testing_eclipse.html">
                  <span class="en">From Eclipse with ADT</span>
                </a>
              </li>

              <li>
                <a href="<?cs var:toroot ?>guide/developing/testing/testing_otheride.html">
                  <span class="en">From Other IDEs</span>
                </a>
              </li>
           </ul>
         </li>

         <li class="toggle-list">
        <div><a href="<?cs var:toroot ?>guide/developing/tools/index.html">
            <span class="en">Tools</span>
          </a></div>
        <ul>
          <li><a href="<?cs var:toroot ?>guide/developing/tools/adb.html">adb</a></li>
          <li><a href="<?cs var:toroot ?>guide/developing/tools/android.html">android</a></li>
          <li><a href="<?cs var:toroot ?>guide/developing/tools/aidl.html">aidl</a></li>
          <li><a href="<?cs var:toroot ?>guide/developing/tools/bmgr.html">bmgr</a>
          <li><a href="<?cs var:toroot ?>guide/developing/tools/dmtracedump.html">dmtracedump</a></li>
          <li><a href="<?cs var:toroot ?>guide/developing/tools/draw9patch.html" >Draw 9-Patch</a></li>
          <li><a href="<?cs var:toroot ?>guide/developing/tools/emulator.html">Emulator</a></li>
          <li><a href="<?cs var:toroot ?>guide/developing/tools/hierarchy-viewer.html">Hierarchy Viewer</a></li>
          <li><a href="<?cs var:toroot ?>guide/developing/tools/hprof-conv.html">hprof-conv</a></li>
          <li><a href="<?cs var:toroot ?>guide/developing/tools/layoutopt.html">layoutopt</a></li>
          <li><a href="<?cs var:toroot ?>guide/developing/tools/logcat.html">logcat</a></li>
          <li><a href="<?cs var:toroot ?>guide/developing/tools/mksdcard.html">mksdcard</a></li>

          <li><a href="<?cs var:toroot ?>guide/developing/tools/monkey.html">Monkey</a></li>
          <li class="toggle-list">
            <div><a href="<?cs var:toroot ?>guide/developing/tools/monkeyrunner_concepts.html">
              <span class="en">monkeyrunner</span>
            </a></div>
            <ul>
              <li><a href="<?cs var:toroot ?>guide/developing/tools/MonkeyDevice.html">
                <span class="en">MonkeyDevice</span>
                </a></li>
              <li><a href="<?cs var:toroot ?>guide/developing/tools/MonkeyImage.html">
                <span class="en">MonkeyImage</span>
                </a></li>
              <li><a href="<?cs var:toroot ?>guide/developing/tools/MonkeyRunner.html">
                <span class="en">MonkeyRunner</span>
                </a></li>
            </ul>
          </li>
          <li><a href="<?cs var:toroot ?>guide/developing/tools/proguard.html">ProGuard</a></li>
          <li><a href="<?cs var:toroot ?>guide/developing/tools/adb.html#sqlite">sqlite3</a></li>
          <li><a href="<?cs var:toroot ?>guide/developing/tools/traceview.html">Traceview</a></li>
          <li><a href="<?cs var:toroot ?>guide/developing/tools/zipalign.html">zipalign</a></li>
        </ul>
      </li>
    </ul>
  </li>

  <li>
    <h2><span class="en">Publishing</span>
        <span class="de" style="display:none">Veröffentlichung</span>
        <span class="es" style="display:none">Publicación</span>
        <span class="fr" style="display:none">Publication</span>
        <span class="it" style="display:none">Pubblicazione</span>
        <span class="ja" style="display:none">公開</span>
        <span class="zh-CN" style="display:none">发布</span>
        <span class="zh-TW" style="display:none">發佈</span>
    </h2>
    <ul>
      <li><a href="<?cs var:toroot ?>guide/publishing/app-signing.html">
            <span class="en">Signing Your Applications</span>
            <span class="de" style="display:none">Signieren Ihrer Anwendungen</span>
            <span class="es" style="display:none">Firma de aplicaciones</span>
            <span class="fr" style="display:none">Attribution de votre signature <br />à vos applications</span>
            <span class="it" style="display:none">Firma delle applicazioni</span>
            <span class="ja" style="display:none">アプリケーションへの署名</span>
            <span class="zh-CN" style="display:none">应用程序签名</span>
            <span class="zh-TW" style="display:none">簽署應用程式</span>
          </a></li>
      <li><a href="<?cs var:toroot ?>guide/publishing/versioning.html">
            <span class="en">Versioning Your Applications</span>
            <span class="de" style="display:none">Versionsverwaltung für Ihre <br />Anwendungen</span>
            <span class="es" style="display:none">Versiones de las aplicaciones</span>
            <span class="fr" style="display:none">Attribution d'une version à vos applications</span>
            <span class="it" style="display:none">Controllo versioni delle applicazioni</span>
            <span class="ja" style="display:none">アプリケーションのバージョニング</span>
            <span class="zh-CN" style="display:none">应用程序版本控制</span>
            <span class="zh-TW" style="display:none">應用程式版本設定</span>
          </a></li>
      <li><a href="<?cs var:toroot ?>guide/publishing/preparing.html">
            <span class="en">Preparing to Publish</span>
            <span class="de" style="display:none">Vorbereitung auf die Veröffentlichung</span>
            <span class="es" style="display:none">Publicación de aplicaciones</span>
            <span class="fr" style="display:none">Préparation à la publication</span>
            <span class="it" style="display:none">Preparativi per la pubblicazione</span>
            <span class="ja" style="display:none">公開の準備</span>
            <span class="zh-CN" style="display:none">准备发布</span>
            <span class="zh-TW" style="display:none">準備發佈</span>
          </a></li>
      <li><a href="<?cs var:toroot ?>guide/publishing/publishing.html">
            <span class="en">Publishing Your Applications</span>
          </a></li>
    </ul>
  </li>

  <li>
    <h2><span class="en">Best Practices</span>
               <span class="de" style="display:none">Bewährte Verfahren</span>
               <span class="es" style="display:none">Prácticas recomendadas</span>
               <span class="fr" style="display:none">Meilleures pratiques</span>
               <span class="it" style="display:none">Best practice</span>
               <span class="ja" style="display:none">ベスト プラクティス</span>
               <span class="zh-CN" style="display:none">最佳实践</span>
               <span class="zh-TW" style="display:none">最佳實務</span>
    </h2>
    <ul>
      <li><a href="<?cs var:toroot ?>guide/practices/compatibility.html">
            <span class="en">Compatibility</span>
          </a></li>
      <li><a href="<?cs var:toroot ?>guide/practices/screens_support.html">
            <span class="en">Supporting Multiple Screens</span>
          </a></li>
      <li class="toggle-list">
        <div><a href="<?cs var:toroot ?>guide/practices/ui_guidelines/index.html">
               <span class="en">UI Guidelines</span>
             </a></div>
        <ul>
          <li class="toggle-list">
            <div><a href="<?cs var:toroot ?>guide/practices/ui_guidelines/icon_design.html">
                   <span class="en">Icon Design</span>
                 </a></div>
            <ul>
              <li><a href="<?cs var:toroot ?>guide/practices/ui_guidelines/icon_design_launcher.html">
                    <span class="en">Launcher Icons</span>
                  </a></li>
              <li><a href="<?cs var:toroot ?>guide/practices/ui_guidelines/icon_design_menu.html">
                    <span class="en">Menu Icons</span>
                  </a></li>
              <li><a href="<?cs var:toroot ?>guide/practices/ui_guidelines/icon_design_status_bar.html">
                    <span class="en">Status Bar Icons</span>
                  </a></li>
              <li><a href="<?cs var:toroot ?>guide/practices/ui_guidelines/icon_design_tab.html">
                    <span class="en">Tab Icons</span>
                  </a></li>
              <li><a href="<?cs var:toroot ?>guide/practices/ui_guidelines/icon_design_dialog.html">
                    <span class="en">Dialog Icons</span>
                  </a></li>
              <li><a href="<?cs var:toroot ?>guide/practices/ui_guidelines/icon_design_list.html">
                    <span class="en">List View Icons</span>
                  </a></li>
            </ul>
          </li>
          <li><a href="<?cs var:toroot ?>guide/practices/ui_guidelines/widget_design.html">
                <span class="en">App Widget Design</span>
              </a></li>
          <li><a href="<?cs var:toroot ?>guide/practices/ui_guidelines/activity_task_design.html">
                <span class="en">Activity and Task Design</span>
              </a></li>
          <li><a href="<?cs var:toroot ?>guide/practices/ui_guidelines/menu_design.html">
                <span class="en">Menu Design</span>
              </a></li>
        </ul>
      </li>
      </ul>
      <ul>
      <li><a href="<?cs var:toroot ?>guide/practices/design/performance.html">
            <span class="en">Designing for Performance</span>
          </a></li>
      <li><a href="<?cs var:toroot ?>guide/practices/design/responsiveness.html">
            <span class="en">Designing for Responsiveness</span>
          </a></li>
      <li><a href="<?cs var:toroot ?>guide/practices/design/seamlessness.html">
            <span class="en">Designing for Seamlessness</span>
          </a></li>
    </ul>
  </li>

  <li>
    <h2><span class="en">Web Applications</span>
    </h2>
    <ul>
      <li><a href="<?cs var:toroot ?>guide/webapps/index.html">
            <span class="en">Web Apps Overview</span>
          </a></li>
      <li><a href="<?cs var:toroot ?>guide/webapps/targeting.html">
            <span class="en">Targeting Screens from Web Apps</span>
          </a></li>
      <li><a href="<?cs var:toroot ?>guide/webapps/webview.html">
            <span class="en">Building Web Apps in WebView</span>
          </a></li>
      <li><a href="<?cs var:toroot ?>guide/webapps/debugging.html">
            <span class="en">Debugging Web Apps</span>
          </a></li>
      <li><a href="<?cs var:toroot ?>guide/webapps/best-practices.html">
            <span class="en">Best Practices for Web Apps</span>
          </a></li>
    </ul>
  </li>

  <li>
    <h2><span class="en">Appendix</span>
               <span class="de" style="display:none">Anhang</span>
               <span class="es" style="display:none">Apéndice</span>
               <span class="fr" style="display:none">Annexes</span>
               <span class="it" style="display:none">Appendice</span>
               <span class="ja" style="display:none">付録</span>
               <span class="zh-CN" style="display:none">附录</span>
               <span class="zh-TW" style="display:none">附錄</span>
    </h2>
    <ul>
      <li><a href="<?cs var:toroot ?>guide/appendix/api-levels.html">
            <span class="en">Android API Levels</span>
          </a></li>
      <li><a href="<?cs var:toroot ?>guide/appendix/install-location.html">
            <span class="en">App Install Location</span>
          </a></li>
      <li><a href="<?cs var:toroot ?>guide/appendix/media-formats.html">
            <span class="en">Supported Media Formats</span>
          </a></li>
      <li><a href="<?cs var:toroot ?>guide/appendix/g-app-intents.html">
            <span class="en">Intents List: Google Apps</span>
          </a></li>
      <li><a href="<?cs var:toroot ?>guide/appendix/glossary.html">
            <span class="en">Glossary</span>
          </a></li>
    </ul>
  </li>

</ul>

<script type="text/javascript">
<!--
    buildToggleLists();
    changeNavLang(getLangPref());
//-->
</script><|MERGE_RESOLUTION|>--- conflicted
+++ resolved
@@ -276,16 +276,10 @@
       <li><a href="<?cs var:toroot?>guide/topics/wireless/bluetooth.html">
             <span class="en">Bluetooth</span>
           </a></li>
-<<<<<<< HEAD
-
-       <li><a href="<?cs var:toroot?>guide/topics/network/sip.html">
-
-=======
-       <li><a href="<?cs var:toroot?>guide/topics/network/sip.html">
->>>>>>> 42f18194
-            <span class="en">Session Initiation Protocol</span></a>
-            <span class="new">new!</span>
-          </li>
+      <li><a href="<?cs var:toroot?>guide/topics/network/sip.html">
+          <span class="en">Session Initiation Protocol</span></a>
+          <span class="new">new!</span>
+        </li>
       <li class="toggle-list">
         <div><a href="<?cs var:toroot?>guide/topics/search/index.html">
             <span class="en">Search</span>
