/*
 * Copyright (C) 2012 The Android Open Source Project
 *
 * Licensed under the Apache License, Version 2.0 (the "License");
 * you may not use this file except in compliance with the License.
 * You may obtain a copy of the License at
 *
 *      http://www.apache.org/licenses/LICENSE-2.0
 *
 * Unless required by applicable law or agreed to in writing, software
 * distributed under the License is distributed on an "AS IS" BASIS,
 * WITHOUT WARRANTIES OR CONDITIONS OF ANY KIND, either express or implied.
 * See the License for the specific language governing permissions and
 * limitations under the License.
 */

package android.security;

import android.content.Context;
import android.text.TextUtils;

import java.math.BigInteger;
import java.security.NoSuchAlgorithmException;
import java.security.PrivateKey;
import java.security.cert.Certificate;
import java.security.spec.AlgorithmParameterSpec;
import java.util.Date;

import javax.security.auth.x500.X500Principal;

/**
 * This provides the required parameters needed for initializing the
 * {@code KeyPairGenerator} that works with
 * <a href="{@docRoot}training/articles/keystore.html">Android KeyStore
 * facility</a>. The Android KeyStore facility is accessed through a
 * {@link java.security.KeyPairGenerator} API using the {@code AndroidKeyStore}
 * provider. The {@code context} passed in may be used to pop up some UI to ask
 * the user to unlock or initialize the Android KeyStore facility.
 * <p>
 * After generation, the {@code keyStoreAlias} is used with the
 * {@link java.security.KeyStore#getEntry(String, java.security.KeyStore.ProtectionParameter)}
 * interface to retrieve the {@link PrivateKey} and its associated
 * {@link Certificate} chain.
 * <p>
 * The KeyPair generator will create a self-signed certificate with the subject
 * as its X.509v3 Subject Distinguished Name and as its X.509v3 Issuer
 * Distinguished Name along with the other parameters specified with the
 * {@link Builder}.
 * <p>
 * The self-signed X.509 certificate may be replaced at a later time by a
 * certificate signed by a real Certificate Authority.
 */
public final class KeyPairGeneratorSpec implements AlgorithmParameterSpec {

    private final Context mContext;

    private final String mKeystoreAlias;

    private final String mKeyType;

    private final int mKeySize;

    private final AlgorithmParameterSpec mSpec;

    private final X500Principal mSubjectDN;

    private final BigInteger mSerialNumber;

    private final Date mStartDate;

    private final Date mEndDate;

    private final int mFlags;

    private final Date mKeyValidityStart;

    private final Date mKeyValidityForOriginationEnd;

    private final Date mKeyValidityForConsumptionEnd;

    private final @KeyStoreKeyConstraints.PurposeEnum int mPurposes;

    private final @KeyStoreKeyConstraints.DigestEnum int mDigests;

    private final @KeyStoreKeyConstraints.PaddingEnum int mPaddings;

    private final @KeyStoreKeyConstraints.BlockModeEnum int mBlockModes;

    private final boolean mRandomizedEncryptionRequired;

    private final @KeyStoreKeyConstraints.UserAuthenticatorEnum int mUserAuthenticators;

    private final int mUserAuthenticationValidityDurationSeconds;

    private final boolean mInvalidatedOnNewFingerprintEnrolled;

    /**
     * Parameter specification for the "{@code AndroidKeyPairGenerator}"
     * instance of the {@link java.security.KeyPairGenerator} API. The
     * {@code context} passed in may be used to pop up some UI to ask the user
     * to unlock or initialize the Android keystore facility.
     * <p>
     * After generation, the {@code keyStoreAlias} is used with the
     * {@link java.security.KeyStore#getEntry(String, java.security.KeyStore.ProtectionParameter)}
     * interface to retrieve the {@link PrivateKey} and its associated
     * {@link Certificate} chain.
     * <p>
     * The KeyPair generator will create a self-signed certificate with the
     * properties of {@code subjectDN} as its X.509v3 Subject Distinguished Name
     * and as its X.509v3 Issuer Distinguished Name, using the specified
     * {@code serialNumber}, and the validity date starting at {@code startDate}
     * and ending at {@code endDate}.
     *
     * @param context Android context for the activity
     * @param keyStoreAlias name to use for the generated key in the Android
     *            keystore
     * @param keyType key algorithm to use (EC, RSA)
     * @param keySize size of key to generate
     * @param spec the underlying key type parameters
     * @param subjectDN X.509 v3 Subject Distinguished Name
     * @param serialNumber X509 v3 certificate serial number
     * @param startDate the start of the self-signed certificate validity period
     * @param endDate the end date of the self-signed certificate validity
     *            period
     * @throws IllegalArgumentException when any argument is {@code null} or
     *             {@code endDate} is before {@code startDate}.
     * @hide should be built with KeyPairGeneratorSpecBuilder
     */
    public KeyPairGeneratorSpec(Context context, String keyStoreAlias, String keyType, int keySize,
            AlgorithmParameterSpec spec, X500Principal subjectDN, BigInteger serialNumber,
            Date startDate, Date endDate, int flags,
            Date keyValidityStart,
            Date keyValidityForOriginationEnd,
            Date keyValidityForConsumptionEnd,
            @KeyStoreKeyConstraints.PurposeEnum int purposes,
            @KeyStoreKeyConstraints.DigestEnum int digests,
            @KeyStoreKeyConstraints.PaddingEnum int paddings,
            @KeyStoreKeyConstraints.BlockModeEnum int blockModes,
            boolean randomizedEncryptionRequired,
            @KeyStoreKeyConstraints.UserAuthenticatorEnum int userAuthenticators,
            int userAuthenticationValidityDurationSeconds,
            boolean invalidatedOnNewFingerprintEnrolled) {
        if (context == null) {
            throw new IllegalArgumentException("context == null");
        } else if (TextUtils.isEmpty(keyStoreAlias)) {
            throw new IllegalArgumentException("keyStoreAlias must not be empty");
        } else if (subjectDN == null) {
            throw new IllegalArgumentException("subjectDN == null");
        } else if (serialNumber == null) {
            throw new IllegalArgumentException("serialNumber == null");
        } else if (startDate == null) {
            throw new IllegalArgumentException("startDate == null");
        } else if (endDate == null) {
            throw new IllegalArgumentException("endDate == null");
        } else if (endDate.before(startDate)) {
            throw new IllegalArgumentException("endDate < startDate");
        } else if ((userAuthenticationValidityDurationSeconds < 0)
                && (userAuthenticationValidityDurationSeconds != -1)) {
            throw new IllegalArgumentException(
                    "userAuthenticationValidityDurationSeconds must not be negative");
        }

        mContext = context;
        mKeystoreAlias = keyStoreAlias;
        mKeyType = keyType;
        mKeySize = keySize;
        mSpec = spec;
        mSubjectDN = subjectDN;
        mSerialNumber = serialNumber;
        mStartDate = startDate;
        mEndDate = endDate;
        mFlags = flags;
        mKeyValidityStart = keyValidityStart;
        mKeyValidityForOriginationEnd = keyValidityForOriginationEnd;
        mKeyValidityForConsumptionEnd = keyValidityForConsumptionEnd;
        mPurposes = purposes;
        mDigests = digests;
        mPaddings = paddings;
        mBlockModes = blockModes;
        mRandomizedEncryptionRequired = randomizedEncryptionRequired;
        mUserAuthenticators = userAuthenticators;
        mUserAuthenticationValidityDurationSeconds = userAuthenticationValidityDurationSeconds;
        mInvalidatedOnNewFingerprintEnrolled = invalidatedOnNewFingerprintEnrolled;
    }

    /**
     * TODO: Remove this constructor once tests are switched over to the new one above.
     * @hide
     */
    public KeyPairGeneratorSpec(Context context, String keyStoreAlias, String keyType, int keySize,
            AlgorithmParameterSpec spec, X500Principal subjectDN, BigInteger serialNumber,
            Date startDate, Date endDate, int flags) {
<<<<<<< HEAD
        this(context, keyStoreAlias, keyType, keySize, spec, subjectDN, serialNumber, startDate,
                endDate, flags, startDate, endDate, endDate, 0, 0, 0, 0, 0, -1, false);
=======
        this(context,
                keyStoreAlias,
                keyType,
                keySize,
                spec,
                subjectDN,
                serialNumber,
                startDate,
                endDate,
                flags,
                startDate,
                endDate,
                endDate,
                0,
                0,
                0,
                0,
                true,
                0,
                -1);
>>>>>>> b9a9d46c
    }

    /**
     * Gets the Android context used for operations with this instance.
     */
    public Context getContext() {
        return mContext;
    }

    /**
     * Returns the alias that will be used in the {@code java.security.KeyStore}
     * in conjunction with the {@code AndroidKeyStore}.
     */
    public String getKeystoreAlias() {
        return mKeystoreAlias;
    }

    /**
     * Returns the key type (e.g., "EC", "RSA") specified by this parameter.
     */
    public String getKeyType() {
        return mKeyType;
    }

    /**
     * Returns the key size specified by this parameter. For instance, for RSA
     * this will return the modulus size and for EC it will return the field
     * size.
     */
    public int getKeySize() {
        return mKeySize;
    }

    /**
     * Returns the {@link AlgorithmParameterSpec} that will be used for creation
     * of the key pair.
     */
    public AlgorithmParameterSpec getAlgorithmParameterSpec() {
        return mSpec;
    }

    /**
     * Gets the subject distinguished name to be used on the X.509 certificate
     * that will be put in the {@link java.security.KeyStore}.
     */
    public X500Principal getSubjectDN() {
        return mSubjectDN;
    }

    /**
     * Gets the serial number to be used on the X.509 certificate that will be
     * put in the {@link java.security.KeyStore}.
     */
    public BigInteger getSerialNumber() {
        return mSerialNumber;
    }

    /**
     * Gets the start date to be used on the X.509 certificate that will be put
     * in the {@link java.security.KeyStore}.
     */
    public Date getStartDate() {
        return mStartDate;
    }

    /**
     * Gets the end date to be used on the X.509 certificate that will be put in
     * the {@link java.security.KeyStore}.
     */
    public Date getEndDate() {
        return mEndDate;
    }

    /**
     * @hide
     */
    int getFlags() {
        return mFlags;
    }

    /**
     * Returns {@code true} if this parameter will require generated keys to be
     * encrypted in the {@link java.security.KeyStore}.
     */
    public boolean isEncryptionRequired() {
        return (mFlags & KeyStore.FLAG_ENCRYPTED) != 0;
    }

    /**
     * Gets the time instant before which the key pair is not yet valid.
     *
     * @return instant or {@code null} if not restricted.
     *
     * @hide
     */
    public Date getKeyValidityStart() {
        return mKeyValidityStart;
    }

    /**
     * Gets the time instant after which the key pair is no longer valid for decryption and
     * verification.
     *
     * @return instant or {@code null} if not restricted.
     *
     * @hide
     */
    public Date getKeyValidityForConsumptionEnd() {
        return mKeyValidityForConsumptionEnd;
    }

    /**
     * Gets the time instant after which the key pair is no longer valid for encryption and signing.
     *
     * @return instant or {@code null} if not restricted.
     *
     * @hide
     */
    public Date getKeyValidityForOriginationEnd() {
        return mKeyValidityForOriginationEnd;
    }

    /**
     * Gets the set of purposes for which the key can be used.
     *
     * @hide
     */
    public @KeyStoreKeyConstraints.PurposeEnum int getPurposes() {
        return mPurposes;
    }

    /**
     * Gets the set of digests to which the key is restricted.
     *
     * @hide
     */
    public @KeyStoreKeyConstraints.DigestEnum int getDigests() {
        return mDigests;
    }

    /**
     * Gets the set of padding schemes to which the key is restricted.
     *
     * @hide
     */
    public @KeyStoreKeyConstraints.PaddingEnum int getPaddings() {
        return mPaddings;
    }

    /**
     * Gets the set of block modes to which the key is restricted.
     *
     * @hide
     */
    public @KeyStoreKeyConstraints.BlockModeEnum int getBlockModes() {
        return mBlockModes;
    }

    /**
     * Returns {@code true} if encryption using this key must be sufficiently randomized to produce
     * different ciphertexts for the same plaintext every time. The formal cryptographic property
     * being required is <em>indistinguishability under chosen-plaintext attack ({@code
     * IND-CPA})</em>. This property is important because it mitigates several classes of
     * weaknesses due to which ciphertext may leak information about plaintext.  For example, if a
     * given plaintext always produces the same ciphertext, an attacker may see the repeated
     * ciphertexts and be able to deduce something about the plaintext.
     *
     * @hide
     */
    public boolean isRandomizedEncryptionRequired() {
        return mRandomizedEncryptionRequired;
    }

    /**
     * Gets the set of user authenticators which protect access to the private key. The key can only
     * be used iff the user has authenticated to at least one of these user authenticators.
     *
     * <p>This restriction applies only to private key operations. Public key operations are not
     * restricted.
     *
     * @return user authenticators or {@code 0} if the key can be used without user authentication.
     *
     * @hide
     */
    public @KeyStoreKeyConstraints.UserAuthenticatorEnum int getUserAuthenticators() {
        return mUserAuthenticators;
    }

    /**
     * Gets the duration of time (seconds) for which the private key can be used after the user
     * successfully authenticates to one of the associated user authenticators.
     *
     * <p>This restriction applies only to private key operations. Public key operations are not
     * restricted.
     *
     * @return duration in seconds or {@code -1} if not restricted. {@code 0} means authentication
     *         is required for every use of the key.
     *
     * @hide
     */
    public int getUserAuthenticationValidityDurationSeconds() {
        return mUserAuthenticationValidityDurationSeconds;
    }

    /**
     * Returns {@code true} if this key must be permanently invalidated once a new fingerprint is
     * enrolled. This constraint only has effect if fingerprint reader is one of the user
     * authenticators protecting access to this key.
     *
     * @see #getUserAuthenticators()
     *
     * @hide
     */
    public boolean isInvalidatedOnNewFingerprintEnrolled() {
        return mInvalidatedOnNewFingerprintEnrolled;
    }

    /**
     * Builder class for {@link KeyPairGeneratorSpec} objects.
     * <p>
     * This will build a parameter spec for use with the <a href="{@docRoot}
     * training/articles/keystore.html">Android KeyStore facility</a>.
     * <p>
     * The required fields must be filled in with the builder.
     * <p>
     * Example:
     *
     * <pre class="prettyprint">
     * Calendar start = new Calendar();
     * Calendar end = new Calendar();
     * end.add(1, Calendar.YEAR);
     *
     * KeyPairGeneratorSpec spec =
     *         new KeyPairGeneratorSpec.Builder(mContext).setAlias(&quot;myKey&quot;)
     *                 .setSubject(new X500Principal(&quot;CN=myKey&quot;)).setSerial(BigInteger.valueOf(1337))
     *                 .setStartDate(start.getTime()).setEndDate(end.getTime()).build();
     * </pre>
     */
    public final static class Builder {
        private final Context mContext;

        private String mKeystoreAlias;

        private String mKeyType;

        private int mKeySize = -1;

        private AlgorithmParameterSpec mSpec;

        private X500Principal mSubjectDN;

        private BigInteger mSerialNumber;

        private Date mStartDate;

        private Date mEndDate;

        private int mFlags;

        private Date mKeyValidityStart;

        private Date mKeyValidityForOriginationEnd;

        private Date mKeyValidityForConsumptionEnd;

        private @KeyStoreKeyConstraints.PurposeEnum int mPurposes;

        private @KeyStoreKeyConstraints.DigestEnum int mDigests;

        private @KeyStoreKeyConstraints.PaddingEnum int mPaddings;

        private @KeyStoreKeyConstraints.BlockModeEnum int mBlockModes;

        private boolean mRandomizedEncryptionRequired = true;

        private @KeyStoreKeyConstraints.UserAuthenticatorEnum int mUserAuthenticators;

        private int mUserAuthenticationValidityDurationSeconds = -1;

        private boolean mInvalidatedOnNewFingerprintEnrolled;

        /**
         * Creates a new instance of the {@code Builder} with the given
         * {@code context}. The {@code context} passed in may be used to pop up
         * some UI to ask the user to unlock or initialize the Android KeyStore
         * facility.
         */
        public Builder(Context context) {
            if (context == null) {
                throw new NullPointerException("context == null");
            }
            mContext = context;
        }

        /**
         * Sets the alias to be used to retrieve the key later from a
         * {@link java.security.KeyStore} instance using the
         * {@code AndroidKeyStore} provider.
         */
        public Builder setAlias(String alias) {
            if (alias == null) {
                throw new NullPointerException("alias == null");
            }
            mKeystoreAlias = alias;
            return this;
        }

        /**
         * Sets the key type (e.g., EC, RSA) of the keypair to be created.
         */
        public Builder setKeyType(String keyType) throws NoSuchAlgorithmException {
            if (keyType == null) {
                throw new NullPointerException("keyType == null");
            } else {
                if (KeyStore.getKeyTypeForAlgorithm(keyType) == -1) {
                    throw new NoSuchAlgorithmException("Unsupported key type: " + keyType);
                }
            }
            mKeyType = keyType;
            return this;
        }

        /**
         * Sets the key size for the keypair to be created. For instance, for a
         * key type of RSA this will set the modulus size and for a key type of
         * EC it will select a curve with a matching field size.
         */
        public Builder setKeySize(int keySize) {
            if (keySize < 0) {
                throw new IllegalArgumentException("keySize < 0");
            }
            mKeySize = keySize;
            return this;
        }

        /**
         * Sets the algorithm-specific key generation parameters. For example, for RSA keys
         * this may be an instance of {@link java.security.spec.RSAKeyGenParameterSpec}.
         */
        public Builder setAlgorithmParameterSpec(AlgorithmParameterSpec spec) {
            if (spec == null) {
                throw new NullPointerException("spec == null");
            }
            mSpec = spec;
            return this;
        }

        /**
         * Sets the subject used for the self-signed certificate of the
         * generated key pair.
         */
        public Builder setSubject(X500Principal subject) {
            if (subject == null) {
                throw new NullPointerException("subject == null");
            }
            mSubjectDN = subject;
            return this;
        }

        /**
         * Sets the serial number used for the self-signed certificate of the
         * generated key pair.
         */
        public Builder setSerialNumber(BigInteger serialNumber) {
            if (serialNumber == null) {
                throw new NullPointerException("serialNumber == null");
            }
            mSerialNumber = serialNumber;
            return this;
        }

        /**
         * Sets the start of the validity period for the self-signed certificate
         * of the generated key pair.
         */
        public Builder setStartDate(Date startDate) {
            if (startDate == null) {
                throw new NullPointerException("startDate == null");
            }
            mStartDate = startDate;
            return this;
        }

        /**
         * Sets the end of the validity period for the self-signed certificate
         * of the generated key pair.
         */
        public Builder setEndDate(Date endDate) {
            if (endDate == null) {
                throw new NullPointerException("endDate == null");
            }
            mEndDate = endDate;
            return this;
        }

        /**
         * Indicates that this key must be encrypted at rest on storage. Note
         * that enabling this will require that the user enable a strong lock
         * screen (e.g., PIN, password) before creating or using the generated
         * key is successful.
         */
        public Builder setEncryptionRequired() {
            mFlags |= KeyStore.FLAG_ENCRYPTED;
            return this;
        }

        /**
         * Sets the time instant before which the key is not yet valid.
         *
         * <b>By default, the key is valid at any instant.
         *
         * @see #setKeyValidityEnd(Date)
         *
         * @hide
         */
        public Builder setKeyValidityStart(Date startDate) {
            mKeyValidityStart = startDate;
            return this;
        }

        /**
         * Sets the time instant after which the key is no longer valid.
         *
         * <b>By default, the key is valid at any instant.
         *
         * @see #setKeyValidityStart(Date)
         * @see #setKeyValidityForConsumptionEnd(Date)
         * @see #setKeyValidityForOriginationEnd(Date)
         *
         * @hide
         */
        public Builder setKeyValidityEnd(Date endDate) {
            setKeyValidityForOriginationEnd(endDate);
            setKeyValidityForConsumptionEnd(endDate);
            return this;
        }

        /**
         * Sets the time instant after which the key is no longer valid for encryption and signing.
         *
         * <b>By default, the key is valid at any instant.
         *
         * @see #setKeyValidityForConsumptionEnd(Date)
         *
         * @hide
         */
        public Builder setKeyValidityForOriginationEnd(Date endDate) {
            mKeyValidityForOriginationEnd = endDate;
            return this;
        }

        /**
         * Sets the time instant after which the key is no longer valid for decryption and
         * verification.
         *
         * <b>By default, the key is valid at any instant.
         *
         * @see #setKeyValidityForOriginationEnd(Date)
         *
         * @hide
         */
        public Builder setKeyValidityForConsumptionEnd(Date endDate) {
            mKeyValidityForConsumptionEnd = endDate;
            return this;
        }

        /**
         * Restricts the key to being used only for the provided set of purposes.
         *
         * <p>This restriction must be specified. There is no default.
         *
         * @hide
         */
        public Builder setPurposes(@KeyStoreKeyConstraints.PurposeEnum int purposes) {
            mPurposes = purposes;
            return this;
        }

        /**
         * Restricts the key to being used only with the provided digests. Attempts to use the key
         * with any other digests be rejected.
         *
         * <p>This restriction must be specified for keys which are used for signing/verification.
         *
         * @hide
         */
        public Builder setDigests(@KeyStoreKeyConstraints.DigestEnum int digests) {
            mDigests = digests;
            return this;
        }

        /**
         * Restricts the key to being used only with the provided padding schemes. Attempts to use
         * the key with any other padding will be rejected.
         *
         * <p>This restriction must be specified for keys which are used for encryption/decryption.
         *
         * @hide
         */
        public Builder setPaddings(@KeyStoreKeyConstraints.PaddingEnum int paddings) {
            mPaddings = paddings;
            return this;
        }

        /**
         * Restricts the key to being used only with the provided block mode when encrypting or
         * decrypting. Attempts to use the key with any other block modes will be rejected.
         *
         * <p>This restriction must be specified for keys which are used for encryption/decryption.
         *
         * @hide
         */
        public Builder setBlockModes(@KeyStoreKeyConstraints.BlockModeEnum int blockModes) {
            mBlockModes = blockModes;
            return this;
        }

        /**
         * Sets whether encryption using this key must be sufficiently randomized to produce
         * different ciphertexts for the same plaintext every time. The formal cryptographic
         * property being required is <em>indistinguishability under chosen-plaintext attack
         * ({@code IND-CPA})</em>. This property is important because it mitigates several classes
         * of weaknesses due to which ciphertext may leak information about plaintext. For example,
         * if a given plaintext always produces the same ciphertext, an attacker may see the
         * repeated ciphertexts and be able to deduce something about the plaintext.
         *
         * <p>By default, {@code IND-CPA} is required.
         *
         * <p>When {@code IND-CPA} is required, encryption/decryption transformations which do not
         * offer {@code IND-CPA}, such as RSA without padding, are prohibited.
         *
         * <p>Before disabling this requirement, consider the following approaches instead:
         * <ul>
         * <li>If you are using RSA encryption without padding, consider switching to padding
         * schemes which offer {@code IND-CPA}, such as PKCS#1 or OAEP.</li>
         * </ul>
         *
         * @hide
         */
        public Builder setRandomizedEncryptionRequired(boolean required) {
            mRandomizedEncryptionRequired = required;
            return this;
        }

        /**
         * Sets the user authenticators which protect access to this key. The key can only be used
         * iff the user has authenticated to at least one of these user authenticators.
         *
         * <p>By default, the key can be used without user authentication.
         *
         * <p>This restriction applies only to private key operations. Public key operations are not
         * restricted.
         *
         * @param userAuthenticators user authenticators or {@code 0} if this key can be accessed
         *        without user authentication.
         *
         * @see #setUserAuthenticationValidityDurationSeconds(int)
         *
         * @hide
         */
        public Builder setUserAuthenticators(
                @KeyStoreKeyConstraints.UserAuthenticatorEnum int userAuthenticators) {
            mUserAuthenticators = userAuthenticators;
            return this;
        }

        /**
         * Sets the duration of time (seconds) for which this key can be used after the user
         * successfully authenticates to one of the associated user authenticators.
         *
         * <p>By default, the user needs to authenticate for every use of the key.
         *
         * <p>This restriction applies only to private key operations. Public key operations are not
         * restricted.
         *
         * @param seconds duration in seconds or {@code 0} if the user needs to authenticate for
         *        every use of the key.
         *
         * @see #setUserAuthenticators(int)
         *
         * @hide
         */
        public Builder setUserAuthenticationValidityDurationSeconds(int seconds) {
            mUserAuthenticationValidityDurationSeconds = seconds;
            return this;
        }

        /**
         * Sets whether this key must be invalidated (permanently) once a new fingerprint is
         * enrolled. This only has effect if fingerprint reader is one of the user authenticators
         * protecting access to the key.
         *
         * <p>By default, enrolling a new fingerprint does not invalidate the key.
         *
         * @see #setUserAuthenticators(Set)
         *
         * @hide
         */
        public Builder setInvalidatedOnNewFingerprintEnrolled(boolean invalidated) {
            mInvalidatedOnNewFingerprintEnrolled = invalidated;
            return this;
        }

        /**
         * Builds the instance of the {@code KeyPairGeneratorSpec}.
         *
         * @throws IllegalArgumentException if a required field is missing
         * @return built instance of {@code KeyPairGeneratorSpec}
         */
        public KeyPairGeneratorSpec build() {
            return new KeyPairGeneratorSpec(mContext,
                    mKeystoreAlias,
                    mKeyType,
                    mKeySize,
                    mSpec,
                    mSubjectDN,
                    mSerialNumber,
                    mStartDate,
                    mEndDate,
                    mFlags,
                    mKeyValidityStart,
                    mKeyValidityForOriginationEnd,
                    mKeyValidityForConsumptionEnd,
                    mPurposes,
                    mDigests,
                    mPaddings,
                    mBlockModes,
                    mRandomizedEncryptionRequired,
                    mUserAuthenticators,
                    mUserAuthenticationValidityDurationSeconds,
                    mInvalidatedOnNewFingerprintEnrolled);
        }
    }
}<|MERGE_RESOLUTION|>--- conflicted
+++ resolved
@@ -190,10 +190,7 @@
     public KeyPairGeneratorSpec(Context context, String keyStoreAlias, String keyType, int keySize,
             AlgorithmParameterSpec spec, X500Principal subjectDN, BigInteger serialNumber,
             Date startDate, Date endDate, int flags) {
-<<<<<<< HEAD
-        this(context, keyStoreAlias, keyType, keySize, spec, subjectDN, serialNumber, startDate,
-                endDate, flags, startDate, endDate, endDate, 0, 0, 0, 0, 0, -1, false);
-=======
+
         this(context,
                 keyStoreAlias,
                 keyType,
@@ -213,8 +210,8 @@
                 0,
                 true,
                 0,
-                -1);
->>>>>>> b9a9d46c
+                -1,
+                false);
     }
 
     /**
