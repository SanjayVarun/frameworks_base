/*
 * Copyright (C) 2014 The Android Open Source Project
 *
 * Licensed under the Apache License, Version 2.0 (the "License");
 * you may not use this file except in compliance with the License.
 * You may obtain a copy of the License at
 *
 *      http://www.apache.org/licenses/LICENSE-2.0
 *
 * Unless required by applicable law or agreed to in writing, software
 * distributed under the License is distributed on an "AS IS" BASIS,
 * WITHOUT WARRANTIES OR CONDITIONS OF ANY KIND, either express or implied.
 * See the License for the specific language governing permissions and
 * limitations under the License.
 */

package android.telecom;

import android.annotation.SystemApi;
import android.net.Uri;
import android.os.Bundle;
import android.os.Handler;

import java.lang.String;
import java.util.ArrayList;
import java.util.Collections;
import java.util.List;
import java.util.Map;
import java.util.Objects;
import java.util.concurrent.CopyOnWriteArrayList;

/**
 * Represents an ongoing phone call that the in-call app should present to the user.
 */
public final class Call {
    /**
     * The state of a {@code Call} when newly created.
     */
    public static final int STATE_NEW = 0;

    /**
     * The state of an outgoing {@code Call} when dialing the remote number, but not yet connected.
     */
    public static final int STATE_DIALING = 1;

    /**
     * The state of an incoming {@code Call} when ringing locally, but not yet connected.
     */
    public static final int STATE_RINGING = 2;

    /**
     * The state of a {@code Call} when in a holding state.
     */
    public static final int STATE_HOLDING = 3;

    /**
     * The state of a {@code Call} when actively supporting conversation.
     */
    public static final int STATE_ACTIVE = 4;

    /**
     * The state of a {@code Call} when no further voice or other communication is being
     * transmitted, the remote side has been or will inevitably be informed that the {@code Call}
     * is no longer active, and the local data transport has or inevitably will release resources
     * associated with this {@code Call}.
     */
    public static final int STATE_DISCONNECTED = 7;

    /**
     * The state of an outgoing {@code Call} when waiting on user to select a
     * {@link PhoneAccount} through which to place the call.
     */
    public static final int STATE_SELECT_PHONE_ACCOUNT = 8;

    /**
     * @hide
     * @deprecated use STATE_SELECT_PHONE_ACCOUNT.
     */
    @Deprecated
    @SystemApi
    public static final int STATE_PRE_DIAL_WAIT = STATE_SELECT_PHONE_ACCOUNT;

    /**
     * The initial state of an outgoing {@code Call}.
     * Common transitions are to {@link #STATE_DIALING} state for a successful call or
     * {@link #STATE_DISCONNECTED} if it failed.
     */
    public static final int STATE_CONNECTING = 9;

    /**
     * The state of a {@code Call} when the user has initiated a disconnection of the call, but the
     * call has not yet been disconnected by the underlying {@code ConnectionService}.  The next
     * state of the call is (potentially) {@link #STATE_DISCONNECTED}.
     */
    public static final int STATE_DISCONNECTING = 10;

    /**
     * The state of an external call which is in the process of being pulled from a remote device to
     * the local device.
     * <p>
     * A call can only be in this state if the {@link Details#PROPERTY_IS_EXTERNAL_CALL} property
     * and {@link Details#CAPABILITY_CAN_PULL_CALL} capability are set on the call.
     * <p>
     * An {@link InCallService} will only see this state if it has the
     * {@link TelecomManager#METADATA_INCLUDE_EXTERNAL_CALLS} metadata set to {@code true} in its
     * manifest.
     * @hide
     */
    public static final int STATE_PULLING_CALL = 11;

    /**
     * The key to retrieve the optional {@code PhoneAccount}s Telecom can bundle with its Call
     * extras. Used to pass the phone accounts to display on the front end to the user in order to
     * select phone accounts to (for example) place a call.
     */
    public static final String AVAILABLE_PHONE_ACCOUNTS = "selectPhoneAccountAccounts";

    public static class Details {

        /** Call can currently be put on hold or unheld. */
        public static final int CAPABILITY_HOLD = 0x00000001;

        /** Call supports the hold feature. */
        public static final int CAPABILITY_SUPPORT_HOLD = 0x00000002;

        /**
         * Calls within a conference can be merged. A {@link ConnectionService} has the option to
         * add a {@link Conference} call before the child {@link Connection}s are merged. This is how
         * CDMA-based {@link Connection}s are implemented. For these unmerged {@link Conference}s, this
         * capability allows a merge button to be shown while the conference call is in the foreground
         * of the in-call UI.
         * <p>
         * This is only intended for use by a {@link Conference}.
         */
        public static final int CAPABILITY_MERGE_CONFERENCE = 0x00000004;

        /**
         * Calls within a conference can be swapped between foreground and background.
         * See {@link #CAPABILITY_MERGE_CONFERENCE} for additional information.
         * <p>
         * This is only intended for use by a {@link Conference}.
         */
        public static final int CAPABILITY_SWAP_CONFERENCE = 0x00000008;

        /**
         * @hide
         */
        public static final int CAPABILITY_UNUSED_1 = 0x00000010;

        /** Call supports responding via text option. */
        public static final int CAPABILITY_RESPOND_VIA_TEXT = 0x00000020;

        /** Call can be muted. */
        public static final int CAPABILITY_MUTE = 0x00000040;

        /**
         * Call supports conference call management. This capability only applies to {@link Conference}
         * calls which can have {@link Connection}s as children.
         */
        public static final int CAPABILITY_MANAGE_CONFERENCE = 0x00000080;

        /**
         * Local device supports receiving video.
         */
        public static final int CAPABILITY_SUPPORTS_VT_LOCAL_RX = 0x00000100;

        /**
         * Local device supports transmitting video.
         */
        public static final int CAPABILITY_SUPPORTS_VT_LOCAL_TX = 0x00000200;

        /**
         * Local device supports bidirectional video calling.
         */
        public static final int CAPABILITY_SUPPORTS_VT_LOCAL_BIDIRECTIONAL =
                CAPABILITY_SUPPORTS_VT_LOCAL_RX | CAPABILITY_SUPPORTS_VT_LOCAL_TX;

        /**
         * Remote device supports receiving video.
         */
        public static final int CAPABILITY_SUPPORTS_VT_REMOTE_RX = 0x00000400;

        /**
         * Remote device supports transmitting video.
         */
        public static final int CAPABILITY_SUPPORTS_VT_REMOTE_TX = 0x00000800;

        /**
         * Remote device supports bidirectional video calling.
         */
        public static final int CAPABILITY_SUPPORTS_VT_REMOTE_BIDIRECTIONAL =
                CAPABILITY_SUPPORTS_VT_REMOTE_RX | CAPABILITY_SUPPORTS_VT_REMOTE_TX;

        /**
         * Call is able to be separated from its parent {@code Conference}, if any.
         */
        public static final int CAPABILITY_SEPARATE_FROM_CONFERENCE = 0x00001000;

        /**
         * Call is able to be individually disconnected when in a {@code Conference}.
         */
        public static final int CAPABILITY_DISCONNECT_FROM_CONFERENCE = 0x00002000;

        /**
         * Speed up audio setup for MT call.
         * @hide
         */
        public static final int CAPABILITY_SPEED_UP_MT_AUDIO = 0x00040000;

        /**
         * Call can be upgraded to a video call.
         * @hide
         */
        public static final int CAPABILITY_CAN_UPGRADE_TO_VIDEO = 0x00080000;

        /**
         * For video calls, indicates whether the outgoing video for the call can be paused using
         * the {@link android.telecom.VideoProfile#STATE_PAUSED} VideoState.
         */
        public static final int CAPABILITY_CAN_PAUSE_VIDEO = 0x00100000;

        /**
         * Call sends responses through connection.
         * @hide
         */
        public static final int CAPABILITY_CAN_SEND_RESPONSE_VIA_CONNECTION = 0x00200000;

        /**
         * When set, prevents a video {@code Call} from being downgraded to an audio-only call.
         * <p>
         * Should be set when the VideoState has the {@link VideoProfile#STATE_TX_ENABLED} or
         * {@link VideoProfile#STATE_RX_ENABLED} bits set to indicate that the connection cannot be
         * downgraded from a video call back to a VideoState of
         * {@link VideoProfile#STATE_AUDIO_ONLY}.
         * <p>
         * Intuitively, a call which can be downgraded to audio should also have local and remote
         * video
         * capabilities (see {@link #CAPABILITY_SUPPORTS_VT_LOCAL_BIDIRECTIONAL} and
         * {@link #CAPABILITY_SUPPORTS_VT_REMOTE_BIDIRECTIONAL}).
         */
        public static final int CAPABILITY_CANNOT_DOWNGRADE_VIDEO_TO_AUDIO = 0x00400000;

        /**
         * When set for an external call, indicates that this {@code Call} can be pulled from a
         * remote device to the current device.
         * <p>
         * Should only be set on a {@code Call} where {@link #PROPERTY_IS_EXTERNAL_CALL} is set.
         * <p>
         * An {@link InCallService} will only see calls with this capability if it has the
         * {@link TelecomManager#METADATA_INCLUDE_EXTERNAL_CALLS} metadata set to {@code true}
         * in its manifest.
         * <p>
         * See {@link Connection#CAPABILITY_CAN_PULL_CALL} and
         * {@link Connection#PROPERTY_IS_EXTERNAL_CALL}.
         * @hide
         */
        public static final int CAPABILITY_CAN_PULL_CALL = 0x00800000;

        /**
         * Call has voice privacy capability.
         * @hide
         */
        public static final int CAPABILITY_VOICE_PRIVACY = 0x01000000;

        /**
         * Add participant in an active or conference call option
         * @hide
         */
        public static final int CAPABILITY_ADD_PARTICIPANT = 0x02000000;

        //******************************************************************************************
<<<<<<< HEAD
        // Next CAPABILITY value: 0x03000000
=======
        // Next CAPABILITY value: 0x04000000
>>>>>>> 7c2361fc
        //******************************************************************************************

        /**
         * Whether the call is currently a conference.
         */
        public static final int PROPERTY_CONFERENCE = 0x00000001;

        /**
         * Whether the call is a generic conference, where we do not know the precise state of
         * participants in the conference (eg. on CDMA).
         */
        public static final int PROPERTY_GENERIC_CONFERENCE = 0x00000002;

        /**
         * Whether the call is made while the device is in emergency callback mode.
         */
        public static final int PROPERTY_EMERGENCY_CALLBACK_MODE = 0x00000004;

        /**
         * Connection is using WIFI.
         */
        public static final int PROPERTY_WIFI = 0x00000008;

        /**
         * Call is using high definition audio.
         */
        public static final int PROPERTY_HIGH_DEF_AUDIO = 0x00000010;

        /**
         * Whether the call is associated with the work profile.
         */
        public static final int PROPERTY_ENTERPRISE_CALL = 0x00000020;

        /**
         * When set, indicates that this {@code Call} does not actually exist locally for the
         * {@link ConnectionService}.
         * <p>
         * Consider, for example, a scenario where a user has two phones with the same phone number.
         * When a user places a call on one device, the telephony stack can represent that call on
         * the other device by adding it to the {@link ConnectionService} with the
         * {@link Connection#PROPERTY_IS_EXTERNAL_CALL} property set.
         * <p>
         * An {@link InCallService} will only see calls with this property if it has the
         * {@link TelecomManager#METADATA_INCLUDE_EXTERNAL_CALLS} metadata set to {@code true}
         * in its manifest.
         * <p>
         * See {@link Connection#PROPERTY_IS_EXTERNAL_CALL}.
         * @hide
         */
        public static final int PROPERTY_IS_EXTERNAL_CALL = 0x00000040;

        //******************************************************************************************
        // Next PROPERTY value: 0x00000100
        //******************************************************************************************

        private final String mTelecomCallId;
        private final Uri mHandle;
        private final int mHandlePresentation;
        private final String mCallerDisplayName;
        private final int mCallerDisplayNamePresentation;
        private final PhoneAccountHandle mAccountHandle;
        private final int mCallCapabilities;
        private final int mCallProperties;
        private final DisconnectCause mDisconnectCause;
        private final long mConnectTimeMillis;
        private final GatewayInfo mGatewayInfo;
        private final int mVideoState;
        private final StatusHints mStatusHints;
        private final Bundle mExtras;
        private final Bundle mIntentExtras;

        /**
         * Whether the supplied capabilities  supports the specified capability.
         *
         * @param capabilities A bit field of capabilities.
         * @param capability The capability to check capabilities for.
         * @return Whether the specified capability is supported.
         */
        public static boolean can(int capabilities, int capability) {
            return (capabilities & capability) == capability;
        }

        /**
         * Whether the capabilities of this {@code Details} supports the specified capability.
         *
         * @param capability The capability to check capabilities for.
         * @return Whether the specified capability is supported.
         */
        public boolean can(int capability) {
            return can(mCallCapabilities, capability);
        }

        /**
         * Render a set of capability bits ({@code CAPABILITY_*}) as a human readable string.
         *
         * @param capabilities A capability bit field.
         * @return A human readable string representation.
         */
        public static String capabilitiesToString(int capabilities) {
            StringBuilder builder = new StringBuilder();
            builder.append("[Capabilities:");
            if (can(capabilities, CAPABILITY_HOLD)) {
                builder.append(" CAPABILITY_HOLD");
            }
            if (can(capabilities, CAPABILITY_SUPPORT_HOLD)) {
                builder.append(" CAPABILITY_SUPPORT_HOLD");
            }
            if (can(capabilities, CAPABILITY_MERGE_CONFERENCE)) {
                builder.append(" CAPABILITY_MERGE_CONFERENCE");
            }
            if (can(capabilities, CAPABILITY_SWAP_CONFERENCE)) {
                builder.append(" CAPABILITY_SWAP_CONFERENCE");
            }
            if (can(capabilities, CAPABILITY_RESPOND_VIA_TEXT)) {
                builder.append(" CAPABILITY_RESPOND_VIA_TEXT");
            }
            if (can(capabilities, CAPABILITY_MUTE)) {
                builder.append(" CAPABILITY_MUTE");
            }
            if (can(capabilities, CAPABILITY_MANAGE_CONFERENCE)) {
                builder.append(" CAPABILITY_MANAGE_CONFERENCE");
            }
            if (can(capabilities, CAPABILITY_SUPPORTS_VT_LOCAL_RX)) {
                builder.append(" CAPABILITY_SUPPORTS_VT_LOCAL_RX");
            }
            if (can(capabilities, CAPABILITY_SUPPORTS_VT_LOCAL_TX)) {
                builder.append(" CAPABILITY_SUPPORTS_VT_LOCAL_TX");
            }
            if (can(capabilities, CAPABILITY_SUPPORTS_VT_LOCAL_BIDIRECTIONAL)) {
                builder.append(" CAPABILITY_SUPPORTS_VT_LOCAL_BIDIRECTIONAL");
            }
            if (can(capabilities, CAPABILITY_SUPPORTS_VT_REMOTE_RX)) {
                builder.append(" CAPABILITY_SUPPORTS_VT_REMOTE_RX");
            }
            if (can(capabilities, CAPABILITY_SUPPORTS_VT_REMOTE_TX)) {
                builder.append(" CAPABILITY_SUPPORTS_VT_REMOTE_TX");
            }
            if (can(capabilities, CAPABILITY_CANNOT_DOWNGRADE_VIDEO_TO_AUDIO)) {
                builder.append(" CAPABILITY_CANNOT_DOWNGRADE_VIDEO_TO_AUDIO");
            }
            if (can(capabilities, CAPABILITY_SUPPORTS_VT_REMOTE_BIDIRECTIONAL)) {
                builder.append(" CAPABILITY_SUPPORTS_VT_REMOTE_BIDIRECTIONAL");
            }
            if (can(capabilities, CAPABILITY_SPEED_UP_MT_AUDIO)) {
                builder.append(" CAPABILITY_SPEED_UP_MT_AUDIO");
            }
            if (can(capabilities, CAPABILITY_CAN_UPGRADE_TO_VIDEO)) {
                builder.append(" CAPABILITY_CAN_UPGRADE_TO_VIDEO");
            }
            if (can(capabilities, CAPABILITY_CAN_PAUSE_VIDEO)) {
                builder.append(" CAPABILITY_CAN_PAUSE_VIDEO");
            }
            if (can(capabilities, CAPABILITY_CAN_PULL_CALL)) {
                builder.append(" CAPABILITY_CAN_PULL_CALL");
            }
<<<<<<< HEAD
            if (can(capabilities, CAPABILITY_ADD_PARTICIPANT)) {
                builder.append(" CAPABILITY_ADD_PARTICIPANT");
            }
=======
>>>>>>> 7c2361fc
            if (can(capabilities, CAPABILITY_VOICE_PRIVACY)) {
                builder.append(" CAPABILITY_VOICE_PRIVACY");
            }
            if (can(capabilities, CAPABILITY_ADD_PARTICIPANT)) {
                builder.append(" CAPABILITY_ADD_PARTICIPANT");
            }
            builder.append("]");
            return builder.toString();
        }

        /**
         * Whether the supplied properties includes the specified property.
         *
         * @param properties A bit field of properties.
         * @param property The property to check properties for.
         * @return Whether the specified property is supported.
         */
        public static boolean hasProperty(int properties, int property) {
            return (properties & property) == property;
        }

        /**
         * Whether the properties of this {@code Details} includes the specified property.
         *
         * @param property The property to check properties for.
         * @return Whether the specified property is supported.
         */
        public boolean hasProperty(int property) {
            return hasProperty(mCallProperties, property);
        }

        /**
         * Render a set of property bits ({@code PROPERTY_*}) as a human readable string.
         *
         * @param properties A property bit field.
         * @return A human readable string representation.
         */
        public static String propertiesToString(int properties) {
            StringBuilder builder = new StringBuilder();
            builder.append("[Properties:");
            if (hasProperty(properties, PROPERTY_CONFERENCE)) {
                builder.append(" PROPERTY_CONFERENCE");
            }
            if (hasProperty(properties, PROPERTY_GENERIC_CONFERENCE)) {
                builder.append(" PROPERTY_GENERIC_CONFERENCE");
            }
            if (hasProperty(properties, PROPERTY_WIFI)) {
                builder.append(" PROPERTY_WIFI");
            }
            if (hasProperty(properties, PROPERTY_HIGH_DEF_AUDIO)) {
                builder.append(" PROPERTY_HIGH_DEF_AUDIO");
            }
            if (hasProperty(properties, PROPERTY_EMERGENCY_CALLBACK_MODE)) {
                builder.append(" PROPERTY_EMERGENCY_CALLBACK_MODE");
            }
            if (hasProperty(properties, PROPERTY_IS_EXTERNAL_CALL)) {
                builder.append(" PROPERTY_IS_EXTERNAL_CALL");
            }
            builder.append("]");
            return builder.toString();
        }

        /** {@hide} */
        public String getTelecomCallId() {
            return mTelecomCallId;
        }

        /**
         * @return The handle (e.g., phone number) to which the {@code Call} is currently
         * connected.
         */
        public Uri getHandle() {
            return mHandle;
        }

        /**
         * @return The presentation requirements for the handle. See
         * {@link TelecomManager} for valid values.
         */
        public int getHandlePresentation() {
            return mHandlePresentation;
        }

        /**
         * @return The display name for the caller.
         */
        public String getCallerDisplayName() {
            return mCallerDisplayName;
        }

        /**
         * @return The presentation requirements for the caller display name. See
         * {@link TelecomManager} for valid values.
         */
        public int getCallerDisplayNamePresentation() {
            return mCallerDisplayNamePresentation;
        }

        /**
         * @return The {@code PhoneAccountHandle} whereby the {@code Call} is currently being
         * routed.
         */
        public PhoneAccountHandle getAccountHandle() {
            return mAccountHandle;
        }

        /**
         * @return A bitmask of the capabilities of the {@code Call}, as defined by the various
         *         {@code CAPABILITY_*} constants in this class.
         */
        public int getCallCapabilities() {
            return mCallCapabilities;
        }

        /**
         * @return A bitmask of the properties of the {@code Call}, as defined by the various
         *         {@code PROPERTY_*} constants in this class.
         */
        public int getCallProperties() {
            return mCallProperties;
        }

        /**
         * @return For a {@link #STATE_DISCONNECTED} {@code Call}, the disconnect cause expressed
         * by {@link android.telecom.DisconnectCause}.
         */
        public DisconnectCause getDisconnectCause() {
            return mDisconnectCause;
        }

        /**
         * @return The time the {@code Call} has been connected. This information is updated
         * periodically, but user interfaces should not rely on this to display any "call time
         * clock".
         */
        public final long getConnectTimeMillis() {
            return mConnectTimeMillis;
        }

        /**
         * @return Information about any calling gateway the {@code Call} may be using.
         */
        public GatewayInfo getGatewayInfo() {
            return mGatewayInfo;
        }

        /**
         * @return The video state of the {@code Call}.
         */
        public int getVideoState() {
            return mVideoState;
        }

        /**
         * @return The current {@link android.telecom.StatusHints}, or {@code null} if none
         * have been set.
         */
        public StatusHints getStatusHints() {
            return mStatusHints;
        }

        /**
         * @return The extras associated with this call.
         */
        public Bundle getExtras() {
            return mExtras;
        }

        /**
         * @return The extras used with the original intent to place this call.
         */
        public Bundle getIntentExtras() {
            return mIntentExtras;
        }

        @Override
        public boolean equals(Object o) {
            if (o instanceof Details) {
                Details d = (Details) o;
                return
                        Objects.equals(mHandle, d.mHandle) &&
                        Objects.equals(mHandlePresentation, d.mHandlePresentation) &&
                        Objects.equals(mCallerDisplayName, d.mCallerDisplayName) &&
                        Objects.equals(mCallerDisplayNamePresentation,
                                d.mCallerDisplayNamePresentation) &&
                        Objects.equals(mAccountHandle, d.mAccountHandle) &&
                        Objects.equals(mCallCapabilities, d.mCallCapabilities) &&
                        Objects.equals(mCallProperties, d.mCallProperties) &&
                        Objects.equals(mDisconnectCause, d.mDisconnectCause) &&
                        Objects.equals(mConnectTimeMillis, d.mConnectTimeMillis) &&
                        Objects.equals(mGatewayInfo, d.mGatewayInfo) &&
                        Objects.equals(mVideoState, d.mVideoState) &&
                        Objects.equals(mStatusHints, d.mStatusHints) &&
                        areBundlesEqual(mExtras, d.mExtras) &&
                        areBundlesEqual(mIntentExtras, d.mIntentExtras);
            }
            return false;
        }

        @Override
        public int hashCode() {
            return
                    Objects.hashCode(mHandle) +
                    Objects.hashCode(mHandlePresentation) +
                    Objects.hashCode(mCallerDisplayName) +
                    Objects.hashCode(mCallerDisplayNamePresentation) +
                    Objects.hashCode(mAccountHandle) +
                    Objects.hashCode(mCallCapabilities) +
                    Objects.hashCode(mCallProperties) +
                    Objects.hashCode(mDisconnectCause) +
                    Objects.hashCode(mConnectTimeMillis) +
                    Objects.hashCode(mGatewayInfo) +
                    Objects.hashCode(mVideoState) +
                    Objects.hashCode(mStatusHints) +
                    Objects.hashCode(mExtras) +
                    Objects.hashCode(mIntentExtras);
        }

        /** {@hide} */
        public Details(
                String telecomCallId,
                Uri handle,
                int handlePresentation,
                String callerDisplayName,
                int callerDisplayNamePresentation,
                PhoneAccountHandle accountHandle,
                int capabilities,
                int properties,
                DisconnectCause disconnectCause,
                long connectTimeMillis,
                GatewayInfo gatewayInfo,
                int videoState,
                StatusHints statusHints,
                Bundle extras,
                Bundle intentExtras) {
            mTelecomCallId = telecomCallId;
            mHandle = handle;
            mHandlePresentation = handlePresentation;
            mCallerDisplayName = callerDisplayName;
            mCallerDisplayNamePresentation = callerDisplayNamePresentation;
            mAccountHandle = accountHandle;
            mCallCapabilities = capabilities;
            mCallProperties = properties;
            mDisconnectCause = disconnectCause;
            mConnectTimeMillis = connectTimeMillis;
            mGatewayInfo = gatewayInfo;
            mVideoState = videoState;
            mStatusHints = statusHints;
            mExtras = extras;
            mIntentExtras = intentExtras;
        }

        /** {@hide} */
        public static Details createFromParcelableCall(ParcelableCall parcelableCall) {
            return new Details(
                    parcelableCall.getId(),
                    parcelableCall.getHandle(),
                    parcelableCall.getHandlePresentation(),
                    parcelableCall.getCallerDisplayName(),
                    parcelableCall.getCallerDisplayNamePresentation(),
                    parcelableCall.getAccountHandle(),
                    parcelableCall.getCapabilities(),
                    parcelableCall.getProperties(),
                    parcelableCall.getDisconnectCause(),
                    parcelableCall.getConnectTimeMillis(),
                    parcelableCall.getGatewayInfo(),
                    parcelableCall.getVideoState(),
                    parcelableCall.getStatusHints(),
                    parcelableCall.getExtras(),
                    parcelableCall.getIntentExtras());
        }

        @Override
        public String toString() {
            StringBuilder sb = new StringBuilder();
            sb.append("[pa: ");
            sb.append(mAccountHandle);
            sb.append(", hdl: ");
            sb.append(Log.pii(mHandle));
            sb.append(", caps: ");
            sb.append(capabilitiesToString(mCallCapabilities));
            sb.append(", props: ");
            sb.append(propertiesToString(mCallProperties));
            sb.append("]");
            return sb.toString();
        }
    }

    public static abstract class Callback {
        /**
         * Invoked when the state of this {@code Call} has changed. See {@link #getState()}.
         *
         * @param call The {@code Call} invoking this method.
         * @param state The new state of the {@code Call}.
         */
        public void onStateChanged(Call call, int state) {}

        /**
         * Invoked when the parent of this {@code Call} has changed. See {@link #getParent()}.
         *
         * @param call The {@code Call} invoking this method.
         * @param parent The new parent of the {@code Call}.
         */
        public void onParentChanged(Call call, Call parent) {}

        /**
         * Invoked when the children of this {@code Call} have changed. See {@link #getChildren()}.
         *
         * @param call The {@code Call} invoking this method.
         * @param children The new children of the {@code Call}.
         */
        public void onChildrenChanged(Call call, List<Call> children) {}

        /**
         * Invoked when the details of this {@code Call} have changed. See {@link #getDetails()}.
         *
         * @param call The {@code Call} invoking this method.
         * @param details A {@code Details} object describing the {@code Call}.
         */
        public void onDetailsChanged(Call call, Details details) {}

        /**
         * Invoked when the text messages that can be used as responses to the incoming
         * {@code Call} are loaded from the relevant database.
         * See {@link #getCannedTextResponses()}.
         *
         * @param call The {@code Call} invoking this method.
         * @param cannedTextResponses The text messages useable as responses.
         */
        public void onCannedTextResponsesLoaded(Call call, List<String> cannedTextResponses) {}

        /**
         * Invoked when the post-dial sequence in the outgoing {@code Call} has reached a pause
         * character. This causes the post-dial signals to stop pending user confirmation. An
         * implementation should present this choice to the user and invoke
         * {@link #postDialContinue(boolean)} when the user makes the choice.
         *
         * @param call The {@code Call} invoking this method.
         * @param remainingPostDialSequence The post-dial characters that remain to be sent.
         */
        public void onPostDialWait(Call call, String remainingPostDialSequence) {}

        /**
         * Invoked when the {@code Call.VideoCall} of the {@code Call} has changed.
         *
         * @param call The {@code Call} invoking this method.
         * @param videoCall The {@code Call.VideoCall} associated with the {@code Call}.
         */
        public void onVideoCallChanged(Call call, InCallService.VideoCall videoCall) {}

        /**
         * Invoked when the {@code Call} is destroyed. Clients should refrain from cleaning
         * up their UI for the {@code Call} in response to state transitions. Specifically,
         * clients should not assume that a {@link #onStateChanged(Call, int)} with a state of
         * {@link #STATE_DISCONNECTED} is the final notification the {@code Call} will send. Rather,
         * clients should wait for this method to be invoked.
         *
         * @param call The {@code Call} being destroyed.
         */
        public void onCallDestroyed(Call call) {}

        /**
         * Invoked upon changes to the set of {@code Call}s with which this {@code Call} can be
         * conferenced.
         *
         * @param call The {@code Call} being updated.
         * @param conferenceableCalls The {@code Call}s with which this {@code Call} can be
         *          conferenced.
         */
        public void onConferenceableCallsChanged(Call call, List<Call> conferenceableCalls) {}

        /**
         * Invoked when a call receives an event from its associated {@link Connection}.
         * <p>
         * See {@link Connection#sendConnectionEvent(String, Bundle)}.
         *
         * @param call The {@code Call} receiving the event.
         * @param event The event.
         * @param extras Extras associated with the connection event.
         * @hide
         */
        public void onConnectionEvent(Call call, String event, Bundle extras) {}
    }

    /**
     * @deprecated Use {@code Call.Callback} instead.
     * @hide
     */
    @Deprecated
    @SystemApi
    public static abstract class Listener extends Callback { }

    private final Phone mPhone;
    private final String mTelecomCallId;
    private final InCallAdapter mInCallAdapter;
    private final List<String> mChildrenIds = new ArrayList<>();
    private final List<Call> mChildren = new ArrayList<>();
    private final List<Call> mUnmodifiableChildren = Collections.unmodifiableList(mChildren);
    private final List<CallbackRecord<Callback>> mCallbackRecords = new CopyOnWriteArrayList<>();
    private final List<Call> mConferenceableCalls = new ArrayList<>();
    private final List<Call> mUnmodifiableConferenceableCalls =
            Collections.unmodifiableList(mConferenceableCalls);

    private boolean mChildrenCached;
    private String mParentId = null;
    private int mState;
    private List<String> mCannedTextResponses = null;
    private String mRemainingPostDialSequence;
    private VideoCallImpl mVideoCallImpl;
    private Details mDetails;
    private Bundle mExtras;

    /**
     * Obtains the post-dial sequence remaining to be emitted by this {@code Call}, if any.
     *
     * @return The remaining post-dial sequence, or {@code null} if there is no post-dial sequence
     * remaining or this {@code Call} is not in a post-dial state.
     */
    public String getRemainingPostDialSequence() {
        return mRemainingPostDialSequence;
    }

    /**
     * Instructs this {@link #STATE_RINGING} {@code Call} to answer.
     * @param videoState The video state in which to answer the call.
     */
    public void answer(int videoState) {
        mInCallAdapter.answerCall(mTelecomCallId, videoState);
    }

    /**
     * Instructs this {@link #STATE_RINGING} {@code Call} to reject.
     *
     * @param rejectWithMessage Whether to reject with a text message.
     * @param textMessage An optional text message with which to respond.
     */
    public void reject(boolean rejectWithMessage, String textMessage) {
        mInCallAdapter.rejectCall(mTelecomCallId, rejectWithMessage, textMessage);
    }

    /**
     * Instructs this {@code Call} to disconnect.
     */
    public void disconnect() {
        mInCallAdapter.disconnectCall(mTelecomCallId);
    }

    /**
     * Instructs this {@code Call} to go on hold.
     */
    public void hold() {
        mInCallAdapter.holdCall(mTelecomCallId);
    }

    /**
     * Instructs this {@link #STATE_HOLDING} call to release from hold.
     */
    public void unhold() {
        mInCallAdapter.unholdCall(mTelecomCallId);
    }

    /**
     * Instructs this {@code Call} to play a dual-tone multi-frequency signaling (DTMF) tone.
     *
     * Any other currently playing DTMF tone in the specified call is immediately stopped.
     *
     * @param digit A character representing the DTMF digit for which to play the tone. This
     *         value must be one of {@code '0'} through {@code '9'}, {@code '*'} or {@code '#'}.
     */
    public void playDtmfTone(char digit) {
        mInCallAdapter.playDtmfTone(mTelecomCallId, digit);
    }

    /**
     * Instructs this {@code Call} to stop any dual-tone multi-frequency signaling (DTMF) tone
     * currently playing.
     *
     * DTMF tones are played by calling {@link #playDtmfTone(char)}. If no DTMF tone is
     * currently playing, this method will do nothing.
     */
    public void stopDtmfTone() {
        mInCallAdapter.stopDtmfTone(mTelecomCallId);
    }

    /**
     * Instructs this {@code Call} to continue playing a post-dial DTMF string.
     *
     * A post-dial DTMF string is a string of digits entered after a phone number, when dialed,
     * that are immediately sent as DTMF tones to the recipient as soon as the connection is made.
     *
     * If the DTMF string contains a {@link TelecomManager#DTMF_CHARACTER_PAUSE} symbol, this
     * {@code Call} will temporarily pause playing the tones for a pre-defined period of time.
     *
     * If the DTMF string contains a {@link TelecomManager#DTMF_CHARACTER_WAIT} symbol, this
     * {@code Call} will pause playing the tones and notify callbacks via
     * {@link Callback#onPostDialWait(Call, String)}. At this point, the in-call app
     * should display to the user an indication of this state and an affordance to continue
     * the postdial sequence. When the user decides to continue the postdial sequence, the in-call
     * app should invoke the {@link #postDialContinue(boolean)} method.
     *
     * @param proceed Whether or not to continue with the post-dial sequence.
     */
    public void postDialContinue(boolean proceed) {
        mInCallAdapter.postDialContinue(mTelecomCallId, proceed);
    }

    /**
     * Notifies this {@code Call} that an account has been selected and to proceed with placing
     * an outgoing call. Optionally sets this account as the default account.
     */
    public void phoneAccountSelected(PhoneAccountHandle accountHandle, boolean setDefault) {
        mInCallAdapter.phoneAccountSelected(mTelecomCallId, accountHandle, setDefault);

    }

    /**
     * Instructs this {@code Call} to enter a conference.
     *
     * @param callToConferenceWith The other call with which to conference.
     */
    public void conference(Call callToConferenceWith) {
        if (callToConferenceWith != null) {
            mInCallAdapter.conference(mTelecomCallId, callToConferenceWith.mTelecomCallId);
        }
    }

    /**
     * Instructs this {@code Call} to split from any conference call with which it may be
     * connected.
     */
    public void splitFromConference() {
        mInCallAdapter.splitFromConference(mTelecomCallId);
    }

    /**
     * Merges the calls within this conference. See {@link Details#CAPABILITY_MERGE_CONFERENCE}.
     */
    public void mergeConference() {
        mInCallAdapter.mergeConference(mTelecomCallId);
    }

    /**
     * Swaps the calls within this conference. See {@link Details#CAPABILITY_SWAP_CONFERENCE}.
     */
    public void swapConference() {
        mInCallAdapter.swapConference(mTelecomCallId);
    }

    /**
     * Initiates a request to the {@link ConnectionService} to pull an external call to the local
     * device.
     * <p>
     * Calls to this method are ignored if the call does not have the
     * {@link Call.Details#PROPERTY_IS_EXTERNAL_CALL} property set.
     * <p>
     * An {@link InCallService} will only see calls which support this method if it has the
     * {@link TelecomManager#METADATA_INCLUDE_EXTERNAL_CALLS} metadata set to {@code true}
     * in its manifest.
     * @hide
     */
    public void pullExternalCall() {
        // If this isn't an external call, ignore the request.
        if (!mDetails.hasProperty(Details.PROPERTY_IS_EXTERNAL_CALL)) {
            return;
        }

        mInCallAdapter.pullExternalCall(mTelecomCallId);
    }

    /**
     * Sends a {@code Call} event from this {@code Call} to the associated {@link Connection} in
     * the {@link ConnectionService}.
     * <p>
     * Events are exposed to {@link ConnectionService} implementations via
     * {@link android.telecom.Connection#onCallEvent(String, Bundle)}.
     * <p>
     * No assumptions should be made as to how a {@link ConnectionService} will handle these events.
     * Events should be fully qualified (e.g., com.example.event.MY_EVENT) to avoid conflicts.
     *
     * @param event The connection event.
     * @param extras Bundle containing extra information associated with the event.
     * @hide
     */
    public void sendCallEvent(String event, Bundle extras) {
        mInCallAdapter.sendCallEvent(mTelecomCallId, event, extras);
    }

    /**
     * Adds some extras to this {@link Call}.  Existing keys are replaced and new ones are
     * added.
     * <p>
     * No assumptions should be made as to how an In-Call UI or service will handle these
     * extras.  Keys should be fully qualified (e.g., com.example.MY_EXTRA) to avoid conflicts.
     *
     * @param extras The extras to add.
     * @hide
     */
    public final void putExtras(Bundle extras) {
        if (extras == null) {
            return;
        }

        if (mExtras == null) {
            mExtras = new Bundle();
        }
        mExtras.putAll(extras);
        mInCallAdapter.putExtras(mTelecomCallId, extras);
    }

    /**
     * Adds a boolean extra to this {@link Call}.
     *
     * @param key The extra key.
     * @param value The value.
     * @hide
     */
    public final void putExtra(String key, boolean value) {
        if (mExtras == null) {
            mExtras = new Bundle();
        }
        mExtras.putBoolean(key, value);
        mInCallAdapter.putExtra(mTelecomCallId, key, value);
    }

    /**
     * Adds an integer extra to this {@code Connection}.
     *
     * @param key The extra key.
     * @param value The value.
     * @hide
     */
    public final void putExtra(String key, int value) {
        if (mExtras == null) {
            mExtras = new Bundle();
        }
        mExtras.putInt(key, value);
        mInCallAdapter.putExtra(mTelecomCallId, key, value);
    }

    /**
     * Adds a string extra to this {@code Connection}.
     *
     * @param key The extra key.
     * @param value The value.
     * @hide
     */
    public final void putExtra(String key, String value) {
        if (mExtras == null) {
            mExtras = new Bundle();
        }
        mExtras.putString(key, value);
        mInCallAdapter.putExtra(mTelecomCallId, key, value);
    }

    /**
     * Removes extras from this {@code Connection}.
     *
     * @param keys The keys of the extras to remove.
     * @hide
     */
    public final void removeExtras(List<String> keys) {
        if (mExtras != null) {
            for (String key : keys) {
                mExtras.remove(key);
            }
            if (mExtras.size() == 0) {
                mExtras = null;
            }
        }
        mInCallAdapter.removeExtras(mTelecomCallId, keys);
    }

    /**
     * Obtains the parent of this {@code Call} in a conference, if any.
     *
     * @return The parent {@code Call}, or {@code null} if this {@code Call} is not a
     * child of any conference {@code Call}s.
     */
    public Call getParent() {
        if (mParentId != null) {
            return mPhone.internalGetCallByTelecomId(mParentId);
        }
        return null;
    }

    /**
     * Obtains the children of this conference {@code Call}, if any.
     *
     * @return The children of this {@code Call} if this {@code Call} is a conference, or an empty
     * {@code List} otherwise.
     */
    public List<Call> getChildren() {
        if (!mChildrenCached) {
            mChildrenCached = true;
            mChildren.clear();

            for(String id : mChildrenIds) {
                Call call = mPhone.internalGetCallByTelecomId(id);
                if (call == null) {
                    // At least one child was still not found, so do not save true for "cached"
                    mChildrenCached = false;
                } else {
                    mChildren.add(call);
                }
            }
        }

        return mUnmodifiableChildren;
    }

    /**
     * Returns the list of {@code Call}s with which this {@code Call} is allowed to conference.
     *
     * @return The list of conferenceable {@code Call}s.
     */
    public List<Call> getConferenceableCalls() {
        return mUnmodifiableConferenceableCalls;
    }

    /**
     * Obtains the state of this {@code Call}.
     *
     * @return A state value, chosen from the {@code STATE_*} constants.
     */
    public int getState() {
        return mState;
    }

    /**
     * Obtains a list of canned, pre-configured message responses to present to the user as
     * ways of rejecting this {@code Call} using via a text message.
     *
     * @see #reject(boolean, String)
     *
     * @return A list of canned text message responses.
     */
    public List<String> getCannedTextResponses() {
        return mCannedTextResponses;
    }

    /**
     * Obtains an object that can be used to display video from this {@code Call}.
     *
     * @return An {@code Call.VideoCall}.
     */
    public InCallService.VideoCall getVideoCall() {
        return mVideoCallImpl;
    }

    /**
     * Obtains an object containing call details.
     *
     * @return A {@link Details} object. Depending on the state of the {@code Call}, the
     * result may be {@code null}.
     */
    public Details getDetails() {
        return mDetails;
    }

    /**
     * Registers a callback to this {@code Call}.
     *
     * @param callback A {@code Callback}.
     */
    public void registerCallback(Callback callback) {
        registerCallback(callback, new Handler());
    }

    /**
     * Registers a callback to this {@code Call}.
     *
     * @param callback A {@code Callback}.
     * @param handler A handler which command and status changes will be delivered to.
     */
    public void registerCallback(Callback callback, Handler handler) {
        unregisterCallback(callback);
        // Don't allow new callback registration if the call is already being destroyed.
        if (callback != null && handler != null && mState != STATE_DISCONNECTED) {
            mCallbackRecords.add(new CallbackRecord<Callback>(callback, handler));
        }
    }

    /**
     * Unregisters a callback from this {@code Call}.
     *
     * @param callback A {@code Callback}.
     */
    public void unregisterCallback(Callback callback) {
        // Don't allow callback deregistration if the call is already being destroyed.
        if (callback != null && mState != STATE_DISCONNECTED) {
            for (CallbackRecord<Callback> record : mCallbackRecords) {
                if (record.getCallback() == callback) {
                    mCallbackRecords.remove(record);
                    break;
                }
            }
        }
    }

    @Override
    public String toString() {
        return new StringBuilder().
                append("Call [id: ").
                append(mTelecomCallId).
                append(", state: ").
                append(stateToString(mState)).
                append(", details: ").
                append(mDetails).
                append("]").toString();
    }

    /**
     * @param state An integer value of a {@code STATE_*} constant.
     * @return A string representation of the value.
     */
    private static String stateToString(int state) {
        switch (state) {
            case STATE_NEW:
                return "NEW";
            case STATE_RINGING:
                return "RINGING";
            case STATE_DIALING:
                return "DIALING";
            case STATE_ACTIVE:
                return "ACTIVE";
            case STATE_HOLDING:
                return "HOLDING";
            case STATE_DISCONNECTED:
                return "DISCONNECTED";
            case STATE_CONNECTING:
                return "CONNECTING";
            case STATE_DISCONNECTING:
                return "DISCONNECTING";
            case STATE_SELECT_PHONE_ACCOUNT:
                return "SELECT_PHONE_ACCOUNT";
            default:
                Log.w(Call.class, "Unknown state %d", state);
                return "UNKNOWN";
        }
    }

    /**
     * Adds a listener to this {@code Call}.
     *
     * @param listener A {@code Listener}.
     * @deprecated Use {@link #registerCallback} instead.
     * @hide
     */
    @Deprecated
    @SystemApi
    public void addListener(Listener listener) {
        registerCallback(listener);
    }

    /**
     * Removes a listener from this {@code Call}.
     *
     * @param listener A {@code Listener}.
     * @deprecated Use {@link #unregisterCallback} instead.
     * @hide
     */
    @Deprecated
    @SystemApi
    public void removeListener(Listener listener) {
        unregisterCallback(listener);
    }

    /** {@hide} */
    Call(Phone phone, String telecomCallId, InCallAdapter inCallAdapter) {
        mPhone = phone;
        mTelecomCallId = telecomCallId;
        mInCallAdapter = inCallAdapter;
        mState = STATE_NEW;
    }

    /** {@hide} */
    Call(Phone phone, String telecomCallId, InCallAdapter inCallAdapter, int state) {
        mPhone = phone;
        mTelecomCallId = telecomCallId;
        mInCallAdapter = inCallAdapter;
        mState = state;
    }

    /** {@hide} */
    final String internalGetCallId() {
        return mTelecomCallId;
    }

    /** {@hide} */
    final void internalUpdate(ParcelableCall parcelableCall, Map<String, Call> callIdMap) {
        // First, we update the internal state as far as possible before firing any updates.
        Details details = Details.createFromParcelableCall(parcelableCall);
        boolean detailsChanged = !Objects.equals(mDetails, details);
        if (detailsChanged) {
            mDetails = details;
        }

        boolean cannedTextResponsesChanged = false;
        if (mCannedTextResponses == null && parcelableCall.getCannedSmsResponses() != null
                && !parcelableCall.getCannedSmsResponses().isEmpty()) {
            mCannedTextResponses =
                    Collections.unmodifiableList(parcelableCall.getCannedSmsResponses());
            cannedTextResponsesChanged = true;
        }

        VideoCallImpl newVideoCallImpl = parcelableCall.getVideoCallImpl();
        boolean videoCallChanged = parcelableCall.isVideoCallProviderChanged() &&
                !Objects.equals(mVideoCallImpl, newVideoCallImpl);
        if (videoCallChanged) {
            mVideoCallImpl = newVideoCallImpl;
        }
        if (mVideoCallImpl != null) {
            mVideoCallImpl.setVideoState(getDetails().getVideoState());
        }

        int state = parcelableCall.getState();
        boolean stateChanged = mState != state;
        if (stateChanged) {
            mState = state;
        }

        String parentId = parcelableCall.getParentCallId();
        boolean parentChanged = !Objects.equals(mParentId, parentId);
        if (parentChanged) {
            mParentId = parentId;
        }

        List<String> childCallIds = parcelableCall.getChildCallIds();
        boolean childrenChanged = !Objects.equals(childCallIds, mChildrenIds);
        if (childrenChanged) {
            mChildrenIds.clear();
            mChildrenIds.addAll(parcelableCall.getChildCallIds());
            mChildrenCached = false;
        }

        List<String> conferenceableCallIds = parcelableCall.getConferenceableCallIds();
        List<Call> conferenceableCalls = new ArrayList<Call>(conferenceableCallIds.size());
        for (String otherId : conferenceableCallIds) {
            if (callIdMap.containsKey(otherId)) {
                conferenceableCalls.add(callIdMap.get(otherId));
            }
        }

        if (!Objects.equals(mConferenceableCalls, conferenceableCalls)) {
            mConferenceableCalls.clear();
            mConferenceableCalls.addAll(conferenceableCalls);
            fireConferenceableCallsChanged();
        }

        // Now we fire updates, ensuring that any client who listens to any of these notifications
        // gets the most up-to-date state.

        if (stateChanged) {
            fireStateChanged(mState);
        }
        if (detailsChanged) {
            fireDetailsChanged(mDetails);
        }
        if (cannedTextResponsesChanged) {
            fireCannedTextResponsesLoaded(mCannedTextResponses);
        }
        if (videoCallChanged) {
            fireVideoCallChanged(mVideoCallImpl);
        }
        if (parentChanged) {
            fireParentChanged(getParent());
        }
        if (childrenChanged) {
            fireChildrenChanged(getChildren());
        }

        // If we have transitioned to DISCONNECTED, that means we need to notify clients and
        // remove ourselves from the Phone. Note that we do this after completing all state updates
        // so a client can cleanly transition all their UI to the state appropriate for a
        // DISCONNECTED Call while still relying on the existence of that Call in the Phone's list.
        if (mState == STATE_DISCONNECTED) {
            fireCallDestroyed();
        }
    }

    /** {@hide} */
    final void internalSetPostDialWait(String remaining) {
        mRemainingPostDialSequence = remaining;
        firePostDialWait(mRemainingPostDialSequence);
    }

    /** {@hide} */
    final void internalSetDisconnected() {
        if (mState != Call.STATE_DISCONNECTED) {
            mState = Call.STATE_DISCONNECTED;
            fireStateChanged(mState);
            fireCallDestroyed();
        }
    }

    /** {@hide} */
    final void internalOnConnectionEvent(String event, Bundle extras) {
        fireOnConnectionEvent(event, extras);
    }

    private void fireStateChanged(final int newState) {
        for (CallbackRecord<Callback> record : mCallbackRecords) {
            final Call call = this;
            final Callback callback = record.getCallback();
            record.getHandler().post(new Runnable() {
                @Override
                public void run() {
                    callback.onStateChanged(call, newState);
                }
            });
        }
    }

    private void fireParentChanged(final Call newParent) {
        for (CallbackRecord<Callback> record : mCallbackRecords) {
            final Call call = this;
            final Callback callback = record.getCallback();
            record.getHandler().post(new Runnable() {
                @Override
                public void run() {
                    callback.onParentChanged(call, newParent);
                }
            });
        }
    }

    private void fireChildrenChanged(final List<Call> children) {
        for (CallbackRecord<Callback> record : mCallbackRecords) {
            final Call call = this;
            final Callback callback = record.getCallback();
            record.getHandler().post(new Runnable() {
                @Override
                public void run() {
                    callback.onChildrenChanged(call, children);
                }
            });
        }
    }

    private void fireDetailsChanged(final Details details) {
        for (CallbackRecord<Callback> record : mCallbackRecords) {
            final Call call = this;
            final Callback callback = record.getCallback();
            record.getHandler().post(new Runnable() {
                @Override
                public void run() {
                    callback.onDetailsChanged(call, details);
                }
            });
        }
    }

    private void fireCannedTextResponsesLoaded(final List<String> cannedTextResponses) {
        for (CallbackRecord<Callback> record : mCallbackRecords) {
            final Call call = this;
            final Callback callback = record.getCallback();
            record.getHandler().post(new Runnable() {
                @Override
                public void run() {
                    callback.onCannedTextResponsesLoaded(call, cannedTextResponses);
                }
            });
        }
    }

    private void fireVideoCallChanged(final InCallService.VideoCall videoCall) {
        for (CallbackRecord<Callback> record : mCallbackRecords) {
            final Call call = this;
            final Callback callback = record.getCallback();
            record.getHandler().post(new Runnable() {
                @Override
                public void run() {
                    callback.onVideoCallChanged(call, videoCall);
                }
            });
        }
    }

    private void firePostDialWait(final String remainingPostDialSequence) {
        for (CallbackRecord<Callback> record : mCallbackRecords) {
            final Call call = this;
            final Callback callback = record.getCallback();
            record.getHandler().post(new Runnable() {
                @Override
                public void run() {
                    callback.onPostDialWait(call, remainingPostDialSequence);
                }
            });
        }
    }

    private void fireCallDestroyed() {
        /**
         * To preserve the ordering of the Call's onCallDestroyed callback and Phone's
         * onCallRemoved callback, we remove this call from the Phone's record
         * only once all of the registered onCallDestroyed callbacks are executed.
         * All the callbacks get removed from our records as a part of this operation
         * since onCallDestroyed is the final callback.
         */
        final Call call = this;
        if (mCallbackRecords.isEmpty()) {
            // No callbacks registered, remove the call from Phone's record.
            mPhone.internalRemoveCall(call);
        }
        for (final CallbackRecord<Callback> record : mCallbackRecords) {
            final Callback callback = record.getCallback();
            record.getHandler().post(new Runnable() {
                @Override
                public void run() {
                    boolean isFinalRemoval = false;
                    RuntimeException toThrow = null;
                    try {
                        callback.onCallDestroyed(call);
                    } catch (RuntimeException e) {
                            toThrow = e;
                    }
                    synchronized(Call.this) {
                        mCallbackRecords.remove(record);
                        if (mCallbackRecords.isEmpty()) {
                            isFinalRemoval = true;
                        }
                    }
                    if (isFinalRemoval) {
                        mPhone.internalRemoveCall(call);
                    }
                    if (toThrow != null) {
                        throw toThrow;
                    }
                }
            });
        }
    }

    private void fireConferenceableCallsChanged() {
        for (CallbackRecord<Callback> record : mCallbackRecords) {
            final Call call = this;
            final Callback callback = record.getCallback();
            record.getHandler().post(new Runnable() {
                @Override
                public void run() {
                    callback.onConferenceableCallsChanged(call, mUnmodifiableConferenceableCalls);
                }
            });
        }
    }

    /**
     * Notifies listeners of an incoming connection event.
     * <p>
     * Connection events are issued via {@link Connection#sendConnectionEvent(String, Bundle)}.
     *
     * @param event
     * @param extras
     */
    private void fireOnConnectionEvent(final String event, final Bundle extras) {
        for (CallbackRecord<Callback> record : mCallbackRecords) {
            final Call call = this;
            final Callback callback = record.getCallback();
            record.getHandler().post(new Runnable() {
                @Override
                public void run() {
                    callback.onConnectionEvent(call, event, extras);
                }
            });
        }
    }

    /**
     * Determines if two bundles are equal.
     *
     * @param bundle The original bundle.
     * @param newBundle The bundle to compare with.
     * @retrun {@code true} if the bundles are equal, {@code false} otherwise.
     */
    private static boolean areBundlesEqual(Bundle bundle, Bundle newBundle) {
        if (bundle == null || newBundle == null) {
            return bundle == newBundle;
        }

        if (bundle.size() != newBundle.size()) {
            return false;
        }

        for(String key : bundle.keySet()) {
            if (key != null) {
                final Object value = bundle.get(key);
                final Object newValue = newBundle.get(key);
                if (!Objects.equals(value, newValue)) {
                    return false;
                }
            }
        }
        return true;
    }
}<|MERGE_RESOLUTION|>--- conflicted
+++ resolved
@@ -269,11 +269,7 @@
         public static final int CAPABILITY_ADD_PARTICIPANT = 0x02000000;
 
         //******************************************************************************************
-<<<<<<< HEAD
-        // Next CAPABILITY value: 0x03000000
-=======
         // Next CAPABILITY value: 0x04000000
->>>>>>> 7c2361fc
         //******************************************************************************************
 
         /**
@@ -429,12 +425,6 @@
             if (can(capabilities, CAPABILITY_CAN_PULL_CALL)) {
                 builder.append(" CAPABILITY_CAN_PULL_CALL");
             }
-<<<<<<< HEAD
-            if (can(capabilities, CAPABILITY_ADD_PARTICIPANT)) {
-                builder.append(" CAPABILITY_ADD_PARTICIPANT");
-            }
-=======
->>>>>>> 7c2361fc
             if (can(capabilities, CAPABILITY_VOICE_PRIVACY)) {
                 builder.append(" CAPABILITY_VOICE_PRIVACY");
             }
