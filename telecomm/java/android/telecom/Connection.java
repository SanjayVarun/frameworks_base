/*
 * Copyright (C) 2014 The Android Open Source Project
 *
 * Licensed under the Apache License, Version 2.0 (the "License");
 * you may not use this file except in compliance with the License.
 * You may obtain a copy of the License at
 *
 *      http://www.apache.org/licenses/LICENSE-2.0
 *
 * Unless required by applicable law or agreed to in writing, software
 * distributed under the License is distributed on an "AS IS" BASIS,
 * WITHOUT WARRANTIES OR CONDITIONS OF ANY KIND, either express or implied.
 * See the License for the specific language governing permissions and
 * limitations under the License.
 */

package android.telecom;

import com.android.internal.telecom.IVideoCallback;
import com.android.internal.telecom.IVideoProvider;

import android.annotation.SystemApi;
import android.net.Uri;
import android.os.Handler;
import android.os.IBinder;
import android.os.Message;
import android.os.RemoteException;
import android.view.Surface;

import java.util.ArrayList;
import java.util.Collections;
import java.util.List;
import java.util.Set;
import java.util.concurrent.ConcurrentHashMap;

/**
 * Represents a connection to a remote endpoint that carries voice traffic.
 * <p>
 * Implementations create a custom subclass of {@code Connection} and return it to the framework
 * as the return value of
 * {@link ConnectionService#onCreateIncomingConnection(PhoneAccountHandle, ConnectionRequest)}
 * or
 * {@link ConnectionService#onCreateOutgoingConnection(PhoneAccountHandle, ConnectionRequest)}.
 * Implementations are then responsible for updating the state of the {@code Connection}, and
 * must call {@link #destroy()} to signal to the framework that the {@code Connection} is no
 * longer used and associated resources may be recovered.
 * @hide
 */
@SystemApi
public abstract class Connection implements IConferenceable {

    public static final int STATE_INITIALIZING = 0;

    public static final int STATE_NEW = 1;

    public static final int STATE_RINGING = 2;

    public static final int STATE_DIALING = 3;

    public static final int STATE_ACTIVE = 4;

    public static final int STATE_HOLDING = 5;

    public static final int STATE_DISCONNECTED = 6;

    /** Connection can currently be put on hold or unheld. */
    public static final int CAPABILITY_HOLD = 0x00000001;

    /** Connection supports the hold feature. */
    public static final int CAPABILITY_SUPPORT_HOLD = 0x00000002;

    /**
     * Connections within a conference can be merged. A {@link ConnectionService} has the option to
     * add a {@link Conference} before the child {@link Connection}s are merged. This is how
     * CDMA-based {@link Connection}s are implemented. For these unmerged {@link Conference}s, this
     * capability allows a merge button to be shown while the conference is in the foreground
     * of the in-call UI.
     * <p>
     * This is only intended for use by a {@link Conference}.
     */
    public static final int CAPABILITY_MERGE_CONFERENCE = 0x00000004;

    /**
     * Connections within a conference can be swapped between foreground and background.
     * See {@link #CAPABILITY_MERGE_CONFERENCE} for additional information.
     * <p>
     * This is only intended for use by a {@link Conference}.
     */
    public static final int CAPABILITY_SWAP_CONFERENCE = 0x00000008;

    /**
     * @hide
     */
    public static final int CAPABILITY_UNUSED = 0x00000010;

    /** Connection supports responding via text option. */
    public static final int CAPABILITY_RESPOND_VIA_TEXT = 0x00000020;

    /** Connection can be muted. */
    public static final int CAPABILITY_MUTE = 0x00000040;

    /**
     * Connection supports conference management. This capability only applies to
     * {@link Conference}s which can have {@link Connection}s as children.
     */
    public static final int CAPABILITY_MANAGE_CONFERENCE = 0x00000080;

    /**
     * Local device supports receiving video.
     * @hide
     */
    public static final int CAPABILITY_SUPPORTS_VT_LOCAL_RX = 0x00000100;

    /**
     * Local device supports transmitting video.
     * @hide
     */
    public static final int CAPABILITY_SUPPORTS_VT_LOCAL_TX = 0x00000200;

    /**
     * Local device supports bidirectional video calling.
     * @hide
     */
    public static final int CAPABILITY_SUPPORTS_VT_LOCAL =
            CAPABILITY_SUPPORTS_VT_LOCAL_RX | CAPABILITY_SUPPORTS_VT_LOCAL_TX;

    /**
     * Remote device supports receiving video.
<<<<<<< HEAD
     * @hide
     */
    public static final int CAPABILITY_SUPPORTS_VT_REMOTE_RX = 0x00000400;

    /**
     * Remote device supports transmitting video.
     * @hide
     */
    public static final int CAPABILITY_SUPPORTS_VT_REMOTE_TX = 0x00000800;

    /**
     * Remote device supports bidirectional video calling.
     * @hide
     */
=======
     * @hide
     */
    public static final int CAPABILITY_SUPPORTS_VT_REMOTE_RX = 0x00000400;

    /**
     * Remote device supports transmitting video.
     * @hide
     */
    public static final int CAPABILITY_SUPPORTS_VT_REMOTE_TX = 0x00000800;

    /**
     * Remote device supports bidirectional video calling.
     * @hide
     */
>>>>>>> d35f8862
    public static final int CAPABILITY_SUPPORTS_VT_REMOTE =
            CAPABILITY_SUPPORTS_VT_REMOTE_RX | CAPABILITY_SUPPORTS_VT_REMOTE_TX;

    /**
     * Connection is able to be separated from its parent {@code Conference}, if any.
     */
    public static final int CAPABILITY_SEPARATE_FROM_CONFERENCE = 0x00001000;

    /**
     * Connection is able to be individually disconnected when in a {@code Conference}.
     */
    public static final int CAPABILITY_DISCONNECT_FROM_CONFERENCE = 0x00002000;

    /**
     * Whether the call is a generic conference, where we do not know the precise state of
     * participants in the conference (eg. on CDMA).
     *
     * @hide
     */
    public static final int CAPABILITY_GENERIC_CONFERENCE = 0x00004000;

    /**
     * Connection is using high definition audio.
     * @hide
     */
    public static final int CAPABILITY_HIGH_DEF_AUDIO = 0x00008000;

    /**
     * Connection is using WIFI.
     * @hide
     */
<<<<<<< HEAD
    public static final int CAPABILITY_WIFI = 0x000010000;
=======
    public static final int CAPABILITY_WIFI = 0x00010000;
>>>>>>> d35f8862

    /**
     * Indicates that the current device callback number should be shown.
     *
     * @hide
     */
    public static final int CAPABILITY_SHOW_CALLBACK_NUMBER = 0x00020000;

    /**
     * Speed up audio setup for MT call.
     * @hide
<<<<<<< HEAD
     */
=======
    */
>>>>>>> d35f8862
    public static final int CAPABILITY_SPEED_UP_MT_AUDIO = 0x00040000;

    //**********************************************************************************************
    // Next CAPABILITY value: 0x00080000
    //**********************************************************************************************

    // Flag controlling whether PII is emitted into the logs
    private static final boolean PII_DEBUG = Log.isLoggable(android.util.Log.DEBUG);

    /**
     * Whether the given capabilities support the specified capability.
     *
     * @param capabilities A capability bit field.
     * @param capability The capability to check capabilities for.
     * @return Whether the specified capability is supported.
     * @hide
     */
    public static boolean can(int capabilities, int capability) {
        return (capabilities & capability) != 0;
    }

    /**
     * Whether the capabilities of this {@code Connection} supports the specified capability.
     *
     * @param capability The capability to check capabilities for.
     * @return Whether the specified capability is supported.
     * @hide
     */
    public boolean can(int capability) {
        return can(mConnectionCapabilities, capability);
    }

    /**
     * Removes the specified capability from the set of capabilities of this {@code Connection}.
     *
     * @param capability The capability to remove from the set.
     * @hide
     */
    public void removeCapability(int capability) {
        mConnectionCapabilities &= ~capability;
    }

    /**
     * Adds the specified capability to the set of capabilities of this {@code Connection}.
     *
     * @param capability The capability to add to the set.
     * @hide
     */
    public void addCapability(int capability) {
        mConnectionCapabilities |= capability;
    }


    public static String capabilitiesToString(int capabilities) {
        StringBuilder builder = new StringBuilder();
        builder.append("[Capabilities:");
        if (can(capabilities, CAPABILITY_HOLD)) {
            builder.append(" CAPABILITY_HOLD");
        }
        if (can(capabilities, CAPABILITY_SUPPORT_HOLD)) {
            builder.append(" CAPABILITY_SUPPORT_HOLD");
        }
        if (can(capabilities, CAPABILITY_MERGE_CONFERENCE)) {
            builder.append(" CAPABILITY_MERGE_CONFERENCE");
        }
        if (can(capabilities, CAPABILITY_SWAP_CONFERENCE)) {
            builder.append(" CAPABILITY_SWAP_CONFERENCE");
        }
        if (can(capabilities, CAPABILITY_RESPOND_VIA_TEXT)) {
            builder.append(" CAPABILITY_RESPOND_VIA_TEXT");
        }
        if (can(capabilities, CAPABILITY_MUTE)) {
            builder.append(" CAPABILITY_MUTE");
        }
        if (can(capabilities, CAPABILITY_MANAGE_CONFERENCE)) {
            builder.append(" CAPABILITY_MANAGE_CONFERENCE");
        }
        if (can(capabilities, CAPABILITY_SUPPORTS_VT_LOCAL_RX)) {
            builder.append(" CAPABILITY_SUPPORTS_VT_LOCAL_RX");
        }
        if (can(capabilities, CAPABILITY_SUPPORTS_VT_LOCAL_TX)) {
            builder.append(" CAPABILITY_SUPPORTS_VT_LOCAL_TX");
        }
        if (can(capabilities, CAPABILITY_SUPPORTS_VT_LOCAL)) {
            builder.append(" CAPABILITY_SUPPORTS_VT_LOCAL");
        }
        if (can(capabilities, CAPABILITY_SUPPORTS_VT_REMOTE_RX)) {
            builder.append(" CAPABILITY_SUPPORTS_VT_REMOTE_RX");
        }
        if (can(capabilities, CAPABILITY_SUPPORTS_VT_REMOTE_TX)) {
            builder.append(" CAPABILITY_SUPPORTS_VT_REMOTE_TX");
        }
        if (can(capabilities, CAPABILITY_SUPPORTS_VT_REMOTE)) {
            builder.append(" CAPABILITY_SUPPORTS_VT_REMOTE");
        }
        if (can(capabilities, CAPABILITY_HIGH_DEF_AUDIO)) {
            builder.append(" CAPABILITY_HIGH_DEF_AUDIO");
        }
        if (can(capabilities, CAPABILITY_WIFI)) {
            builder.append(" CAPABILITY_WIFI");
        }
        if (can(capabilities, CAPABILITY_GENERIC_CONFERENCE)) {
            builder.append(" CAPABILITY_GENERIC_CONFERENCE");
        }
        if (can(capabilities, CAPABILITY_SHOW_CALLBACK_NUMBER)) {
            builder.append(" CAPABILITY_SHOW_CALLBACK_NUMBER");
        }
        if (can(capabilities, CAPABILITY_SPEED_UP_MT_AUDIO)) {
            builder.append(" CAPABILITY_SPEED_UP_MT_AUDIO");
        }
        builder.append("]");
        return builder.toString();
    }

    /** @hide */
    public abstract static class Listener {
        public void onStateChanged(Connection c, int state) {}
        public void onAddressChanged(Connection c, Uri newAddress, int presentation) {}
        public void onCallerDisplayNameChanged(
                Connection c, String callerDisplayName, int presentation) {}
        public void onVideoStateChanged(Connection c, int videoState) {}
        public void onDisconnected(Connection c, DisconnectCause disconnectCause) {}
        public void onPostDialWait(Connection c, String remaining) {}
        public void onPostDialChar(Connection c, char nextChar) {}
        public void onRingbackRequested(Connection c, boolean ringback) {}
        public void onDestroyed(Connection c) {}
        public void onConnectionCapabilitiesChanged(Connection c, int capabilities) {}
        public void onVideoProviderChanged(
                Connection c, VideoProvider videoProvider) {}
        public void onAudioModeIsVoipChanged(Connection c, boolean isVoip) {}
        public void onStatusHintsChanged(Connection c, StatusHints statusHints) {}
        public void onConferenceablesChanged(
                Connection c, List<IConferenceable> conferenceables) {}
        public void onConferenceChanged(Connection c, Conference conference) {}
        /** @hide */
        public void onConferenceParticipantsChanged(Connection c,
                List<ConferenceParticipant> participants) {}
        public void onConferenceStarted() {}
    }

    /** @hide */
    public static abstract class VideoProvider {

        /**
         * Video is not being received (no protocol pause was issued).
         */
        public static final int SESSION_EVENT_RX_PAUSE = 1;

        /**
         * Video reception has resumed after a SESSION_EVENT_RX_PAUSE.
         */
        public static final int SESSION_EVENT_RX_RESUME = 2;

        /**
         * Video transmission has begun. This occurs after a negotiated start of video transmission
         * when the underlying protocol has actually begun transmitting video to the remote party.
         */
        public static final int SESSION_EVENT_TX_START = 3;

        /**
         * Video transmission has stopped. This occurs after a negotiated stop of video transmission
         * when the underlying protocol has actually stopped transmitting video to the remote party.
         */
        public static final int SESSION_EVENT_TX_STOP = 4;

        /**
         * A camera failure has occurred for the selected camera.  The In-Call UI can use this as a
         * cue to inform the user the camera is not available.
         */
        public static final int SESSION_EVENT_CAMERA_FAILURE = 5;

        /**
         * Issued after {@code SESSION_EVENT_CAMERA_FAILURE} when the camera is once again ready for
         * operation.  The In-Call UI can use this as a cue to inform the user that the camera has
         * become available again.
         */
        public static final int SESSION_EVENT_CAMERA_READY = 6;

        /**
         * Session modify request was successful.
         */
        public static final int SESSION_MODIFY_REQUEST_SUCCESS = 1;

        /**
         * Session modify request failed.
         */
        public static final int SESSION_MODIFY_REQUEST_FAIL = 2;

        /**
         * Session modify request ignored due to invalid parameters.
         */
        public static final int SESSION_MODIFY_REQUEST_INVALID = 3;

        private static final int MSG_SET_VIDEO_CALLBACK = 1;
        private static final int MSG_SET_CAMERA = 2;
        private static final int MSG_SET_PREVIEW_SURFACE = 3;
        private static final int MSG_SET_DISPLAY_SURFACE = 4;
        private static final int MSG_SET_DEVICE_ORIENTATION = 5;
        private static final int MSG_SET_ZOOM = 6;
        private static final int MSG_SEND_SESSION_MODIFY_REQUEST = 7;
        private static final int MSG_SEND_SESSION_MODIFY_RESPONSE = 8;
        private static final int MSG_REQUEST_CAMERA_CAPABILITIES = 9;
        private static final int MSG_REQUEST_CONNECTION_DATA_USAGE = 10;
        private static final int MSG_SET_PAUSE_IMAGE = 11;

        private final VideoProvider.VideoProviderHandler
                mMessageHandler = new VideoProvider.VideoProviderHandler();
        private final VideoProvider.VideoProviderBinder mBinder;
        private IVideoCallback mVideoCallback;

        /**
         * Default handler used to consolidate binder method calls onto a single thread.
         */
        private final class VideoProviderHandler extends Handler {
            @Override
            public void handleMessage(Message msg) {
                switch (msg.what) {
                    case MSG_SET_VIDEO_CALLBACK:
                        mVideoCallback = IVideoCallback.Stub.asInterface((IBinder) msg.obj);
                        break;
                    case MSG_SET_CAMERA:
                        onSetCamera((String) msg.obj);
                        break;
                    case MSG_SET_PREVIEW_SURFACE:
                        onSetPreviewSurface((Surface) msg.obj);
                        break;
                    case MSG_SET_DISPLAY_SURFACE:
                        onSetDisplaySurface((Surface) msg.obj);
                        break;
                    case MSG_SET_DEVICE_ORIENTATION:
                        onSetDeviceOrientation(msg.arg1);
                        break;
                    case MSG_SET_ZOOM:
                        onSetZoom((Float) msg.obj);
                        break;
                    case MSG_SEND_SESSION_MODIFY_REQUEST:
                        onSendSessionModifyRequest((VideoProfile) msg.obj);
                        break;
                    case MSG_SEND_SESSION_MODIFY_RESPONSE:
                        onSendSessionModifyResponse((VideoProfile) msg.obj);
                        break;
                    case MSG_REQUEST_CAMERA_CAPABILITIES:
                        onRequestCameraCapabilities();
                        break;
                    case MSG_REQUEST_CONNECTION_DATA_USAGE:
                        onRequestConnectionDataUsage();
                        break;
                    case MSG_SET_PAUSE_IMAGE:
                        onSetPauseImage((String) msg.obj);
                        break;
                    default:
                        break;
                }
            }
        }

        /**
         * IVideoProvider stub implementation.
         */
        private final class VideoProviderBinder extends IVideoProvider.Stub {
            public void setVideoCallback(IBinder videoCallbackBinder) {
                mMessageHandler.obtainMessage(
                        MSG_SET_VIDEO_CALLBACK, videoCallbackBinder).sendToTarget();
            }

            public void setCamera(String cameraId) {
                mMessageHandler.obtainMessage(MSG_SET_CAMERA, cameraId).sendToTarget();
            }

            public void setPreviewSurface(Surface surface) {
                mMessageHandler.obtainMessage(MSG_SET_PREVIEW_SURFACE, surface).sendToTarget();
            }

            public void setDisplaySurface(Surface surface) {
                mMessageHandler.obtainMessage(MSG_SET_DISPLAY_SURFACE, surface).sendToTarget();
            }

            public void setDeviceOrientation(int rotation) {
                mMessageHandler.obtainMessage(MSG_SET_DEVICE_ORIENTATION, rotation).sendToTarget();
            }

            public void setZoom(float value) {
                mMessageHandler.obtainMessage(MSG_SET_ZOOM, value).sendToTarget();
            }

            public void sendSessionModifyRequest(VideoProfile requestProfile) {
                mMessageHandler.obtainMessage(
                        MSG_SEND_SESSION_MODIFY_REQUEST, requestProfile).sendToTarget();
            }

            public void sendSessionModifyResponse(VideoProfile responseProfile) {
                mMessageHandler.obtainMessage(
                        MSG_SEND_SESSION_MODIFY_RESPONSE, responseProfile).sendToTarget();
            }

            public void requestCameraCapabilities() {
                mMessageHandler.obtainMessage(MSG_REQUEST_CAMERA_CAPABILITIES).sendToTarget();
            }

            public void requestCallDataUsage() {
                mMessageHandler.obtainMessage(MSG_REQUEST_CONNECTION_DATA_USAGE).sendToTarget();
            }

            public void setPauseImage(String uri) {
                mMessageHandler.obtainMessage(MSG_SET_PAUSE_IMAGE, uri).sendToTarget();
            }
        }

        public VideoProvider() {
            mBinder = new VideoProvider.VideoProviderBinder();
        }

        /**
         * Returns binder object which can be used across IPC methods.
         * @hide
         */
        public final IVideoProvider getInterface() {
            return mBinder;
        }

        /**
         * Sets the camera to be used for video recording in a video connection.
         *
         * @param cameraId The id of the camera.
         */
        public abstract void onSetCamera(String cameraId);

        /**
         * Sets the surface to be used for displaying a preview of what the user's camera is
         * currently capturing.  When video transmission is enabled, this is the video signal which
         * is sent to the remote device.
         *
         * @param surface The surface.
         */
        public abstract void onSetPreviewSurface(Surface surface);

        /**
         * Sets the surface to be used for displaying the video received from the remote device.
         *
         * @param surface The surface.
         */
        public abstract void onSetDisplaySurface(Surface surface);

        /**
         * Sets the device orientation, in degrees.  Assumes that a standard portrait orientation of
         * the device is 0 degrees.
         *
         * @param rotation The device orientation, in degrees.
         */
        public abstract void onSetDeviceOrientation(int rotation);

        /**
         * Sets camera zoom ratio.
         *
         * @param value The camera zoom ratio.
         */
        public abstract void onSetZoom(float value);

        /**
         * Issues a request to modify the properties of the current session.  The request is
         * sent to the remote device where it it handled by the In-Call UI.
         * Some examples of session modification requests: upgrade connection from audio to video,
         * downgrade connection from video to audio, pause video.
         *
         * @param requestProfile The requested connection video properties.
         */
        public abstract void onSendSessionModifyRequest(VideoProfile requestProfile);

        /**te
         * Provides a response to a request to change the current connection session video
         * properties.
         * This is in response to a request the InCall UI has received via the InCall UI.
         *
         * @param responseProfile The response connection video properties.
         */
        public abstract void onSendSessionModifyResponse(VideoProfile responseProfile);

        /**
         * Issues a request to the video provider to retrieve the camera capabilities.
         * Camera capabilities are reported back to the caller via the In-Call UI.
         */
        public abstract void onRequestCameraCapabilities();

        /**
         * Issues a request to the video telephony framework to retrieve the cumulative data usage
         * for the current connection.  Data usage is reported back to the caller via the
         * InCall UI.
         */
        public abstract void onRequestConnectionDataUsage();

        /**
         * Provides the video telephony framework with the URI of an image to be displayed to remote
         * devices when the video signal is paused.
         *
         * @param uri URI of image to display.
         */
        public abstract void onSetPauseImage(String uri);

        /**
         * Invokes callback method defined in In-Call UI.
         *
         * @param videoProfile The requested video connection profile.
         */
        public void receiveSessionModifyRequest(VideoProfile videoProfile) {
            if (mVideoCallback != null) {
                try {
                    mVideoCallback.receiveSessionModifyRequest(videoProfile);
                } catch (RemoteException ignored) {
                }
            }
        }

        /**
         * Invokes callback method defined in In-Call UI.
         *
         * @param status Status of the session modify request.  Valid values are
         *               {@link VideoProvider#SESSION_MODIFY_REQUEST_SUCCESS},
         *               {@link VideoProvider#SESSION_MODIFY_REQUEST_FAIL},
         *               {@link VideoProvider#SESSION_MODIFY_REQUEST_INVALID}
         * @param requestedProfile The original request which was sent to the remote device.
         * @param responseProfile The actual profile changes made by the remote device.
         */
        public void receiveSessionModifyResponse(int status,
                VideoProfile requestedProfile, VideoProfile responseProfile) {
            if (mVideoCallback != null) {
                try {
                    mVideoCallback.receiveSessionModifyResponse(
                            status, requestedProfile, responseProfile);
                } catch (RemoteException ignored) {
                }
            }
        }

        /**
         * Invokes callback method defined in In-Call UI.
         *
         * Valid values are: {@link VideoProvider#SESSION_EVENT_RX_PAUSE},
         * {@link VideoProvider#SESSION_EVENT_RX_RESUME},
         * {@link VideoProvider#SESSION_EVENT_TX_START},
         * {@link VideoProvider#SESSION_EVENT_TX_STOP}
         *
         * @param event The event.
         */
        public void handleCallSessionEvent(int event) {
            if (mVideoCallback != null) {
                try {
                    mVideoCallback.handleCallSessionEvent(event);
                } catch (RemoteException ignored) {
                }
            }
        }

        /**
         * Invokes callback method defined in In-Call UI.
         *
         * @param width  The updated peer video width.
         * @param height The updated peer video height.
         */
        public void changePeerDimensions(int width, int height) {
            if (mVideoCallback != null) {
                try {
                    mVideoCallback.changePeerDimensions(width, height);
                } catch (RemoteException ignored) {
                }
            }
        }

        /**
         * Invokes callback method defined in In-Call UI.
         *
         * @param dataUsage The updated data usage.
         */
        public void changeCallDataUsage(int dataUsage) {
            if (mVideoCallback != null) {
                try {
                    mVideoCallback.changeCallDataUsage(dataUsage);
                } catch (RemoteException ignored) {
                }
            }
        }

        /**
         * Invokes callback method defined in In-Call UI.
         *
         * @param cameraCapabilities The changed camera capabilities.
         */
        public void changeCameraCapabilities(CameraCapabilities cameraCapabilities) {
            if (mVideoCallback != null) {
                try {
                    mVideoCallback.changeCameraCapabilities(cameraCapabilities);
                } catch (RemoteException ignored) {
                }
            }
        }
    }

    private final Listener mConnectionDeathListener = new Listener() {
        @Override
        public void onDestroyed(Connection c) {
            if (mConferenceables.remove(c)) {
                fireOnConferenceableConnectionsChanged();
            }
        }
    };

    private final Conference.Listener mConferenceDeathListener = new Conference.Listener() {
        @Override
        public void onDestroyed(Conference c) {
            if (mConferenceables.remove(c)) {
                fireOnConferenceableConnectionsChanged();
            }
        }
    };

    /**
     * ConcurrentHashMap constructor params: 8 is initial table size, 0.9f is
     * load factor before resizing, 1 means we only expect a single thread to
     * access the map so make only a single shard
     */
    private final Set<Listener> mListeners = Collections.newSetFromMap(
            new ConcurrentHashMap<Listener, Boolean>(8, 0.9f, 1));
    private final List<IConferenceable> mConferenceables = new ArrayList<>();
    private final List<IConferenceable> mUnmodifiableConferenceables =
            Collections.unmodifiableList(mConferenceables);

    private int mState = STATE_NEW;
    private AudioState mAudioState;
    private Uri mAddress;
    private int mAddressPresentation;
    private String mCallerDisplayName;
    private int mCallerDisplayNamePresentation;
    private boolean mRingbackRequested = false;
    private int mConnectionCapabilities;
    private VideoProvider mVideoProvider;
    private boolean mAudioModeIsVoip;
    private StatusHints mStatusHints;
    private int mVideoState;
    private DisconnectCause mDisconnectCause;
    private Conference mConference;
    private ConnectionService mConnectionService;

    /**
     * Create a new Connection.
     */
    public Connection() {}

    /**
     * @return The address (e.g., phone number) to which this Connection is currently communicating.
     */
    public final Uri getAddress() {
        return mAddress;
    }

    /**
     * @return The presentation requirements for the address.
     *         See {@link TelecomManager} for valid values.
     */
    public final int getAddressPresentation() {
        return mAddressPresentation;
    }

    /**
     * @return The caller display name (CNAP).
     */
    public final String getCallerDisplayName() {
        return mCallerDisplayName;
    }

    /**
     * @return The presentation requirements for the handle.
     *         See {@link TelecomManager} for valid values.
     */
    public final int getCallerDisplayNamePresentation() {
        return mCallerDisplayNamePresentation;
    }

    /**
     * @return The state of this Connection.
     */
    public final int getState() {
        return mState;
    }

    /**
     * Returns the video state of the connection.
     * Valid values: {@link VideoProfile.VideoState#AUDIO_ONLY},
     * {@link VideoProfile.VideoState#BIDIRECTIONAL},
     * {@link VideoProfile.VideoState#TX_ENABLED},
     * {@link VideoProfile.VideoState#RX_ENABLED}.
     *
     * @return The video state of the connection.
     * @hide
     */
    public final int getVideoState() {
        return mVideoState;
    }

    /**
     * @return The audio state of the connection, describing how its audio is currently
     *         being routed by the system. This is {@code null} if this Connection
     *         does not directly know about its audio state.
     */
    public final AudioState getAudioState() {
        return mAudioState;
    }

    /**
     * @return The conference that this connection is a part of.  Null if it is not part of any
     *         conference.
     */
    public final Conference getConference() {
        return mConference;
    }

    /**
     * Returns whether this connection is requesting that the system play a ringback tone
     * on its behalf.
     */
    public final boolean isRingbackRequested() {
        return mRingbackRequested;
    }

    /**
     * @return True if the connection's audio mode is VOIP.
     */
    public final boolean getAudioModeIsVoip() {
        return mAudioModeIsVoip;
    }

    /**
     * @return The status hints for this connection.
     */
    public final StatusHints getStatusHints() {
        return mStatusHints;
    }

    /**
     * Assign a listener to be notified of state changes.
     *
     * @param l A listener.
     * @return This Connection.
     *
     * @hide
     */
    public final Connection addConnectionListener(Listener l) {
        mListeners.add(l);
        return this;
    }

    /**
     * Remove a previously assigned listener that was being notified of state changes.
     *
     * @param l A Listener.
     * @return This Connection.
     *
     * @hide
     */
    public final Connection removeConnectionListener(Listener l) {
        if (l != null) {
            mListeners.remove(l);
        }
        return this;
    }

    /**
     * @return The {@link DisconnectCause} for this connection.
     */
    public final DisconnectCause getDisconnectCause() {
        return mDisconnectCause;
    }

    /**
     * Inform this Connection that the state of its audio output has been changed externally.
     *
     * @param state The new audio state.
     * @hide
     */
    final void setAudioState(AudioState state) {
        checkImmutable();
        Log.d(this, "setAudioState %s", state);
        mAudioState = state;
        onAudioStateChanged(state);
    }

    /**
     * @param state An integer value of a {@code STATE_*} constant.
     * @return A string representation of the value.
     */
    public static String stateToString(int state) {
        switch (state) {
            case STATE_INITIALIZING:
                return "STATE_INITIALIZING";
            case STATE_NEW:
                return "STATE_NEW";
            case STATE_RINGING:
                return "STATE_RINGING";
            case STATE_DIALING:
                return "STATE_DIALING";
            case STATE_ACTIVE:
                return "STATE_ACTIVE";
            case STATE_HOLDING:
                return "STATE_HOLDING";
            case STATE_DISCONNECTED:
                return "DISCONNECTED";
            default:
                Log.wtf(Connection.class, "Unknown state %d", state);
                return "UNKNOWN";
        }
    }

    /**
     * Returns the connection's capabilities, as a bit mask of the {@code CAPABILITY_*} constants.
     */
    public final int getConnectionCapabilities() {
        return mConnectionCapabilities;
    }

    /** @hide */
    @SystemApi @Deprecated public final int getCallCapabilities() {
        return getConnectionCapabilities();
    }

    /**
     * Sets the value of the {@link #getAddress()} property.
     *
     * @param address The new address.
     * @param presentation The presentation requirements for the address.
     *        See {@link TelecomManager} for valid values.
     */
    public final void setAddress(Uri address, int presentation) {
        checkImmutable();
        Log.d(this, "setAddress %s", address);
        mAddress = address;
        mAddressPresentation = presentation;
        for (Listener l : mListeners) {
            l.onAddressChanged(this, address, presentation);
        }
    }

    /**
     * Sets the caller display name (CNAP).
     *
     * @param callerDisplayName The new display name.
     * @param presentation The presentation requirements for the handle.
     *        See {@link TelecomManager} for valid values.
     */
    public final void setCallerDisplayName(String callerDisplayName, int presentation) {
        checkImmutable();
        Log.d(this, "setCallerDisplayName %s", callerDisplayName);
        mCallerDisplayName = callerDisplayName;
        mCallerDisplayNamePresentation = presentation;
        for (Listener l : mListeners) {
            l.onCallerDisplayNameChanged(this, callerDisplayName, presentation);
        }
    }

    /**
     * Set the video state for the connection.
     * Valid values: {@link VideoProfile.VideoState#AUDIO_ONLY},
     * {@link VideoProfile.VideoState#BIDIRECTIONAL},
     * {@link VideoProfile.VideoState#TX_ENABLED},
     * {@link VideoProfile.VideoState#RX_ENABLED}.
     *
     * @param videoState The new video state.
     * @hide
     */
    public final void setVideoState(int videoState) {
        checkImmutable();
        Log.d(this, "setVideoState %d", videoState);
        mVideoState = videoState;
        for (Listener l : mListeners) {
            l.onVideoStateChanged(this, mVideoState);
        }
    }

    /**
     * Sets state to active (e.g., an ongoing connection where two or more parties can actively
     * communicate).
     */
    public final void setActive() {
        checkImmutable();
        setRingbackRequested(false);
        setState(STATE_ACTIVE);
    }

    /**
     * Sets state to ringing (e.g., an inbound ringing connection).
     */
    public final void setRinging() {
        checkImmutable();
        setState(STATE_RINGING);
    }

    /**
     * Sets state to initializing (this Connection is not yet ready to be used).
     */
    public final void setInitializing() {
        checkImmutable();
        setState(STATE_INITIALIZING);
    }

    /**
     * Sets state to initialized (the Connection has been set up and is now ready to be used).
     */
    public final void setInitialized() {
        checkImmutable();
        setState(STATE_NEW);
    }

    /**
     * Sets state to dialing (e.g., dialing an outbound connection).
     */
    public final void setDialing() {
        checkImmutable();
        setState(STATE_DIALING);
    }

    /**
     * Sets state to be on hold.
     */
    public final void setOnHold() {
        checkImmutable();
        setState(STATE_HOLDING);
    }

    /**
     * Sets the video connection provider.
     * @param videoProvider The video provider.
     * @hide
     */
    public final void setVideoProvider(VideoProvider videoProvider) {
        checkImmutable();
        mVideoProvider = videoProvider;
        for (Listener l : mListeners) {
            l.onVideoProviderChanged(this, videoProvider);
        }
    }

    /** @hide */
    public final VideoProvider getVideoProvider() {
        return mVideoProvider;
    }

    /**
     * Sets state to disconnected.
     *
     * @param disconnectCause The reason for the disconnection, as specified by
     *         {@link DisconnectCause}.
     */
    public final void setDisconnected(DisconnectCause disconnectCause) {
        checkImmutable();
        mDisconnectCause = disconnectCause;
        setState(STATE_DISCONNECTED);
        Log.d(this, "Disconnected with cause %s", disconnectCause);
        for (Listener l : mListeners) {
            l.onDisconnected(this, disconnectCause);
        }
    }

    /**
     * Informs listeners that this {@code Connection} is in a post-dial wait state. This is done
     * when (a) the {@code Connection} is issuing a DTMF sequence; (b) it has encountered a "wait"
     * character; and (c) it wishes to inform the In-Call app that it is waiting for the end-user
     * to send an {@link #onPostDialContinue(boolean)} signal.
     *
     * @param remaining The DTMF character sequence remaining to be emitted once the
     *         {@link #onPostDialContinue(boolean)} is received, including any "wait" characters
     *         that remaining sequence may contain.
     */
    public final void setPostDialWait(String remaining) {
        checkImmutable();
        for (Listener l : mListeners) {
            l.onPostDialWait(this, remaining);
        }
    }

    /**
     * Informs listeners that this {@code Connection} has processed a character in the post-dial
     * started state. This is done when (a) the {@code Connection} is issuing a DTMF sequence;
     * and (b) it wishes to signal Telecom to play the corresponding DTMF tone locally.
     *
     * @param nextChar The DTMF character that was just processed by the {@code Connection}.
     */
    public final void setNextPostDialChar(char nextChar) {
        checkImmutable();
        for (Listener l : mListeners) {
            l.onPostDialChar(this, nextChar);
        }
    }

    /**
     * Requests that the framework play a ringback tone. This is to be invoked by implementations
     * that do not play a ringback tone themselves in the connection's audio stream.
     *
     * @param ringback Whether the ringback tone is to be played.
     */
    public final void setRingbackRequested(boolean ringback) {
        checkImmutable();
        if (mRingbackRequested != ringback) {
            mRingbackRequested = ringback;
            for (Listener l : mListeners) {
                l.onRingbackRequested(this, ringback);
            }
        }
    }

    /** @hide */
    @SystemApi @Deprecated public final void setCallCapabilities(int connectionCapabilities) {
        setConnectionCapabilities(connectionCapabilities);
    }

    /**
     * Sets the connection's capabilities as a bit mask of the {@code CAPABILITY_*} constants.
     *
     * @param connectionCapabilities The new connection capabilities.
     */
    public final void setConnectionCapabilities(int connectionCapabilities) {
        checkImmutable();
        if (mConnectionCapabilities != connectionCapabilities) {
            mConnectionCapabilities = connectionCapabilities;
            for (Listener l : mListeners) {
                l.onConnectionCapabilitiesChanged(this, mConnectionCapabilities);
            }
        }
    }

    /**
     * Tears down the Connection object.
     */
    public final void destroy() {
        for (Listener l : mListeners) {
            l.onDestroyed(this);
        }
    }

    /**
     * Requests that the framework use VOIP audio mode for this connection.
     *
     * @param isVoip True if the audio mode is VOIP.
     */
    public final void setAudioModeIsVoip(boolean isVoip) {
        checkImmutable();
        mAudioModeIsVoip = isVoip;
        for (Listener l : mListeners) {
            l.onAudioModeIsVoipChanged(this, isVoip);
        }
    }

    /**
     * Sets the label and icon status to display in the in-call UI.
     *
     * @param statusHints The status label and icon to set.
     */
    public final void setStatusHints(StatusHints statusHints) {
        checkImmutable();
        mStatusHints = statusHints;
        for (Listener l : mListeners) {
            l.onStatusHintsChanged(this, statusHints);
        }
    }

    /**
     * Sets the connections with which this connection can be conferenced.
     *
     * @param conferenceableConnections The set of connections this connection can conference with.
     */
    public final void setConferenceableConnections(List<Connection> conferenceableConnections) {
        checkImmutable();
        clearConferenceableList();
        for (Connection c : conferenceableConnections) {
            // If statement checks for duplicates in input. It makes it N^2 but we're dealing with a
            // small amount of items here.
            if (!mConferenceables.contains(c)) {
                c.addConnectionListener(mConnectionDeathListener);
                mConferenceables.add(c);
            }
        }
        fireOnConferenceableConnectionsChanged();
    }

    /**
     * Similar to {@link #setConferenceableConnections(java.util.List)}, sets a list of connections
     * or conferences with which this connection can be conferenced.
     *
     * @param conferenceables The conferenceables.
     */
    public final void setConferenceables(List<IConferenceable> conferenceables) {
        clearConferenceableList();
        for (IConferenceable c : conferenceables) {
            // If statement checks for duplicates in input. It makes it N^2 but we're dealing with a
            // small amount of items here.
            if (!mConferenceables.contains(c)) {
                if (c instanceof Connection) {
                    Connection connection = (Connection) c;
                    connection.addConnectionListener(mConnectionDeathListener);
                } else if (c instanceof Conference) {
                    Conference conference = (Conference) c;
                    conference.addListener(mConferenceDeathListener);
                }
                mConferenceables.add(c);
            }
        }
        fireOnConferenceableConnectionsChanged();
    }

    /**
     * Returns the connections or conferences with which this connection can be conferenced.
     */
    public final List<IConferenceable> getConferenceables() {
        return mUnmodifiableConferenceables;
    }

    /*
     * @hide
     */
    public final void setConnectionService(ConnectionService connectionService) {
        checkImmutable();
        if (mConnectionService != null) {
            Log.e(this, new Exception(), "Trying to set ConnectionService on a connection " +
                    "which is already associated with another ConnectionService.");
        } else {
            mConnectionService = connectionService;
        }
    }

    /**
     * @hide
     */
    public final void unsetConnectionService(ConnectionService connectionService) {
        if (mConnectionService != connectionService) {
            Log.e(this, new Exception(), "Trying to remove ConnectionService from a Connection " +
                    "that does not belong to the ConnectionService.");
        } else {
            mConnectionService = null;
        }
    }

    /**
     * @hide
     */
    public final ConnectionService getConnectionService() {
        return mConnectionService;
    }

    /**
     * Sets the conference that this connection is a part of. This will fail if the connection is
     * already part of a conference. {@link #resetConference} to un-set the conference first.
     *
     * @param conference The conference.
     * @return {@code true} if the conference was successfully set.
     * @hide
     */
    public final boolean setConference(Conference conference) {
        checkImmutable();
        // We check to see if it is already part of another conference.
        if (mConference == null) {
            mConference = conference;
            if (mConnectionService != null && mConnectionService.containsConference(conference)) {
                fireConferenceChanged();
            }
            return true;
        }
        return false;
    }

    /**
     * Resets the conference that this connection is a part of.
     * @hide
     */
    public final void resetConference() {
        if (mConference != null) {
            Log.d(this, "Conference reset");
            mConference = null;
            fireConferenceChanged();
        }
    }

    /**
     * Notifies this Connection that the {@link #getAudioState()} property has a new value.
     *
     * @param state The new connection audio state.
     */
    public void onAudioStateChanged(AudioState state) {}

    /**
     * Notifies this Connection of an internal state change. This method is called after the
     * state is changed.
     *
     * @param state The new state, one of the {@code STATE_*} constants.
     */
    public void onStateChanged(int state) {}

    /**
     * Notifies this Connection of a request to play a DTMF tone.
     *
     * @param c A DTMF character.
     */
    public void onPlayDtmfTone(char c) {}

    /**
     * Notifies this Connection of a request to stop any currently playing DTMF tones.
     */
    public void onStopDtmfTone() {}

    /**
     * Notifies this Connection of a request to disconnect.
     */
    public void onDisconnect() {}

    /**
     * Notifies this Connection of a request to disconnect a participant of the conference managed
     * by the connection.
     *
     * @param endpoint the {@link Uri} of the participant to disconnect.
     * @hide
     */
    public void onDisconnectConferenceParticipant(Uri endpoint) {}

    /**
     * Notifies this Connection of a request to separate from its parent conference.
     */
    public void onSeparate() {}

    /**
     * Notifies this Connection of a request to abort.
     */
    public void onAbort() {}

    /**
     * Notifies this Connection of a request to hold.
     */
    public void onHold() {}

    /**
     * Notifies this Connection of a request to exit a hold state.
     */
    public void onUnhold() {}

    /**
     * Notifies this Connection, which is in {@link #STATE_RINGING}, of
     * a request to accept.
     *
     * @param videoState The video state in which to answer the connection.
     * @hide
     */
    public void onAnswer(int videoState) {}

    /**
     * Notifies this Connection, which is in {@link #STATE_RINGING}, of
     * a request to accept.
     */
    public void onAnswer() {
        onAnswer(VideoProfile.VideoState.AUDIO_ONLY);
    }

    /**
     * Notifies this Connection, which is in {@link #STATE_RINGING}, of
     * a request to reject.
     */
    public void onReject() {}

    /**
     * Notifies this Connection whether the user wishes to proceed with the post-dial DTMF codes.
     */
    public void onPostDialContinue(boolean proceed) {}

    static String toLogSafePhoneNumber(String number) {
        // For unknown number, log empty string.
        if (number == null) {
            return "";
        }

        if (PII_DEBUG) {
            // When PII_DEBUG is true we emit PII.
            return number;
        }

        // Do exactly same thing as Uri#toSafeString() does, which will enable us to compare
        // sanitized phone numbers.
        StringBuilder builder = new StringBuilder();
        for (int i = 0; i < number.length(); i++) {
            char c = number.charAt(i);
            if (c == '-' || c == '@' || c == '.') {
                builder.append(c);
            } else {
                builder.append('x');
            }
        }
        return builder.toString();
    }

    private void setState(int state) {
        checkImmutable();
        if (mState == STATE_DISCONNECTED && mState != state) {
            Log.d(this, "Connection already DISCONNECTED; cannot transition out of this state.");
            return;
        }
        if (mState != state) {
            Log.d(this, "setState: %s", stateToString(state));
            mState = state;
            onStateChanged(state);
            for (Listener l : mListeners) {
                l.onStateChanged(this, state);
            }
        }
    }

    private static class FailureSignalingConnection extends Connection {
        private boolean mImmutable = false;
        public FailureSignalingConnection(DisconnectCause disconnectCause) {
            setDisconnected(disconnectCause);
            mImmutable = true;
        }

        public void checkImmutable() {
            if (mImmutable) {
                throw new UnsupportedOperationException("Connection is immutable");
            }
        }
    }

    /**
     * Return a {@code Connection} which represents a failed connection attempt. The returned
     * {@code Connection} will have a {@link android.telecom.DisconnectCause} and as specified,
     * and a {@link #getState()} of {@link #STATE_DISCONNECTED}.
     * <p>
     * The returned {@code Connection} can be assumed to {@link #destroy()} itself when appropriate,
     * so users of this method need not maintain a reference to its return value to destroy it.
     *
     * @param disconnectCause The disconnect cause, ({@see android.telecomm.DisconnectCause}).
     * @return A {@code Connection} which indicates failure.
     */
    public static Connection createFailedConnection(DisconnectCause disconnectCause) {
        return new FailureSignalingConnection(disconnectCause);
    }

    /**
     * Override to throw an {@link UnsupportedOperationException} if this {@code Connection} is
     * not intended to be mutated, e.g., if it is a marker for failure. Only for framework use;
     * this should never be un-@hide-den.
     *
     * @hide
     */
    public void checkImmutable() {}

    /**
     * Return a {@code Connection} which represents a canceled connection attempt. The returned
     * {@code Connection} will have state {@link #STATE_DISCONNECTED}, and cannot be moved out of
     * that state. This connection should not be used for anything, and no other
     * {@code Connection}s should be attempted.
     * <p>
     * so users of this method need not maintain a reference to its return value to destroy it.
     *
     * @return A {@code Connection} which indicates that the underlying connection should
     * be canceled.
     */
    public static Connection createCanceledConnection() {
        return new FailureSignalingConnection(new DisconnectCause(DisconnectCause.CANCELED));
    }

    private final void fireOnConferenceableConnectionsChanged() {
        for (Listener l : mListeners) {
            l.onConferenceablesChanged(this, getConferenceables());
        }
    }

    private final void fireConferenceChanged() {
        for (Listener l : mListeners) {
            l.onConferenceChanged(this, mConference);
        }
    }

    private final void clearConferenceableList() {
        for (IConferenceable c : mConferenceables) {
            if (c instanceof Connection) {
                Connection connection = (Connection) c;
                connection.removeConnectionListener(mConnectionDeathListener);
            } else if (c instanceof Conference) {
                Conference conference = (Conference) c;
                conference.removeListener(mConferenceDeathListener);
            }
        }
        mConferenceables.clear();
    }

    /**
     * Notifies listeners of a change to conference participant(s).
     *
     * @param conferenceParticipants The participants.
     * @hide
     */
    protected final void updateConferenceParticipants(
            List<ConferenceParticipant> conferenceParticipants) {
        for (Listener l : mListeners) {
            l.onConferenceParticipantsChanged(this, conferenceParticipants);
        }
    }

    /**
     * Notifies listeners that a conference call has been started.
     */
    protected void notifyConferenceStarted() {
        for (Listener l : mListeners) {
            l.onConferenceStarted();
        }
    }
}<|MERGE_RESOLUTION|>--- conflicted
+++ resolved
@@ -126,7 +126,6 @@
 
     /**
      * Remote device supports receiving video.
-<<<<<<< HEAD
      * @hide
      */
     public static final int CAPABILITY_SUPPORTS_VT_REMOTE_RX = 0x00000400;
@@ -141,22 +140,6 @@
      * Remote device supports bidirectional video calling.
      * @hide
      */
-=======
-     * @hide
-     */
-    public static final int CAPABILITY_SUPPORTS_VT_REMOTE_RX = 0x00000400;
-
-    /**
-     * Remote device supports transmitting video.
-     * @hide
-     */
-    public static final int CAPABILITY_SUPPORTS_VT_REMOTE_TX = 0x00000800;
-
-    /**
-     * Remote device supports bidirectional video calling.
-     * @hide
-     */
->>>>>>> d35f8862
     public static final int CAPABILITY_SUPPORTS_VT_REMOTE =
             CAPABILITY_SUPPORTS_VT_REMOTE_RX | CAPABILITY_SUPPORTS_VT_REMOTE_TX;
 
@@ -188,11 +171,7 @@
      * Connection is using WIFI.
      * @hide
      */
-<<<<<<< HEAD
-    public static final int CAPABILITY_WIFI = 0x000010000;
-=======
     public static final int CAPABILITY_WIFI = 0x00010000;
->>>>>>> d35f8862
 
     /**
      * Indicates that the current device callback number should be shown.
@@ -204,11 +183,7 @@
     /**
      * Speed up audio setup for MT call.
      * @hide
-<<<<<<< HEAD
-     */
-=======
-    */
->>>>>>> d35f8862
+     */
     public static final int CAPABILITY_SPEED_UP_MT_AUDIO = 0x00040000;
 
     //**********************************************************************************************
