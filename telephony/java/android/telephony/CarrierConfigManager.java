--- conflicted
+++ resolved
@@ -645,18 +645,17 @@
             "broadcast_emergency_call_state_changes_bool";
 
     /**
-<<<<<<< HEAD
      * Cell broadcast additional channels enbled by the carrier
      * @hide
      */
     public static final String KEY_CARRIER_ADDITIONAL_CBS_CHANNELS_STRINGS =
             "carrier_additional_cbs_channels_strings";
-=======
+
+    /**
      * Flag specifying whether CDMA call waiting and call forwarding are enabled
      * @hide
      */
     public static final String KEY_CDMA_CW_CF_ENABLED_BOOL = "cdma_cw_cf_enabled_bool";
->>>>>>> 7c2361fc
 
     // These variables are used by the MMS service and exposed through another API, {@link
     // SmsManager}. The variable names and string values are copied from there.
@@ -794,7 +793,31 @@
     /** @hide */
     public static final int CDMA_ROAMING_MODE_ANY = 2;
 
-<<<<<<< HEAD
+     /**
+     * Key that determines if ACTIVATE_REJECT_GGSN is to be treated as a permanent error.
+     * @hide
+     */
+    public static final String KEY_REJECT_GGSN_PERM_FAILURE = "reject_ggsn_perm_failure";
+
+    /**
+     * Key that determines if PROTOCOL_ERRORS is  treated as permanent error.
+     * @hide
+     */
+    public static final String KEY_PROTOCOL_ERRORS_PERM_FAILURE = "protocol_errors_perm_failure";
+
+    /**
+     * Key that determines if anonymous users to be mapped to presentation restricted
+     * @hide
+     */
+    public static final String KEY_MAP_ANONYMOUS_TO_RESTRICTED_BOOL =
+            "carrier_map_anonymous_to_restricted";
+
+    /**
+     * Configuration to play sms ringtone during MO/MT call.
+     * @hide
+     */
+    public static final String KEY_CONFIG_SMS_RINGTONE_INCALL = "config_sms_ringtone_incall";
+
     /**
      * The families of Radio Access Technologies that will get clustered and ratcheted,
      * ie, we will report transitions up within the family, but not down until we change
@@ -862,32 +885,6 @@
      */
     public static final String KEY_IMS_REASONINFO_MAPPING_STRING_ARRAY =
             "ims_reasoninfo_mapping_string_array";
-=======
-     /**
-     * Key that determines if ACTIVATE_REJECT_GGSN is to be treated as a permanent error.
-     * @hide
-     */
-    public static final String KEY_REJECT_GGSN_PERM_FAILURE = "reject_ggsn_perm_failure";
-
-    /**
-     * Key that determines if PROTOCOL_ERRORS is  treated as permanent error.
-     * @hide
-     */
-    public static final String KEY_PROTOCOL_ERRORS_PERM_FAILURE = "protocol_errors_perm_failure";
-
-    /**
-     * Key that determines if anonymous users to be mapped to presentation restricted
-     * @hide
-     */
-    public static final String KEY_MAP_ANONYMOUS_TO_RESTRICTED_BOOL =
-            "carrier_map_anonymous_to_restricted";
-
-    /**
-     * Configuration to play sms ringtone during MO/MT call.
-     * @hide
-     */
-    public static final String KEY_CONFIG_SMS_RINGTONE_INCALL = "config_sms_ringtone_incall";
->>>>>>> 7c2361fc
 
     /** The default value for every variable. */
     private final static PersistableBundle sDefaults;
@@ -1034,7 +1031,6 @@
         sDefaults.putBoolean(KEY_USE_RCS_PRESENCE_BOOL, false);
         sDefaults.putInt(KEY_CDMA_ROAMING_MODE_INT, CDMA_ROAMING_MODE_RADIO_DEFAULT);
 
-<<<<<<< HEAD
         // Carrier Signalling Receivers
         sDefaults.putStringArray(KEY_SIGNAL_REDIRECTION_RECEIVER_STRING_ARRAY, null);
         sDefaults.putStringArray(KEY_SIGNAL_DCFAILURE_RECEIVER_STRING_ARRAY, null);
@@ -1052,13 +1048,6 @@
         sDefaults.putBoolean(KEY_ALLOW_ADD_CALL_DURING_VIDEO_CALL_BOOL, true);
 
         sDefaults.putStringArray(KEY_IMS_REASONINFO_MAPPING_STRING_ARRAY, null);
-=======
-        // Used for Sim card State detection app
-        sDefaults.putStringArray(KEY_SIM_PROVISIONING_STATUS_DETECTION_CARRIER_APP_STRING_ARRAY,
-                null);
-        sDefaults.putBoolean(KEY_MAP_ANONYMOUS_TO_RESTRICTED_BOOL, true);
-        sDefaults.putBoolean(KEY_CONFIG_SMS_RINGTONE_INCALL, true);
->>>>>>> 7c2361fc
     }
 
     /**
