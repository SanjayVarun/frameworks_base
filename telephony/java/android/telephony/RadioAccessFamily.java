--- conflicted
+++ resolved
@@ -308,11 +308,7 @@
             case (RAF_TD_SCDMA | CDMA | EVDO | GSM | WCDMA):
                 type = RILConstants.NETWORK_MODE_TDSCDMA_CDMA_EVDO_GSM_WCDMA;
                 break;
-<<<<<<< HEAD
-            case (LTE | RAF_TD_SCDMA | CDMA | EVDO | GSM | WCDMA):
-=======
             case (LTE | RAF_TD_SCDMA | RAF_LTE | CDMA | EVDO | GSM | WCDMA):
->>>>>>> 7c2361fc
                 type = RILConstants.NETWORK_MODE_LTE_TDSCDMA_CDMA_EVDO_GSM_WCDMA;
                 break;
             default:
