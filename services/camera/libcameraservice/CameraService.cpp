/*
**
** Copyright (C) 2008, The Android Open Source Project
**
** Licensed under the Apache License, Version 2.0 (the "License");
** you may not use this file except in compliance with the License.
** You may obtain a copy of the License at
**
**     http://www.apache.org/licenses/LICENSE-2.0
**
** Unless required by applicable law or agreed to in writing, software
** distributed under the License is distributed on an "AS IS" BASIS,
** WITHOUT WARRANTIES OR CONDITIONS OF ANY KIND, either express or implied.
** See the License for the specific language governing permissions and
** limitations under the License.
*/

#define LOG_TAG "CameraService"

#include <stdio.h>
#include <sys/types.h>
#include <pthread.h>

#include <binder/IPCThreadState.h>
#include <binder/IServiceManager.h>
#include <binder/MemoryBase.h>
#include <binder/MemoryHeapBase.h>
#include <cutils/atomic.h>
#include <cutils/properties.h>
#include <hardware/hardware.h>
#include <media/AudioSystem.h>
#include <media/mediaplayer.h>
#include <surfaceflinger/ISurface.h>
#include <ui/Overlay.h>
#include <utils/Errors.h>
#include <utils/Log.h>
#include <utils/String16.h>

#include "CameraService.h"

namespace android {

// ----------------------------------------------------------------------------
// Logging support -- this is for debugging only
// Use "adb shell dumpsys media.camera -v 1" to change it.
static volatile int32_t gLogLevel = 0;

#define LOG1(...) LOGD_IF(gLogLevel >= 1, __VA_ARGS__);
#define LOG2(...) LOGD_IF(gLogLevel >= 2, __VA_ARGS__);

static void setLogLevel(int level) {
    android_atomic_write(level, &gLogLevel);
}

// ----------------------------------------------------------------------------

static int getCallingPid() {
    return IPCThreadState::self()->getCallingPid();
}

static int getCallingUid() {
    return IPCThreadState::self()->getCallingUid();
}

// ----------------------------------------------------------------------------

// This is ugly and only safe if we never re-create the CameraService, but
// should be ok for now.
static CameraService *gCameraService;

CameraService::CameraService()
:mSoundRef(0)
{
    LOGI("CameraService started (pid=%d)", getpid());

    mNumberOfCameras = HAL_getNumberOfCameras();
    if (mNumberOfCameras > MAX_CAMERAS) {
        LOGE("Number of cameras(%d) > MAX_CAMERAS(%d).",
             mNumberOfCameras, MAX_CAMERAS);
        mNumberOfCameras = MAX_CAMERAS;
    }

    for (int i = 0; i < mNumberOfCameras; i++) {
        setCameraFree(i);
    }

    gCameraService = this;
}

CameraService::~CameraService() {
    for (int i = 0; i < mNumberOfCameras; i++) {
        if (mBusy[i]) {
            LOGE("camera %d is still in use in destructor!", i);
        }
    }

    gCameraService = NULL;
}

int32_t CameraService::getNumberOfCameras() {
    return mNumberOfCameras;
}

status_t CameraService::getCameraInfo(int cameraId,
                                      struct CameraInfo* cameraInfo) {
    if (cameraId < 0 || cameraId >= mNumberOfCameras) {
        return BAD_VALUE;
    }

    HAL_getCameraInfo(cameraId, cameraInfo);
    return OK;
}

sp<ICamera> CameraService::connect(
        const sp<ICameraClient>& cameraClient, int cameraId) {
    int callingPid = getCallingPid();
    LOG1("CameraService::connect E (pid %d, id %d)", callingPid, cameraId);

    sp<Client> client;
    if (cameraId < 0 || cameraId >= mNumberOfCameras) {
        LOGE("CameraService::connect X (pid %d) rejected (invalid cameraId %d).",
            callingPid, cameraId);
        return NULL;
    }

    Mutex::Autolock lock(mServiceLock);
    if (mClient[cameraId] != 0) {
        client = mClient[cameraId].promote();
        if (client != 0) {
            if (cameraClient->asBinder() == client->getCameraClient()->asBinder()) {
                LOG1("CameraService::connect X (pid %d) (the same client)",
                    callingPid);
                return client;
            } else {
                LOGW("CameraService::connect X (pid %d) rejected (existing client).",
                    callingPid);
                return NULL;
            }
        }
        mClient[cameraId].clear();
    }

    if (mBusy[cameraId]) {
        LOGW("CameraService::connect X (pid %d) rejected"
             " (camera %d is still busy).", callingPid, cameraId);
        return NULL;
    }

    sp<CameraHardwareInterface> hardware = HAL_openCameraHardware(cameraId);
    if (hardware == NULL) {
        LOGE("Fail to open camera hardware (id=%d)", cameraId);
        return NULL;
    }
    client = new Client(this, cameraClient, hardware, cameraId, callingPid);
    mClient[cameraId] = client;
    LOG1("CameraService::connect X");
    return client;
}

void CameraService::removeClient(const sp<ICameraClient>& cameraClient) {
    int callingPid = getCallingPid();
    LOG1("CameraService::removeClient E (pid %d)", callingPid);

    for (int i = 0; i < mNumberOfCameras; i++) {
        // Declare this before the lock to make absolutely sure the
        // destructor won't be called with the lock held.
        sp<Client> client;

        Mutex::Autolock lock(mServiceLock);

        // This happens when we have already disconnected (or this is
        // just another unused camera).
        if (mClient[i] == 0) continue;

        // Promote mClient. It can fail if we are called from this path:
        // Client::~Client() -> disconnect() -> removeClient().
        client = mClient[i].promote();

        if (client == 0) {
            mClient[i].clear();
            continue;
        }

        if (cameraClient->asBinder() == client->getCameraClient()->asBinder()) {
            // Found our camera, clear and leave.
            LOG1("removeClient: clear camera %d", i);
            mClient[i].clear();
            break;
        }
    }

    LOG1("CameraService::removeClient X (pid %d)", callingPid);
}

sp<CameraService::Client> CameraService::getClientById(int cameraId) {
    if (cameraId < 0 || cameraId >= mNumberOfCameras) return NULL;
    return mClient[cameraId].promote();
}

status_t CameraService::onTransact(
    uint32_t code, const Parcel& data, Parcel* reply, uint32_t flags) {
    // Permission checks
    switch (code) {
        case BnCameraService::CONNECT:
            const int pid = getCallingPid();
            const int self_pid = getpid();
            if (pid != self_pid) {
                // we're called from a different process, do the real check
                if (!checkCallingPermission(
                        String16("android.permission.CAMERA"))) {
                    const int uid = getCallingUid();
                    LOGE("Permission Denial: "
                         "can't use the camera pid=%d, uid=%d", pid, uid);
                    return PERMISSION_DENIED;
                }
            }
            break;
    }

    return BnCameraService::onTransact(code, data, reply, flags);
}

// The reason we need this busy bit is a new CameraService::connect() request
// may come in while the previous Client's destructor has not been run or is
// still running. If the last strong reference of the previous Client is gone
// but the destructor has not been finished, we should not allow the new Client
// to be created because we need to wait for the previous Client to tear down
// the hardware first.
void CameraService::setCameraBusy(int cameraId) {
    android_atomic_write(1, &mBusy[cameraId]);
}

void CameraService::setCameraFree(int cameraId) {
    android_atomic_write(0, &mBusy[cameraId]);
}

// We share the media players for shutter and recording sound for all clients.
// A reference count is kept to determine when we will actually release the
// media players.

static MediaPlayer* newMediaPlayer(const char *file) {
    MediaPlayer* mp = new MediaPlayer();
    if (mp->setDataSource(file, NULL) == NO_ERROR) {
        mp->setAudioStreamType(AudioSystem::ENFORCED_AUDIBLE);
        mp->prepare();
    } else {
        LOGE("Failed to load CameraService sounds: %s", file);
        return NULL;
    }
    return mp;
}

void CameraService::loadSound() {
    Mutex::Autolock lock(mSoundLock);
    LOG1("CameraService::loadSound ref=%d", mSoundRef);
    if (mSoundRef++) return;

    mSoundPlayer[SOUND_SHUTTER] = newMediaPlayer("/system/media/audio/ui/camera_click.ogg");
    mSoundPlayer[SOUND_RECORDING] = newMediaPlayer("/system/media/audio/ui/VideoRecord.ogg");
}

void CameraService::releaseSound() {
    Mutex::Autolock lock(mSoundLock);
    LOG1("CameraService::releaseSound ref=%d", mSoundRef);
    if (--mSoundRef) return;

    for (int i = 0; i < NUM_SOUNDS; i++) {
        if (mSoundPlayer[i] != 0) {
            mSoundPlayer[i]->disconnect();
            mSoundPlayer[i].clear();
        }
    }
}

void CameraService::playSound(sound_kind kind) {
    LOG1("playSound(%d)", kind);
    Mutex::Autolock lock(mSoundLock);
    sp<MediaPlayer> player = mSoundPlayer[kind];
    if (player != 0) {
        // do not play the sound if stream volume is 0
        // (typically because ringer mode is silent).
        int index;
        AudioSystem::getStreamVolumeIndex(AudioSystem::ENFORCED_AUDIBLE, &index);
        if (index != 0) {
            player->seekTo(0);
            player->start();
        }
    }
}

// ----------------------------------------------------------------------------

CameraService::Client::Client(const sp<CameraService>& cameraService,
        const sp<ICameraClient>& cameraClient,
        const sp<CameraHardwareInterface>& hardware,
        int cameraId, int clientPid) {
    int callingPid = getCallingPid();
    LOG1("Client::Client E (pid %d)", callingPid);

    mCameraService = cameraService;
    mCameraClient = cameraClient;
    mHardware = hardware;
    mCameraId = cameraId;
    mClientPid = clientPid;
    mUseOverlay = mHardware->useOverlay();
    mMsgEnabled = 0;

    mHardware->setCallbacks(notifyCallback,
                            dataCallback,
                            dataCallbackTimestamp,
                            (void *)cameraId);

    // Enable zoom, error, and focus messages by default
    enableMsgType(CAMERA_MSG_ERROR |
                  CAMERA_MSG_ZOOM |
                  CAMERA_MSG_FOCUS);
    mOverlayW = 0;
    mOverlayH = 0;

    // Callback is disabled by default
    mPreviewCallbackFlag = FRAME_CALLBACK_FLAG_NOOP;
    mOrientation = 0;
<<<<<<< HEAD
    mPlayShutterSound = true;
=======
    mOrientationChanged = false;
>>>>>>> 191a25e1
    cameraService->setCameraBusy(cameraId);
    cameraService->loadSound();
    LOG1("Client::Client X (pid %d)", callingPid);
}

static void *unregister_surface(void *arg) {
    ISurface *surface = (ISurface *)arg;
    surface->unregisterBuffers();
    IPCThreadState::self()->flushCommands();
    return NULL;
}

// tear down the client
CameraService::Client::~Client() {
    int callingPid = getCallingPid();
    LOG1("Client::~Client E (pid %d, this %p)", callingPid, this);

    // set mClientPid to let disconnet() tear down the hardware
    mClientPid = callingPid;
    disconnect();
    mCameraService->releaseSound();
    LOG1("Client::~Client X (pid %d, this %p)", callingPid, this);
}

// ----------------------------------------------------------------------------

status_t CameraService::Client::checkPid() const {
    int callingPid = getCallingPid();
    if (callingPid == mClientPid) return NO_ERROR;

    LOGW("attempt to use a locked camera from a different process"
         " (old pid %d, new pid %d)", mClientPid, callingPid);
    return EBUSY;
}

status_t CameraService::Client::checkPidAndHardware() const {
    status_t result = checkPid();
    if (result != NO_ERROR) return result;
    if (mHardware == 0) {
        LOGE("attempt to use a camera after disconnect() (pid %d)", getCallingPid());
        return INVALID_OPERATION;
    }
    return NO_ERROR;
}

status_t CameraService::Client::lock() {
    int callingPid = getCallingPid();
    LOG1("lock (pid %d)", callingPid);
    Mutex::Autolock lock(mLock);

    // lock camera to this client if the the camera is unlocked
    if (mClientPid == 0) {
        mClientPid = callingPid;
        return NO_ERROR;
    }

    // returns NO_ERROR if the client already owns the camera, EBUSY otherwise
    return checkPid();
}

status_t CameraService::Client::unlock() {
    int callingPid = getCallingPid();
    LOG1("unlock (pid %d)", callingPid);
    Mutex::Autolock lock(mLock);

    // allow anyone to use camera (after they lock the camera)
    status_t result = checkPid();
    if (result == NO_ERROR) {
        mClientPid = 0;
        LOG1("clear mCameraClient (pid %d)", callingPid);
        // we need to remove the reference to ICameraClient so that when the app
        // goes away, the reference count goes to 0.
        mCameraClient.clear();
    }
    return result;
}

// connect a new client to the camera
status_t CameraService::Client::connect(const sp<ICameraClient>& client) {
    int callingPid = getCallingPid();
    LOG1("connect E (pid %d)", callingPid);
    Mutex::Autolock lock(mLock);

    if (mClientPid != 0 && checkPid() != NO_ERROR) {
        LOGW("Tried to connect to a locked camera (old pid %d, new pid %d)",
                mClientPid, callingPid);
        return EBUSY;
    }

    if (mCameraClient != 0 && (client->asBinder() == mCameraClient->asBinder())) {
        LOG1("Connect to the same client");
        return NO_ERROR;
    }

    mPreviewCallbackFlag = FRAME_CALLBACK_FLAG_NOOP;
    mClientPid = callingPid;
    mCameraClient = client;

    LOG1("connect X (pid %d)", callingPid);
    return NO_ERROR;
}

void CameraService::Client::disconnect() {
    int callingPid = getCallingPid();
    LOG1("disconnect E (pid %d)", callingPid);
    Mutex::Autolock lock(mLock);

    if (checkPid() != NO_ERROR) {
        LOGW("different client - don't disconnect");
        return;
    }

    if (mClientPid <= 0) {
        LOG1("camera is unlocked (mClientPid = %d), don't tear down hardware", mClientPid);
        return;
    }

    // Make sure disconnect() is done once and once only, whether it is called
    // from the user directly, or called by the destructor.
    if (mHardware == 0) return;

    LOG1("hardware teardown");
    // Before destroying mHardware, we must make sure it's in the
    // idle state.
    // Turn off all messages.
    disableMsgType(CAMERA_MSG_ALL_MSGS);
    mHardware->stopPreview();
    mHardware->cancelPicture();
    // Release the hardware resources.
    mHardware->release();
    // Release the held overlay resources.
    if (mUseOverlay) {
        mOverlayRef = 0;
    }
    // Release the held ANativeWindow resources.
    if (mPreviewWindow != 0) {
        mPreviewWindow = 0;
        mHardware->setPreviewWindow(mPreviewWindow);
    }
    mHardware.clear();

    mCameraService->removeClient(mCameraClient);
    mCameraService->setCameraFree(mCameraId);

    LOG1("disconnect X (pid %d)", callingPid);
}

// ----------------------------------------------------------------------------

// set the Surface that the preview will use
status_t CameraService::Client::setPreviewDisplay(const sp<Surface>& surface) {
    LOG1("setPreviewDisplay(%p) (pid %d)", surface.get(), getCallingPid());
    Mutex::Autolock lock(mLock);
    status_t result = checkPidAndHardware();
    if (result != NO_ERROR) return result;

    result = NO_ERROR;

    // return if no change in surface.
    // asBinder() is safe on NULL (returns NULL)
    if (getISurface(surface)->asBinder() == mSurface->asBinder()) {
        return result;
    }

    if (mSurface != 0) {
        LOG1("clearing old preview surface %p", mSurface.get());
        if (mUseOverlay) {
            // Force the destruction of any previous overlay
            sp<Overlay> dummy;
            mHardware->setOverlay(dummy);
<<<<<<< HEAD
=======
            mOverlayRef = 0;
        } else {
            mSurface->unregisterBuffers();
>>>>>>> 191a25e1
        }
    }
    if (surface != 0) {
        mSurface = getISurface(surface);
    } else {
        mSurface = 0;
    }
    mPreviewWindow = surface;
    mOverlayRef = 0;
    // If preview has been already started, set overlay or register preview
    // buffers now.
    if (mHardware->previewEnabled()) {
        if (mUseOverlay) {
            result = setOverlay();
        } else if (mPreviewWindow != 0) {
            result = mHardware->setPreviewWindow(mPreviewWindow);
        }
    }

    return result;
}

status_t CameraService::Client::setOverlay() {
    int w, h;
    CameraParameters params(mHardware->getParameters());
    params.getPreviewSize(&w, &h);

    if (w != mOverlayW || h != mOverlayH || mOrientationChanged) {
        // Force the destruction of any previous overlay
        sp<Overlay> dummy;
        mHardware->setOverlay(dummy);
        mOverlayRef = 0;
        mOrientationChanged = false;
    }

    status_t result = NO_ERROR;
    if (mSurface == 0) {
        result = mHardware->setOverlay(NULL);
    } else {
        if (mOverlayRef == 0) {
            // FIXME:
            // Surfaceflinger may hold onto the previous overlay reference for some
            // time after we try to destroy it. retry a few times. In the future, we
            // should make the destroy call block, or possibly specify that we can
            // wait in the createOverlay call if the previous overlay is in the
            // process of being destroyed.
            for (int retry = 0; retry < 50; ++retry) {
                mOverlayRef = mSurface->createOverlay(w, h, OVERLAY_FORMAT_DEFAULT,
                                                      mOrientation);
                if (mOverlayRef != 0) break;
                LOGW("Overlay create failed - retrying");
                usleep(20000);
            }
            if (mOverlayRef == 0) {
                LOGE("Overlay Creation Failed!");
                return -EINVAL;
            }
            result = mHardware->setOverlay(new Overlay(mOverlayRef));
        }
    }
    if (result != NO_ERROR) {
        LOGE("mHardware->setOverlay() failed with status %d\n", result);
        return result;
    }

    mOverlayW = w;
    mOverlayH = h;

    return result;
}

// set the preview callback flag to affect how the received frames from
// preview are handled.
void CameraService::Client::setPreviewCallbackFlag(int callback_flag) {
    LOG1("setPreviewCallbackFlag(%d) (pid %d)", callback_flag, getCallingPid());
    Mutex::Autolock lock(mLock);
    if (checkPidAndHardware() != NO_ERROR) return;

    mPreviewCallbackFlag = callback_flag;
    if (mPreviewCallbackFlag & FRAME_CALLBACK_FLAG_ENABLE_MASK) {
        enableMsgType(CAMERA_MSG_PREVIEW_FRAME);
    } else {
        disableMsgType(CAMERA_MSG_PREVIEW_FRAME);
    }
}

// start preview mode
status_t CameraService::Client::startPreview() {
    LOG1("startPreview (pid %d)", getCallingPid());
    return startCameraMode(CAMERA_PREVIEW_MODE);
}

// start recording mode
status_t CameraService::Client::startRecording() {
    LOG1("startRecording (pid %d)", getCallingPid());
    return startCameraMode(CAMERA_RECORDING_MODE);
}

// start preview or recording
status_t CameraService::Client::startCameraMode(camera_mode mode) {
    LOG1("startCameraMode(%d)", mode);
    Mutex::Autolock lock(mLock);
    status_t result = checkPidAndHardware();
    if (result != NO_ERROR) return result;

    switch(mode) {
        case CAMERA_PREVIEW_MODE:
            if (mSurface == 0 && mPreviewWindow == 0) {
                LOG1("mSurface is not set yet.");
                // still able to start preview in this case.
            }
            return startPreviewMode();
        case CAMERA_RECORDING_MODE:
            if (mSurface == 0 && mPreviewWindow == 0) {
                LOGE("mSurface or mPreviewWindow must be set before startRecordingMode.");
                return INVALID_OPERATION;
            }
            return startRecordingMode();
        default:
            return UNKNOWN_ERROR;
    }
}

status_t CameraService::Client::startPreviewMode() {
    LOG1("startPreviewMode");
    status_t result = NO_ERROR;

    // if preview has been enabled, nothing needs to be done
    if (mHardware->previewEnabled()) {
        return NO_ERROR;
    }

    if (mUseOverlay) {
        // If preview display has been set, set overlay now.
        if (mSurface != 0) {
            result = setOverlay();
        }
        if (result != NO_ERROR) return result;
        result = mHardware->startPreview();
    } else {
        // XXX: Set the orientation of the ANativeWindow.
        mHardware->setPreviewWindow(mPreviewWindow);
        result = mHardware->startPreview();
    }
    return result;
}

status_t CameraService::Client::startRecordingMode() {
    LOG1("startRecordingMode");
    status_t result = NO_ERROR;

    // if recording has been enabled, nothing needs to be done
    if (mHardware->recordingEnabled()) {
        return NO_ERROR;
    }

    // if preview has not been started, start preview first
    if (!mHardware->previewEnabled()) {
        result = startPreviewMode();
        if (result != NO_ERROR) {
            return result;
        }
    }

    // start recording mode
    enableMsgType(CAMERA_MSG_VIDEO_FRAME);
    mCameraService->playSound(SOUND_RECORDING);
    result = mHardware->startRecording();
    if (result != NO_ERROR) {
        LOGE("mHardware->startRecording() failed with status %d", result);
    }
    return result;
}

// stop preview mode
void CameraService::Client::stopPreview() {
    LOG1("stopPreview (pid %d)", getCallingPid());
    Mutex::Autolock lock(mLock);
    if (checkPidAndHardware() != NO_ERROR) return;


    disableMsgType(CAMERA_MSG_PREVIEW_FRAME);
    mHardware->stopPreview();

    mPreviewBuffer.clear();
}

// stop recording mode
void CameraService::Client::stopRecording() {
    LOG1("stopRecording (pid %d)", getCallingPid());
    Mutex::Autolock lock(mLock);
    if (checkPidAndHardware() != NO_ERROR) return;

    mCameraService->playSound(SOUND_RECORDING);
    disableMsgType(CAMERA_MSG_VIDEO_FRAME);
    mHardware->stopRecording();

    mPreviewBuffer.clear();
}

// release a recording frame
void CameraService::Client::releaseRecordingFrame(const sp<IMemory>& mem) {
    Mutex::Autolock lock(mLock);
    if (checkPidAndHardware() != NO_ERROR) return;
    mHardware->releaseRecordingFrame(mem);
}

bool CameraService::Client::previewEnabled() {
    LOG1("previewEnabled (pid %d)", getCallingPid());

    Mutex::Autolock lock(mLock);
    if (checkPidAndHardware() != NO_ERROR) return false;
    return mHardware->previewEnabled();
}

bool CameraService::Client::recordingEnabled() {
    LOG1("recordingEnabled (pid %d)", getCallingPid());

    Mutex::Autolock lock(mLock);
    if (checkPidAndHardware() != NO_ERROR) return false;
    return mHardware->recordingEnabled();
}

status_t CameraService::Client::autoFocus() {
    LOG1("autoFocus (pid %d)", getCallingPid());

    Mutex::Autolock lock(mLock);
    status_t result = checkPidAndHardware();
    if (result != NO_ERROR) return result;

    return mHardware->autoFocus();
}

status_t CameraService::Client::cancelAutoFocus() {
    LOG1("cancelAutoFocus (pid %d)", getCallingPid());

    Mutex::Autolock lock(mLock);
    status_t result = checkPidAndHardware();
    if (result != NO_ERROR) return result;

    return mHardware->cancelAutoFocus();
}

// take a picture - image is returned in callback
status_t CameraService::Client::takePicture() {
    LOG1("takePicture (pid %d)", getCallingPid());

    Mutex::Autolock lock(mLock);
    status_t result = checkPidAndHardware();
    if (result != NO_ERROR) return result;

    enableMsgType(CAMERA_MSG_SHUTTER |
                  CAMERA_MSG_POSTVIEW_FRAME |
                  CAMERA_MSG_RAW_IMAGE |
                  CAMERA_MSG_COMPRESSED_IMAGE);

    return mHardware->takePicture();
}

// set preview/capture parameters - key/value pairs
status_t CameraService::Client::setParameters(const String8& params) {
    LOG1("setParameters (pid %d) (%s)", getCallingPid(), params.string());

    Mutex::Autolock lock(mLock);
    status_t result = checkPidAndHardware();
    if (result != NO_ERROR) return result;

    CameraParameters p(params);
    return mHardware->setParameters(p);
}

// get preview/capture parameters - key/value pairs
String8 CameraService::Client::getParameters() const {
    Mutex::Autolock lock(mLock);
    if (checkPidAndHardware() != NO_ERROR) return String8();

    String8 params(mHardware->getParameters().flatten());
    LOG1("getParameters (pid %d) (%s)", getCallingPid(), params.string());
    return params;
}

// enable shutter sound
status_t CameraService::Client::enableShutterSound(bool enable) {
    LOG1("enableShutterSound (pid %d)", getCallingPid());

    status_t result = checkPidAndHardware();
    if (result != NO_ERROR) return result;

    if (enable) {
        mPlayShutterSound = true;
        return OK;
    }

    // Disabling shutter sound may not be allowed. In that case only
    // allow the mediaserver process to disable the sound.
    char value[PROPERTY_VALUE_MAX];
    property_get("ro.camera.sound.forced", value, "0");
    if (strcmp(value, "0") != 0) {
        // Disabling shutter sound is not allowed. Deny if the current
        // process is not mediaserver.
        if (getCallingPid() != getpid()) {
            LOGE("Failed to disable shutter sound. Permission denied (pid %d)", getCallingPid());
            return PERMISSION_DENIED;
        }
    }

    mPlayShutterSound = false;
    return OK;
}

status_t CameraService::Client::sendCommand(int32_t cmd, int32_t arg1, int32_t arg2) {
    LOG1("sendCommand (pid %d)", getCallingPid());
    int orientation;
    Mutex::Autolock lock(mLock);
    status_t result = checkPidAndHardware();
    if (result != NO_ERROR) return result;

    if (cmd == CAMERA_CMD_SET_DISPLAY_ORIENTATION) {
        // The orientation cannot be set during preview.
        if (mHardware->previewEnabled()) {
            return INVALID_OPERATION;
        }
        switch (arg1) {
            case 0:
                orientation = ISurface::BufferHeap::ROT_0;
                break;
            case 90:
                orientation = ISurface::BufferHeap::ROT_90;
                break;
            case 180:
                orientation = ISurface::BufferHeap::ROT_180;
                break;
            case 270:
                orientation = ISurface::BufferHeap::ROT_270;
                break;
            default:
                return BAD_VALUE;
        }
        if (mOrientation != orientation) {
            mOrientation = orientation;
            if (mOverlayRef != 0) mOrientationChanged = true;
        }
        return OK;
    } else if (cmd == CAMERA_CMD_ENABLE_SHUTTER_SOUND) {
        switch (arg1) {
            case 0:
                enableShutterSound(false);
                break;
            case 1:
                enableShutterSound(true);
                break;
            default:
                return BAD_VALUE;
        }
        return OK;
    } else if (cmd == CAMERA_CMD_PLAY_RECORDING_SOUND) {
        mCameraService->playSound(SOUND_RECORDING);
    }

    return mHardware->sendCommand(cmd, arg1, arg2);
}

// ----------------------------------------------------------------------------

void CameraService::Client::enableMsgType(int32_t msgType) {
    android_atomic_or(msgType, &mMsgEnabled);
    mHardware->enableMsgType(msgType);
}

void CameraService::Client::disableMsgType(int32_t msgType) {
    android_atomic_and(~msgType, &mMsgEnabled);
    mHardware->disableMsgType(msgType);
}

#define CHECK_MESSAGE_INTERVAL 10 // 10ms
bool CameraService::Client::lockIfMessageWanted(int32_t msgType) {
    int sleepCount = 0;
    while (mMsgEnabled & msgType) {
        if (mLock.tryLock() == NO_ERROR) {
            if (sleepCount > 0) {
                LOG1("lockIfMessageWanted(%d): waited for %d ms",
                    msgType, sleepCount * CHECK_MESSAGE_INTERVAL);
            }
            return true;
        }
        if (sleepCount++ == 0) {
            LOG1("lockIfMessageWanted(%d): enter sleep", msgType);
        }
        usleep(CHECK_MESSAGE_INTERVAL * 1000);
    }
    LOGW("lockIfMessageWanted(%d): dropped unwanted message", msgType);
    return false;
}

// ----------------------------------------------------------------------------

// Converts from a raw pointer to the client to a strong pointer during a
// hardware callback. This requires the callbacks only happen when the client
// is still alive.
sp<CameraService::Client> CameraService::Client::getClientFromCookie(void* user) {
    sp<Client> client = gCameraService->getClientById((int) user);

    // This could happen if the Client is in the process of shutting down (the
    // last strong reference is gone, but the destructor hasn't finished
    // stopping the hardware).
    if (client == 0) return NULL;

    // The checks below are not necessary and are for debugging only.
    if (client->mCameraService.get() != gCameraService) {
        LOGE("mismatch service!");
        return NULL;
    }

    if (client->mHardware == 0) {
        LOGE("mHardware == 0: callback after disconnect()?");
        return NULL;
    }

    return client;
}

// Callback messages can be dispatched to internal handlers or pass to our
// client's callback functions, depending on the message type.
//
// notifyCallback:
//      CAMERA_MSG_SHUTTER              handleShutter
//      (others)                        c->notifyCallback
// dataCallback:
//      CAMERA_MSG_PREVIEW_FRAME        handlePreviewData
//      CAMERA_MSG_POSTVIEW_FRAME       handlePostview
//      CAMERA_MSG_RAW_IMAGE            handleRawPicture
//      CAMERA_MSG_COMPRESSED_IMAGE     handleCompressedPicture
//      (others)                        c->dataCallback
// dataCallbackTimestamp
//      (others)                        c->dataCallbackTimestamp
//
// NOTE: the *Callback functions grab mLock of the client before passing
// control to handle* functions. So the handle* functions must release the
// lock before calling the ICameraClient's callbacks, so those callbacks can
// invoke methods in the Client class again (For example, the preview frame
// callback may want to releaseRecordingFrame). The handle* functions must
// release the lock after all accesses to member variables, so it must be
// handled very carefully.

void CameraService::Client::notifyCallback(int32_t msgType, int32_t ext1,
        int32_t ext2, void* user) {
    LOG2("notifyCallback(%d)", msgType);

    sp<Client> client = getClientFromCookie(user);
    if (client == 0) return;
    if (!client->lockIfMessageWanted(msgType)) return;

    switch (msgType) {
        case CAMERA_MSG_SHUTTER:
            // ext1 is the dimension of the yuv picture.
            client->handleShutter((image_rect_type *)ext1);
            break;
        default:
            client->handleGenericNotify(msgType, ext1, ext2);
            break;
    }
}

void CameraService::Client::dataCallback(int32_t msgType,
        const sp<IMemory>& dataPtr, void* user) {
    LOG2("dataCallback(%d)", msgType);

    sp<Client> client = getClientFromCookie(user);
    if (client == 0) return;
    if (!client->lockIfMessageWanted(msgType)) return;

    if (dataPtr == 0) {
        LOGE("Null data returned in data callback");
        client->handleGenericNotify(CAMERA_MSG_ERROR, UNKNOWN_ERROR, 0);
        return;
    }

    switch (msgType) {
        case CAMERA_MSG_PREVIEW_FRAME:
            client->handlePreviewData(dataPtr);
            break;
        case CAMERA_MSG_POSTVIEW_FRAME:
            client->handlePostview(dataPtr);
            break;
        case CAMERA_MSG_RAW_IMAGE:
            client->handleRawPicture(dataPtr);
            break;
        case CAMERA_MSG_COMPRESSED_IMAGE:
            client->handleCompressedPicture(dataPtr);
            break;
        default:
            client->handleGenericData(msgType, dataPtr);
            break;
    }
}

void CameraService::Client::dataCallbackTimestamp(nsecs_t timestamp,
        int32_t msgType, const sp<IMemory>& dataPtr, void* user) {
    LOG2("dataCallbackTimestamp(%d)", msgType);

    sp<Client> client = getClientFromCookie(user);
    if (client == 0) return;
    if (!client->lockIfMessageWanted(msgType)) return;

    if (dataPtr == 0) {
        LOGE("Null data returned in data with timestamp callback");
        client->handleGenericNotify(CAMERA_MSG_ERROR, UNKNOWN_ERROR, 0);
        return;
    }

    client->handleGenericDataTimestamp(timestamp, msgType, dataPtr);
}

// snapshot taken callback
// "size" is the width and height of yuv picture for registerBuffer.
// If it is NULL, use the picture size from parameters.
void CameraService::Client::handleShutter(image_rect_type *size) {
    if (mPlayShutterSound) {
        mCameraService->playSound(SOUND_SHUTTER);
    }

    sp<ICameraClient> c = mCameraClient;
    if (c != 0) {
        mLock.unlock();
        c->notifyCallback(CAMERA_MSG_SHUTTER, 0, 0);
        if (!lockIfMessageWanted(CAMERA_MSG_SHUTTER)) return;
    }
    disableMsgType(CAMERA_MSG_SHUTTER);

    // It takes some time before yuvPicture callback to be called.
    // Register the buffer for raw image here to reduce latency.
    if (mSurface != 0 && !mUseOverlay) {
        int w, h;
        CameraParameters params(mHardware->getParameters());
        if (size == NULL) {
            params.getPictureSize(&w, &h);
        } else {
            w = size->width;
            h = size->height;
            w &= ~1;
            h &= ~1;
            LOG1("Snapshot image width=%d, height=%d", w, h);
        }
        // FIXME: don't use hardcoded format constants here
        ISurface::BufferHeap buffers(w, h, w, h,
            HAL_PIXEL_FORMAT_YCrCb_420_SP, mOrientation, 0,
            mHardware->getRawHeap());

        IPCThreadState::self()->flushCommands();
    }

    mLock.unlock();
}

// preview callback - frame buffer update
void CameraService::Client::handlePreviewData(const sp<IMemory>& mem) {
    ssize_t offset;
    size_t size;
    sp<IMemoryHeap> heap = mem->getMemory(&offset, &size);

    // local copy of the callback flags
    int flags = mPreviewCallbackFlag;

    // is callback enabled?
    if (!(flags & FRAME_CALLBACK_FLAG_ENABLE_MASK)) {
        // If the enable bit is off, the copy-out and one-shot bits are ignored
        LOG2("frame callback is disabled");
        mLock.unlock();
        return;
    }

    // hold a strong pointer to the client
    sp<ICameraClient> c = mCameraClient;

    // clear callback flags if no client or one-shot mode
    if (c == 0 || (mPreviewCallbackFlag & FRAME_CALLBACK_FLAG_ONE_SHOT_MASK)) {
        LOG2("Disable preview callback");
        mPreviewCallbackFlag &= ~(FRAME_CALLBACK_FLAG_ONE_SHOT_MASK |
                                  FRAME_CALLBACK_FLAG_COPY_OUT_MASK |
                                  FRAME_CALLBACK_FLAG_ENABLE_MASK);
        disableMsgType(CAMERA_MSG_PREVIEW_FRAME);
    }

    if (c != 0) {
        // Is the received frame copied out or not?
        if (flags & FRAME_CALLBACK_FLAG_COPY_OUT_MASK) {
            LOG2("frame is copied");
            copyFrameAndPostCopiedFrame(c, heap, offset, size);
        } else {
            LOG2("frame is forwarded");
            mLock.unlock();
            c->dataCallback(CAMERA_MSG_PREVIEW_FRAME, mem);
        }
    } else {
        mLock.unlock();
    }
}

// picture callback - postview image ready
void CameraService::Client::handlePostview(const sp<IMemory>& mem) {
    disableMsgType(CAMERA_MSG_POSTVIEW_FRAME);

    sp<ICameraClient> c = mCameraClient;
    mLock.unlock();
    if (c != 0) {
        c->dataCallback(CAMERA_MSG_POSTVIEW_FRAME, mem);
    }
}

// picture callback - raw image ready
void CameraService::Client::handleRawPicture(const sp<IMemory>& mem) {
    disableMsgType(CAMERA_MSG_RAW_IMAGE);

    ssize_t offset;
    size_t size;
    sp<IMemoryHeap> heap = mem->getMemory(&offset, &size);

    sp<ICameraClient> c = mCameraClient;
    mLock.unlock();
    if (c != 0) {
        c->dataCallback(CAMERA_MSG_RAW_IMAGE, mem);
    }
}

// picture callback - compressed picture ready
void CameraService::Client::handleCompressedPicture(const sp<IMemory>& mem) {
    disableMsgType(CAMERA_MSG_COMPRESSED_IMAGE);

    sp<ICameraClient> c = mCameraClient;
    mLock.unlock();
    if (c != 0) {
        c->dataCallback(CAMERA_MSG_COMPRESSED_IMAGE, mem);
    }
}


void CameraService::Client::handleGenericNotify(int32_t msgType,
    int32_t ext1, int32_t ext2) {
    sp<ICameraClient> c = mCameraClient;
    mLock.unlock();
    if (c != 0) {
        c->notifyCallback(msgType, ext1, ext2);
    }
}

void CameraService::Client::handleGenericData(int32_t msgType,
    const sp<IMemory>& dataPtr) {
    sp<ICameraClient> c = mCameraClient;
    mLock.unlock();
    if (c != 0) {
        c->dataCallback(msgType, dataPtr);
    }
}

void CameraService::Client::handleGenericDataTimestamp(nsecs_t timestamp,
    int32_t msgType, const sp<IMemory>& dataPtr) {
    sp<ICameraClient> c = mCameraClient;
    mLock.unlock();
    if (c != 0) {
        c->dataCallbackTimestamp(timestamp, msgType, dataPtr);
    }
}

void CameraService::Client::copyFrameAndPostCopiedFrame(
        const sp<ICameraClient>& client, const sp<IMemoryHeap>& heap,
        size_t offset, size_t size) {
    LOG2("copyFrameAndPostCopiedFrame");
    // It is necessary to copy out of pmem before sending this to
    // the callback. For efficiency, reuse the same MemoryHeapBase
    // provided it's big enough. Don't allocate the memory or
    // perform the copy if there's no callback.
    // hold the preview lock while we grab a reference to the preview buffer
    sp<MemoryHeapBase> previewBuffer;

    if (mPreviewBuffer == 0) {
        mPreviewBuffer = new MemoryHeapBase(size, 0, NULL);
    } else if (size > mPreviewBuffer->virtualSize()) {
        mPreviewBuffer.clear();
        mPreviewBuffer = new MemoryHeapBase(size, 0, NULL);
    }
    if (mPreviewBuffer == 0) {
        LOGE("failed to allocate space for preview buffer");
        mLock.unlock();
        return;
    }
    previewBuffer = mPreviewBuffer;

    memcpy(previewBuffer->base(), (uint8_t *)heap->base() + offset, size);

    sp<MemoryBase> frame = new MemoryBase(previewBuffer, 0, size);
    if (frame == 0) {
        LOGE("failed to allocate space for frame callback");
        mLock.unlock();
        return;
    }

    mLock.unlock();
    client->dataCallback(CAMERA_MSG_PREVIEW_FRAME, frame);
}

// ----------------------------------------------------------------------------

static const int kDumpLockRetries = 50;
static const int kDumpLockSleep = 60000;

static bool tryLock(Mutex& mutex)
{
    bool locked = false;
    for (int i = 0; i < kDumpLockRetries; ++i) {
        if (mutex.tryLock() == NO_ERROR) {
            locked = true;
            break;
        }
        usleep(kDumpLockSleep);
    }
    return locked;
}

status_t CameraService::dump(int fd, const Vector<String16>& args) {
    static const char* kDeadlockedString = "CameraService may be deadlocked\n";

    const size_t SIZE = 256;
    char buffer[SIZE];
    String8 result;
    if (checkCallingPermission(String16("android.permission.DUMP")) == false) {
        snprintf(buffer, SIZE, "Permission Denial: "
                "can't dump CameraService from pid=%d, uid=%d\n",
                getCallingPid(),
                getCallingUid());
        result.append(buffer);
        write(fd, result.string(), result.size());
    } else {
        bool locked = tryLock(mServiceLock);
        // failed to lock - CameraService is probably deadlocked
        if (!locked) {
            String8 result(kDeadlockedString);
            write(fd, result.string(), result.size());
        }

        bool hasClient = false;
        for (int i = 0; i < mNumberOfCameras; i++) {
            sp<Client> client = mClient[i].promote();
            if (client == 0) continue;
            hasClient = true;
            sprintf(buffer, "Client[%d] (%p) PID: %d\n",
                    i,
                    client->getCameraClient()->asBinder().get(),
                    client->mClientPid);
            result.append(buffer);
            write(fd, result.string(), result.size());
            client->mHardware->dump(fd, args);
        }
        if (!hasClient) {
            result.append("No camera client yet.\n");
            write(fd, result.string(), result.size());
        }

        if (locked) mServiceLock.unlock();

        // change logging level
        int n = args.size();
        for (int i = 0; i + 1 < n; i++) {
            if (args[i] == String16("-v")) {
                String8 levelStr(args[i+1]);
                int level = atoi(levelStr.string());
                sprintf(buffer, "Set Log Level to %d", level);
                result.append(buffer);
                setLogLevel(level);
            }
        }
    }
    return NO_ERROR;
}

sp<ISurface> CameraService::getISurface(const sp<Surface>& surface) {
    if (surface != 0) {
        return surface->getISurface();
    } else {
        return sp<ISurface>(0);
    }
}

}; // namespace android<|MERGE_RESOLUTION|>--- conflicted
+++ resolved
@@ -320,11 +320,8 @@
     // Callback is disabled by default
     mPreviewCallbackFlag = FRAME_CALLBACK_FLAG_NOOP;
     mOrientation = 0;
-<<<<<<< HEAD
+    mOrientationChanged = false;
     mPlayShutterSound = true;
-=======
-    mOrientationChanged = false;
->>>>>>> 191a25e1
     cameraService->setCameraBusy(cameraId);
     cameraService->loadSound();
     LOG1("Client::Client X (pid %d)", callingPid);
@@ -495,12 +492,7 @@
             // Force the destruction of any previous overlay
             sp<Overlay> dummy;
             mHardware->setOverlay(dummy);
-<<<<<<< HEAD
-=======
             mOverlayRef = 0;
-        } else {
-            mSurface->unregisterBuffers();
->>>>>>> 191a25e1
         }
     }
     if (surface != 0) {
