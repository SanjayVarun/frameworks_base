--- conflicted
+++ resolved
@@ -107,11 +107,8 @@
      * see config.xml config_globalActionList */
     private static final String GLOBAL_ACTION_KEY_POWER = "power";
     private static final String GLOBAL_ACTION_KEY_REBOOT = "reboot";
-<<<<<<< HEAD
     private static final String GLOBAL_ACTION_KEY_SCREENSHOT = "screenshot";
     private static final String GLOBAL_ACTION_KEY_SCREENRECORD = "screenrecord";
-=======
->>>>>>> 7c2361fc
     private static final String GLOBAL_ACTION_KEY_AIRPLANE = "airplane";
     private static final String GLOBAL_ACTION_KEY_BUGREPORT = "bugreport";
     private static final String GLOBAL_ACTION_KEY_SILENT = "silent";
@@ -320,7 +317,6 @@
                 continue;
             }
             if (GLOBAL_ACTION_KEY_POWER.equals(actionKey)) {
-<<<<<<< HEAD
                 if (Settings.System.getInt(mContext.getContentResolver(),
                         Settings.System.POWERMENU_POWER, 1) == 1) {
                 mItems.add(getPowerAction());
@@ -340,11 +336,6 @@
                         Settings.System.POWERMENU_SCREENRECORD, 0) != 0) {
                     mItems.add(ScreenrecordAction());
                 }
-=======
-                mItems.add(new PowerAction());
-            } else if (GLOBAL_ACTION_KEY_REBOOT.equals(actionKey)) {
-                mItems.add(new RebootAction());
->>>>>>> 7c2361fc
             } else if (GLOBAL_ACTION_KEY_AIRPLANE.equals(actionKey)) {
                 if (Settings.System.getInt(mContext.getContentResolver(),
                         Settings.System.POWERMENU_AIRPLANE, 1) == 1) {
@@ -445,35 +436,6 @@
         @Override
         public void onPress() {
             mWindowManagerFuncs.reboot();
-        }
-    }
-    
-    private final class RebootAction extends SinglePressAction {
-        private RebootAction() {
-            super(com.android.internal.R.drawable.ic_lock_power_reboot,
-                    R.string.global_action_reboot);
-        }
-
-        @Override
-        public boolean showDuringKeyguard() {
-            return true;
-        }
-
-        @Override
-        public boolean showBeforeProvisioning() {
-            return true;
-        }
-
-        @Override
-        public void onPress() {
-            try {
-                IPowerManager pm = IPowerManager.Stub.asInterface(ServiceManager
-                        .getService(Context.POWER_SERVICE));
-                pm.reboot(true, null, false);
-            } catch (RemoteException e) {
-                Log.e(TAG, "PowerManager service died!", e);
-                return;
-            }
         }
     }
 
