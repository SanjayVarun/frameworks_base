--- conflicted
+++ resolved
@@ -86,23 +86,19 @@
             done = null;
         }
         synchronized (mPackageManagerService.mInstallLock) {
-<<<<<<< HEAD
             final boolean useLock = mSystemReady;
             if (useLock) {
                 mDexoptWakeLock.setWorkSource(new WorkSource(pkg.applicationInfo.uid));
                 mDexoptWakeLock.acquire();
             }
             try {
-                return performDexOptLI(pkg, instructionSets, forceDex, defer, bootComplete, done);
+                return performDexOptLI(pkg, instructionSets, forceDex, defer, bootComplete,
+                        useJit, done);
             } finally {
                 if (useLock) {
                     mDexoptWakeLock.release();
                 }
             }
-=======
-            return performDexOptLI(pkg, instructionSets, forceDex, defer, bootComplete,
-                    useJit, done);
->>>>>>> 4ed21bf0
         }
     }
 
@@ -172,33 +168,8 @@
                         dexoptType = "dex2oat";
                         try {
                             oatDir = createOatDirIfSupported(pkg, dexCodeInstructionSet);
-<<<<<<< HEAD
                         } catch (IOException ioe) {
                             Slog.w(TAG, "Unable to create oatDir for package: " + pkg.packageName);
-=======
-                        } else if (dexoptNeeded == DexFile.PATCHOAT_NEEDED) {
-                            dexoptType = "patchoat";
-                        } else if (dexoptNeeded == DexFile.SELF_PATCHOAT_NEEDED) {
-                            dexoptType = "self patchoat";
-                        } else {
-                            throw new IllegalStateException("Invalid dexopt needed: " + dexoptNeeded);
-                        }
-                        Log.i(TAG, "Running dexopt (" + dexoptType + ") on: " + path + " pkg="
-                                + pkg.applicationInfo.packageName + " isa=" + dexCodeInstructionSet
-                                + " vmSafeMode=" + vmSafeMode + " debuggable=" + debuggable
-                                + " oatDir = " + oatDir + " bootComplete=" + bootComplete
-                                + " useJit=" + useJit);
-                        final int sharedGid = UserHandle.getSharedAppGid(pkg.applicationInfo.uid);
-                        final int dexFlags =
-                                (!pkg.isForwardLocked() ? DEXOPT_PUBLIC : 0)
-                                | (vmSafeMode ? DEXOPT_SAFEMODE : 0)
-                                | (debuggable ? DEXOPT_DEBUGGABLE : 0)
-                                | (bootComplete ? DEXOPT_BOOTCOMPLETE : 0)
-                                | (useJit ? DEXOPT_USEJIT : 0);
-                        final int ret = mPackageManagerService.mInstaller.dexopt(path, sharedGid,
-                                pkg.packageName, dexCodeInstructionSet, dexoptNeeded, oatDir, dexFlags);
-                        if (ret < 0) {
->>>>>>> 4ed21bf0
                             return DEX_OPT_FAILED;
                         }
                     } else if (dexoptNeeded == DexFile.PATCHOAT_NEEDED) {
@@ -212,13 +183,15 @@
                     Log.i(TAG, "Running dexopt (" + dexoptType + ") on: " + path + " pkg="
                             + pkg.applicationInfo.packageName + " isa=" + dexCodeInstructionSet
                             + " vmSafeMode=" + vmSafeMode + " debuggable=" + debuggable
-                            + " oatDir = " + oatDir + " bootComplete=" + bootComplete);
+                            + " oatDir = " + oatDir + " bootComplete=" + bootComplete
+                            + " useJit=" + useJit);
                     final int sharedGid = UserHandle.getSharedAppGid(pkg.applicationInfo.uid);
                     final int dexFlags =
                             (!pkg.isForwardLocked() ? DEXOPT_PUBLIC : 0)
                             | (vmSafeMode ? DEXOPT_SAFEMODE : 0)
                             | (debuggable ? DEXOPT_DEBUGGABLE : 0)
-                            | (bootComplete ? DEXOPT_BOOTCOMPLETE : 0);
+                            | (bootComplete ? DEXOPT_BOOTCOMPLETE : 0)
+                            | (useJit ? DEXOPT_USEJIT : 0);
                     final int ret = mPackageManagerService.mInstaller.dexopt(path, sharedGid,
                             pkg.packageName, dexCodeInstructionSet, dexoptNeeded, oatDir, dexFlags);
 
