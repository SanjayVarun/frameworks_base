/*
 * Copyright (C) 2008 The Android Open Source Project
 *
 * Licensed under the Apache License, Version 2.0 (the "License");
 * you may not use this file except in compliance with the License.
 * You may obtain a copy of the License at
 *
 *      http://www.apache.org/licenses/LICENSE-2.0
 *
 * Unless required by applicable law or agreed to in writing, software
 * distributed under the License is distributed on an "AS IS" BASIS,
 * WITHOUT WARRANTIES OR CONDITIONS OF ANY KIND, either express or implied.
 * See the License for the specific language governing permissions and
 * limitations under the License.
 */


package com.android.server.power;

import android.app.ActivityManager;
import android.app.ActivityManagerNative;
import android.app.AlarmManager;
import android.app.AlertDialog;
import android.app.Dialog;
import android.app.IActivityManager;
import android.app.KeyguardManager;
import android.app.ProgressDialog;
import android.bluetooth.BluetoothAdapter;
import android.bluetooth.IBluetoothManager;
import android.media.AudioAttributes;
import android.nfc.NfcAdapter;
import android.nfc.INfcAdapter;
import android.content.BroadcastReceiver;
import android.content.Context;
import android.content.DialogInterface;
import android.content.Intent;
import android.content.IntentFilter;
import android.os.FileUtils;
import android.os.Handler;
import android.os.PowerManager;
import android.os.RecoverySystem;
import android.os.RemoteException;
import android.os.ServiceManager;
import android.os.SystemClock;
import android.os.SystemProperties;
import android.os.UserHandle;
import android.os.UserManager;
import android.os.Vibrator;
import android.os.SystemVibrator;
import android.os.storage.IMountService;
import android.os.storage.IMountShutdownObserver;
import android.provider.Settings;
import android.system.ErrnoException;
import android.system.Os;

import com.android.internal.telephony.ITelephony;
import com.android.server.pm.PackageManagerService;

import android.util.Log;
import android.view.KeyEvent;
import android.view.WindowManager;

import java.io.BufferedReader;
import java.io.File;
import java.io.FileReader;
import java.io.IOException;

import java.lang.reflect.Method;

public final class ShutdownThread extends Thread {
    // constants
    private static final String TAG = "ShutdownThread";
    private static final int PHONE_STATE_POLL_SLEEP_MSEC = 500;
    // maximum time we wait for the shutdown broadcast before going on.
    private static final int MAX_BROADCAST_TIME = 10*1000;
    private static final int MAX_SHUTDOWN_WAIT_TIME = 20*1000;
    private static final int MAX_RADIO_WAIT_TIME = 12*1000;
    private static final int MAX_UNCRYPT_WAIT_TIME = 15*60*1000;
    // constants for progress bar. the values are roughly estimated based on timeout.
    private static final int BROADCAST_STOP_PERCENT = 2;
    private static final int ACTIVITY_MANAGER_STOP_PERCENT = 4;
    private static final int PACKAGE_MANAGER_STOP_PERCENT = 6;
    private static final int RADIO_STOP_PERCENT = 18;
    private static final int MOUNT_SERVICE_STOP_PERCENT = 20;

    // length of vibration before shutting down
    private static final int SHUTDOWN_VIBRATE_MS = 500;

    // state tracking
    private static Object sIsStartedGuard = new Object();
    private static boolean sIsStarted = false;

    private static boolean mReboot;
    private static boolean mRebootSafeMode;
    private static boolean mRebootUpdate;
    private static boolean mRebootHot;

    private static boolean mRebootHasProgressBar;
    private static String mReason;

    public static final String HOT_REBOOT = "hot_reboot";

    // Provides shutdown assurance in case the system_server is killed
    public static final String SHUTDOWN_ACTION_PROPERTY = "sys.shutdown.requested";

    // Indicates whether we are rebooting into safe mode
    public static final String REBOOT_SAFEMODE_PROPERTY = "persist.sys.safemode";
    public static final String RO_SAFEMODE_PROPERTY = "ro.sys.safemode";

    // Indicates whether we should stay in safe mode until ro.build.date.utc is newer than this
    public static final String AUDIT_SAFEMODE_PROPERTY = "persist.sys.audit_safemode";

    // static instance of this thread
    private static final ShutdownThread sInstance = new ShutdownThread();

    private static final AudioAttributes VIBRATION_ATTRIBUTES = new AudioAttributes.Builder()
            .setContentType(AudioAttributes.CONTENT_TYPE_SONIFICATION)
            .setUsage(AudioAttributes.USAGE_ASSISTANCE_SONIFICATION)
            .build();

    private final Object mActionDoneSync = new Object();
    private boolean mActionDone;
    private Context mContext;
    private PowerManager mPowerManager;
    private PowerManager.WakeLock mCpuWakeLock;
    private PowerManager.WakeLock mScreenWakeLock;
    private Handler mHandler;

    private static AlertDialog sConfirmDialog;
    private ProgressDialog mProgressDialog;

    private ShutdownThread() {
    }

    /**
     * Request a clean shutdown, waiting for subsystems to clean up their
     * state etc.  Must be called from a Looper thread in which its UI
     * is shown.
     *
     * @param context Context used to display the shutdown progress dialog.
     * @param reason code to pass to android_reboot() (e.g. "userrequested"), or null.
     * @param confirm true if user confirmation is needed before shutting down.
     */
    public static void shutdown(final Context context, String reason, boolean confirm) {
        mReboot = false;
        mRebootSafeMode = false;
        mReason = reason;
        shutdownInner(context, confirm);
    }

    static void shutdownInner(final Context context, boolean confirm) {
        // ensure that only one thread is trying to power down.
        // any additional calls are just returned
        synchronized (sIsStartedGuard) {
            if (sIsStarted) {
                Log.d(TAG, "Request to shutdown already running, returning.");
                return;
            }
        }

        boolean showRebootOption = false;
        String[] defaultActions = context.getResources().getStringArray(
                com.android.internal.R.array.config_globalActionsList);
        for (int i = 0; i < defaultActions.length; i++) {
            if (defaultActions[i].equals("reboot")) {
                showRebootOption = true;
                break;
            }
        }
        final int longPressBehavior = context.getResources().getInteger(
                        com.android.internal.R.integer.config_longPressOnPowerBehavior);
        int resourceId = mRebootSafeMode
                ? com.android.internal.R.string.reboot_safemode_confirm
                : (longPressBehavior == 2
                        ? com.android.internal.R.string.shutdown_confirm_question
                        : com.android.internal.R.string.shutdown_confirm);
        if (showRebootOption && !mRebootSafeMode) {
            resourceId = com.android.internal.R.string.reboot_confirm;
        }

        final int titleResourceId = mRebootSafeMode
                 ? com.android.internal.R.string.reboot_safemode_title
                 : (mReboot
                         ? com.android.internal.R.string.reboot_system
                         : com.android.internal.R.string.power_off);

        Log.d(TAG, "Notifying thread to start shutdown longPressBehavior=" + longPressBehavior);

        if (confirm) {
            final CloseDialogReceiver closer = new CloseDialogReceiver(context);
            if (sConfirmDialog != null) {
                sConfirmDialog.dismiss();
                sConfirmDialog = null;
            }
<<<<<<< HEAD
            if (mReboot && !mRebootSafeMode) {
                // Determine if primary user is logged in
                boolean isPrimary = UserHandle.getCallingUserId() == UserHandle.USER_OWNER;

                // See if the advanced reboot menu is enabled
                // (only if primary user) and check the keyguard state
                int advancedReboot = isPrimary ? getAdvancedReboot(context) : 0;
                KeyguardManager km = (KeyguardManager) context.getSystemService(
                        Context.KEYGUARD_SERVICE);
                boolean locked = km.inKeyguardRestrictedInputMode() && km.isKeyguardSecure();

                if ((advancedReboot == 1 && !locked) || advancedReboot == 2) {
                    // Include options in power menu for rebooting into recovery or bootloader
                    sConfirmDialog = new AlertDialog.Builder(mUiContext,  com.android.internal.R.style.Theme_Material_DayNight_Dialog_Alert)
                            .setTitle(titleResourceId)
                            .setSingleChoiceItems(
                                    com.android.internal.R.array.shutdown_reboot_options,
                                    0, new DialogInterface.OnClickListener() {
                                public void onClick(DialogInterface dialog, int which) {
                                    if (which < 0)
                                        return;

                                    String actions[] = context.getResources().getStringArray(
                                            com.android.internal.R.array.shutdown_reboot_actions);

                                    if (actions != null && which < actions.length) {
                                        mReason = actions[which];
                                        if (actions[which].equals(HOT_REBOOT)) {
                                            mRebootHot = true;
                                        }
                                    }
                                }
                            })
                            .setPositiveButton(com.android.internal.R.string.yes, new DialogInterface.OnClickListener() {
                                public void onClick(DialogInterface dialog, int which) {
                                    if (mRebootHot) {
                                        mRebootHot = false;
                                        try {
                                            final IActivityManager am =
                                                    ActivityManagerNative.asInterface(ServiceManager.checkService("activity"));
                                            if (am != null) {
                                                am.restart();
                                            }
                                        } catch (RemoteException e) {
                                            Log.e(TAG, "failure trying to perform hot reboot", e);
                                        }
                                    } else {
                                        mReboot = true;
                                        beginShutdownSequence(context);
                                    }
                                }
                            })
                            .setNegativeButton(com.android.internal.R.string.no,
                                    new DialogInterface.OnClickListener() {
                                public void onClick(DialogInterface dialog, int which) {
                                    mReboot = false;
                                    mRebootHot = false;
                                    dialog.cancel();
                                }
                            })
                            .create();
                            sConfirmDialog.setOnKeyListener(new DialogInterface.OnKeyListener() {
                                public boolean onKey (DialogInterface dialog, int keyCode,
                                        KeyEvent event) {
                                    if (keyCode == KeyEvent.KEYCODE_BACK) {
                                        mReboot = false;
                                        mRebootHot = false;
                                        dialog.cancel();
                                    }
                                    return true;
                                }
                            });
                }
            }

            if (sConfirmDialog == null) {
                sConfirmDialog = new AlertDialog.Builder(mUiContext, com.android.internal.R.style.Theme_Material_DayNight_Dialog_Alert)
                        .setTitle(titleResourceId)
                        .setMessage(resourceId)
                        .setPositiveButton(com.android.internal.R.string.yes,
                                new DialogInterface.OnClickListener() {
                            public void onClick(DialogInterface dialog, int which) {
                                beginShutdownSequence(context);
                            }
                        })
                        .setNegativeButton(com.android.internal.R.string.no, null)
                        .create();
            }

=======
            sConfirmDialog = new AlertDialog.Builder(context)
                    .setTitle(mRebootSafeMode
                            ? com.android.internal.R.string.reboot_safemode_title
                            : showRebootOption
                                    ? com.android.internal.R.string.reboot_title
                                    : com.android.internal.R.string.power_off)
                    .setMessage(resourceId)
                    .setPositiveButton(com.android.internal.R.string.yes, new DialogInterface.OnClickListener() {
                        public void onClick(DialogInterface dialog, int which) {
                            beginShutdownSequence(context);
                        }
                    })
                    .setNegativeButton(com.android.internal.R.string.no, null)
                    .create();
>>>>>>> 7c2361fc
            closer.dialog = sConfirmDialog;
            sConfirmDialog.setOnDismissListener(closer);
            sConfirmDialog.getWindow().setType(WindowManager.LayoutParams.TYPE_KEYGUARD_DIALOG);
            sConfirmDialog.show();

        } else {
            beginShutdownSequence(context);
        }
    }

    private static int getAdvancedReboot(Context context) {
        return Settings.Secure.getInt(context.getContentResolver(),
                Settings.Secure.ADVANCED_REBOOT, 1);
    }

    private static class CloseDialogReceiver extends BroadcastReceiver
            implements DialogInterface.OnDismissListener {
        private Context mContext;
        public Dialog dialog;

        CloseDialogReceiver(Context context) {
            mContext = context;
            IntentFilter filter = new IntentFilter(Intent.ACTION_CLOSE_SYSTEM_DIALOGS);
            context.registerReceiver(this, filter);
        }

        @Override
        public void onReceive(Context context, Intent intent) {
            dialog.cancel();
        }

        public void onDismiss(DialogInterface unused) {
            mContext.unregisterReceiver(this);
        }
    }

    /**
     * Request a clean shutdown, waiting for subsystems to clean up their
     * state etc.  Must be called from a Looper thread in which its UI
     * is shown.
     *
     * @param context Context used to display the shutdown progress dialog.
     * @param reason code to pass to the kernel (e.g. "recovery"), or null.
     * @param confirm true if user confirmation is needed before shutting down.
     */
    public static void reboot(final Context context, String reason, boolean confirm) {
        mReboot = true;
        mRebootSafeMode = false;
        mRebootHasProgressBar = false;
        mReason = reason;
        shutdownInner(context, confirm);
    }

    /**
     * Request a reboot into safe mode.  Must be called from a Looper thread in which its UI
     * is shown.
     *
     * @param context Context used to display the shutdown progress dialog.
     * @param confirm true if user confirmation is needed before shutting down.
     */
    public static void rebootSafeMode(final Context context, boolean confirm) {
        UserManager um = (UserManager) context.getSystemService(Context.USER_SERVICE);
        if (um.hasUserRestriction(UserManager.DISALLOW_SAFE_BOOT)) {
            return;
        }

        mReboot = true;
        mRebootSafeMode = true;
        mRebootHasProgressBar = false;
        mReason = null;
        shutdownInner(context, confirm);
    }

    private static void beginShutdownSequence(Context context) {
        synchronized (sIsStartedGuard) {
            if (sIsStarted) {
                Log.d(TAG, "Shutdown sequence already running, returning.");
                return;
            }
            sIsStarted = true;
        }

        // Throw up a system dialog to indicate the device is rebooting / shutting down.
        ProgressDialog pd = new ProgressDialog(context, com.android.internal.R.style.Theme_Material_DayNight_Dialog_Alert);

        // Path 1: Reboot to recovery for update
        //   Condition: mReason == REBOOT_RECOVERY_UPDATE
        //
        //  Path 1a: uncrypt needed
        //   Condition: if /cache/recovery/uncrypt_file exists but
        //              /cache/recovery/block.map doesn't.
        //   UI: determinate progress bar (mRebootHasProgressBar == True)
        //
        // * Path 1a is expected to be removed once the GmsCore shipped on
        //   device always calls uncrypt prior to reboot.
        //
        //  Path 1b: uncrypt already done
        //   UI: spinning circle only (no progress bar)
        //
        // Path 2: Reboot to recovery for factory reset
        //   Condition: mReason == REBOOT_RECOVERY
        //   UI: spinning circle only (no progress bar)
        //
        // Path 3: Regular reboot / shutdown
        //   Condition: Otherwise
        //   UI: spinning circle only (no progress bar)
        if (PowerManager.REBOOT_RECOVERY_UPDATE.equals(mReason)) {
            // We need the progress bar if uncrypt will be invoked during the
            // reboot, which might be time-consuming.
            mRebootHasProgressBar = RecoverySystem.UNCRYPT_PACKAGE_FILE.exists()
                    && !(RecoverySystem.BLOCK_MAP_FILE.exists());
            pd.setTitle(context.getText(com.android.internal.R.string.reboot_to_update_title));
            if (mRebootHasProgressBar) {
                pd.setMax(100);
                pd.setProgress(0);
                pd.setIndeterminate(false);
                pd.setProgressNumberFormat(null);
                pd.setProgressStyle(ProgressDialog.STYLE_HORIZONTAL);
                pd.setMessage(context.getText(
                            com.android.internal.R.string.reboot_to_update_prepare));
            } else {
                pd.setIndeterminate(true);
                pd.setMessage(context.getText(
                            com.android.internal.R.string.reboot_to_update_reboot));
            }
        } else if (PowerManager.REBOOT_RECOVERY.equals(mReason)) {
            // Factory reset path. Set the dialog message accordingly.
            pd.setTitle(context.getText(com.android.internal.R.string.global_action_reboot));
            pd.setMessage(context.getText(
                        com.android.internal.R.string.reboot_progress));
        } else if (mReboot) {
            pd.setTitle(context.getText(com.android.internal.R.string.global_action_reboot));
            pd.setMessage(context.getText(com.android.internal.R.string.reboot_progress));
            pd.setIndeterminate(true);
        } else {
            pd.setTitle(context.getText(com.android.internal.R.string.power_off));
            pd.setMessage(context.getText(com.android.internal.R.string.shutdown_progress));
            pd.setIndeterminate(true);
        }
        pd.setCancelable(false);
        pd.getWindow().setType(WindowManager.LayoutParams.TYPE_KEYGUARD_DIALOG);

        pd.show();

        sInstance.mProgressDialog = pd;
        sInstance.mContext = context;
        sInstance.mPowerManager = (PowerManager)context.getSystemService(Context.POWER_SERVICE);

        // make sure we never fall asleep again
        sInstance.mCpuWakeLock = null;
        try {
            sInstance.mCpuWakeLock = sInstance.mPowerManager.newWakeLock(
                    PowerManager.PARTIAL_WAKE_LOCK, TAG + "-cpu");
            sInstance.mCpuWakeLock.setReferenceCounted(false);
            sInstance.mCpuWakeLock.acquire();
        } catch (SecurityException e) {
            Log.w(TAG, "No permission to acquire wake lock", e);
            sInstance.mCpuWakeLock = null;
        }

        // also make sure the screen stays on for better user experience
        sInstance.mScreenWakeLock = null;
        if (sInstance.mPowerManager.isScreenOn()) {
            try {
                sInstance.mScreenWakeLock = sInstance.mPowerManager.newWakeLock(
                        PowerManager.FULL_WAKE_LOCK, TAG + "-screen");
                sInstance.mScreenWakeLock.setReferenceCounted(false);
                sInstance.mScreenWakeLock.acquire();
            } catch (SecurityException e) {
                Log.w(TAG, "No permission to acquire wake lock", e);
                sInstance.mScreenWakeLock = null;
            }
        }

        // start the thread that initiates shutdown
        sInstance.mHandler = new Handler() {
        };
        sInstance.start();
    }

    void actionDone() {
        synchronized (mActionDoneSync) {
            mActionDone = true;
            mActionDoneSync.notifyAll();
        }
    }

    /**
     * Makes sure we handle the shutdown gracefully.
     * Shuts off power regardless of radio and bluetooth state if the alloted time has passed.
     */
    public void run() {
        BroadcastReceiver br = new BroadcastReceiver() {
            @Override public void onReceive(Context context, Intent intent) {
                // We don't allow apps to cancel this, so ignore the result.
                actionDone();
            }
        };

        /*
         * Write a system property in case the system_server reboots before we
         * get to the actual hardware restart. If that happens, we'll retry at
         * the beginning of the SystemServer startup.
         */
        {
            String reason = (mReboot ? "1" : "0") + (mReason != null ? mReason : "");
            SystemProperties.set(SHUTDOWN_ACTION_PROPERTY, reason);
        }

        /*
         * If we are rebooting into safe mode, write a system property
         * indicating so.
         */
        if (mRebootSafeMode) {
            SystemProperties.set(REBOOT_SAFEMODE_PROPERTY, "1");
        }

        Log.i(TAG, "Sending shutdown broadcast...");

        // First send the high-level shut down broadcast.
        mActionDone = false;
        Intent intent = new Intent(Intent.ACTION_SHUTDOWN);
        intent.addFlags(Intent.FLAG_RECEIVER_FOREGROUND);
        mContext.sendOrderedBroadcastAsUser(intent,
                UserHandle.ALL, null, br, mHandler, 0, null, null);

        final long endTime = SystemClock.elapsedRealtime() + MAX_BROADCAST_TIME;
        synchronized (mActionDoneSync) {
            while (!mActionDone) {
                long delay = endTime - SystemClock.elapsedRealtime();
                if (delay <= 0) {
                    Log.w(TAG, "Shutdown broadcast timed out");
                    break;
                } else if (mRebootHasProgressBar) {
                    int status = (int)((MAX_BROADCAST_TIME - delay) * 1.0 *
                            BROADCAST_STOP_PERCENT / MAX_BROADCAST_TIME);
                    sInstance.setRebootProgress(status, null);
                }
                try {
                    mActionDoneSync.wait(Math.min(delay, PHONE_STATE_POLL_SLEEP_MSEC));
                } catch (InterruptedException e) {
                }
            }
        }
        if (mRebootHasProgressBar) {
            sInstance.setRebootProgress(BROADCAST_STOP_PERCENT, null);
        }

        Log.i(TAG, "Shutting down activity manager...");

        final IActivityManager am =
            ActivityManagerNative.asInterface(ServiceManager.checkService("activity"));
        if (am != null) {
            try {
                am.shutdown(MAX_BROADCAST_TIME);
            } catch (RemoteException e) {
            }
        }
        if (mRebootHasProgressBar) {
            sInstance.setRebootProgress(ACTIVITY_MANAGER_STOP_PERCENT, null);
        }

        Log.i(TAG, "Shutting down package manager...");

        final PackageManagerService pm = (PackageManagerService)
            ServiceManager.getService("package");
        if (pm != null) {
            pm.shutdown();
        }
        if (mRebootHasProgressBar) {
            sInstance.setRebootProgress(PACKAGE_MANAGER_STOP_PERCENT, null);
        }

        // Shutdown radios.
        shutdownRadios(MAX_RADIO_WAIT_TIME);
        if (mRebootHasProgressBar) {
            sInstance.setRebootProgress(RADIO_STOP_PERCENT, null);
        }

        // Shutdown MountService to ensure media is in a safe state
        IMountShutdownObserver observer = new IMountShutdownObserver.Stub() {
            public void onShutDownComplete(int statusCode) throws RemoteException {
                Log.w(TAG, "Result code " + statusCode + " from MountService.shutdown");
                actionDone();
            }
        };

        Log.i(TAG, "Shutting down MountService");

        // Set initial variables and time out time.
        mActionDone = false;
        final long endShutTime = SystemClock.elapsedRealtime() + MAX_SHUTDOWN_WAIT_TIME;
        synchronized (mActionDoneSync) {
            try {
                final IMountService mount = IMountService.Stub.asInterface(
                        ServiceManager.checkService("mount"));
                if (mount != null) {
                    mount.shutdown(observer);
                } else {
                    Log.w(TAG, "MountService unavailable for shutdown");
                }
            } catch (Exception e) {
                Log.e(TAG, "Exception during MountService shutdown", e);
            }
            while (!mActionDone) {
                long delay = endShutTime - SystemClock.elapsedRealtime();
                if (delay <= 0) {
                    Log.w(TAG, "Shutdown wait timed out");
                    break;
                } else if (mRebootHasProgressBar) {
                    int status = (int)((MAX_SHUTDOWN_WAIT_TIME - delay) * 1.0 *
                            (MOUNT_SERVICE_STOP_PERCENT - RADIO_STOP_PERCENT) /
                            MAX_SHUTDOWN_WAIT_TIME);
                    status += RADIO_STOP_PERCENT;
                    sInstance.setRebootProgress(status, null);
                }
                try {
                    mActionDoneSync.wait(Math.min(delay, PHONE_STATE_POLL_SLEEP_MSEC));
                } catch (InterruptedException e) {
                }
            }
        }
        if (mRebootHasProgressBar) {
            sInstance.setRebootProgress(MOUNT_SERVICE_STOP_PERCENT, null);

            // If it's to reboot to install an update and uncrypt hasn't been
            // done yet, trigger it now.
            uncrypt();
        }


        // If it is alarm boot and encryption status, power off alarm status will
        // be set to handled when device go to shutdown or reboot.
        boolean isAlarmBoot = SystemProperties.getBoolean("ro.alarm_boot", false);
        String cryptState = SystemProperties.get("vold.decrypt");

        if (isAlarmBoot &&
                ("trigger_restart_min_framework".equals(cryptState) ||
                "1".equals(cryptState))) {
            AlarmManager.writePowerOffAlarmFile(AlarmManager.POWER_OFF_ALARM_HANDLE_FILE,
                    AlarmManager.POWER_OFF_ALARM_HANDLED);
        }

        AlarmManager.writePowerOffAlarmFile(AlarmManager.POWER_OFF_ALARM_TIMEZONE_FILE,
                SystemProperties.get("persist.sys.timezone"));
        rebootOrShutdown(mContext, mReboot, mReason);
    }

    private void setRebootProgress(final int progress, final CharSequence message) {
        mHandler.post(new Runnable() {
            @Override
            public void run() {
                if (mProgressDialog != null) {
                    mProgressDialog.setProgress(progress);
                    if (message != null) {
                        mProgressDialog.setMessage(message);
                    }
                }
            }
        });
    }

    private void shutdownRadios(final int timeout) {
        // If a radio is wedged, disabling it may hang so we do this work in another thread,
        // just in case.
        final long endTime = SystemClock.elapsedRealtime() + timeout;
        final boolean[] done = new boolean[1];
        Thread t = new Thread() {
            public void run() {
                boolean nfcOff;
                boolean bluetoothOff;
                boolean radioOff;

                final INfcAdapter nfc =
                        INfcAdapter.Stub.asInterface(ServiceManager.checkService("nfc"));
                final ITelephony phone =
                        ITelephony.Stub.asInterface(ServiceManager.checkService("phone"));
                final IBluetoothManager bluetooth =
                        IBluetoothManager.Stub.asInterface(ServiceManager.checkService(
                                BluetoothAdapter.BLUETOOTH_MANAGER_SERVICE));

                try {
                    nfcOff = nfc == null ||
                             nfc.getState() == NfcAdapter.STATE_OFF;
                    if (!nfcOff) {
                        Log.w(TAG, "Turning off NFC...");
                        nfc.disable(false); // Don't persist new state
                    }
                } catch (RemoteException ex) {
                Log.e(TAG, "RemoteException during NFC shutdown", ex);
                    nfcOff = true;
                }

                try {
                    bluetoothOff = bluetooth == null || !bluetooth.isEnabled();
                    if (!bluetoothOff) {
                        Log.w(TAG, "Disabling Bluetooth...");
                        bluetooth.disable(false);  // disable but don't persist new state
                    }
                } catch (RemoteException ex) {
                    Log.e(TAG, "RemoteException during bluetooth shutdown", ex);
                    bluetoothOff = true;
                }

                try {
                    radioOff = phone == null || !phone.needMobileRadioShutdown();
                    if (!radioOff) {
                        Log.w(TAG, "Turning off cellular radios...");
                        phone.shutdownMobileRadios();
                    }
                } catch (RemoteException ex) {
                    Log.e(TAG, "RemoteException during radio shutdown", ex);
                    radioOff = true;
                }

                Log.i(TAG, "Waiting for NFC, Bluetooth and Radio...");

                long delay = endTime - SystemClock.elapsedRealtime();
                while (delay > 0) {
                    if (mRebootHasProgressBar) {
                        int status = (int)((timeout - delay) * 1.0 *
                                (RADIO_STOP_PERCENT - PACKAGE_MANAGER_STOP_PERCENT) / timeout);
                        status += PACKAGE_MANAGER_STOP_PERCENT;
                        sInstance.setRebootProgress(status, null);
                    }

                    if (!bluetoothOff) {
                        try {
                            bluetoothOff = !bluetooth.isEnabled();
                        } catch (RemoteException ex) {
                            Log.e(TAG, "RemoteException during bluetooth shutdown", ex);
                            bluetoothOff = true;
                        }
                        if (bluetoothOff) {
                            Log.i(TAG, "Bluetooth turned off.");
                        }
                    }
                    if (!radioOff) {
                        try {
                            radioOff = !phone.needMobileRadioShutdown();
                        } catch (RemoteException ex) {
                            Log.e(TAG, "RemoteException during radio shutdown", ex);
                            radioOff = true;
                        }
                        if (radioOff) {
                            Log.i(TAG, "Radio turned off.");
                        }
                    }
                    if (!nfcOff) {
                        try {
                            nfcOff = nfc.getState() == NfcAdapter.STATE_OFF;
                        } catch (RemoteException ex) {
                            Log.e(TAG, "RemoteException during NFC shutdown", ex);
                            nfcOff = true;
                        }
                        if (nfcOff) {
                            Log.i(TAG, "NFC turned off.");
                        }
                    }

                    if (radioOff && bluetoothOff && nfcOff) {
                        Log.i(TAG, "NFC, Radio and Bluetooth shutdown complete.");
                        done[0] = true;
                        break;
                    }
                    SystemClock.sleep(PHONE_STATE_POLL_SLEEP_MSEC);

                    delay = endTime - SystemClock.elapsedRealtime();
                }
            }
        };

        t.start();
        try {
            t.join(timeout);
        } catch (InterruptedException ex) {
        }
        if (!done[0]) {
            Log.w(TAG, "Timed out waiting for NFC, Radio and Bluetooth shutdown.");
        }
    }

    /**
     * OEM shutdown handler. This function will load the oem-services jar file
     * and call into the rebootOrShutdown method defined there if present
     */
    private static void deviceRebootOrShutdown(boolean reboot, String reason)
    {
            Class<?> cl;
            String deviceShutdownClassName = "com.qti.server.power.ShutdownOem";
            String deviceShutdownMethodName = "rebootOrShutdown";
            try {
                    cl = Class.forName(deviceShutdownClassName);
                    Method m;
                    try {
                        m = cl.getMethod(deviceShutdownMethodName, new Class[] {boolean.class, String.class});
                        m.invoke(cl.newInstance(), reboot, reason);
                    } catch (NoSuchMethodException ex) {
                        Log.e(TAG, "Unable to find method " + deviceShutdownMethodName + " in class " + deviceShutdownClassName);
                    } catch (Exception ex) {
                        Log.e(TAG, "Unknown exception while trying to invoke " + deviceShutdownMethodName);
                    }
            } catch (ClassNotFoundException e) {
                Log.e(TAG, "Unable to find class " + deviceShutdownClassName);
            } catch (Exception e) {
                Log.e(TAG, "Unknown exception while loading class " + deviceShutdownClassName);
            }
    }

    /**
     * Do not call this directly. Use {@link #reboot(Context, String, boolean)}
     * or {@link #shutdown(Context, boolean)} instead.
     *
     * @param context Context used to vibrate or null without vibration
     * @param reboot true to reboot or false to shutdown
     * @param reason reason for reboot/shutdown
     */
    public static void rebootOrShutdown(final Context context, boolean reboot, String reason) {
        // Call oem shutdown handler
        deviceRebootOrShutdown(reboot, reason);
        if (reboot) {
            Log.i(TAG, "Rebooting, reason: " + reason);
            PowerManagerService.lowLevelReboot(reason);
            Log.e(TAG, "Reboot failed, will attempt shutdown instead");
            reason = null;
        } else if (SHUTDOWN_VIBRATE_MS > 0 && context != null) {
            // vibrate before shutting down
            Vibrator vibrator = new SystemVibrator(context);
            try {
                vibrator.vibrate(SHUTDOWN_VIBRATE_MS, VIBRATION_ATTRIBUTES);
            } catch (Exception e) {
                // Failure to vibrate shouldn't interrupt shutdown.  Just log it.
                Log.w(TAG, "Failed to vibrate during shutdown.", e);
            }

            // vibrator is asynchronous so we need to wait to avoid shutting down too soon.
            try {
                Thread.sleep(SHUTDOWN_VIBRATE_MS);
            } catch (InterruptedException unused) {
            }
        }

        // Shutdown power
        Log.i(TAG, "Performing low-level shutdown...");
        PowerManagerService.lowLevelShutdown(reason);
    }

    private void uncrypt() {
        Log.i(TAG, "Calling uncrypt and monitoring the progress...");

        final RecoverySystem.ProgressListener progressListener =
                new RecoverySystem.ProgressListener() {
            @Override
            public void onProgress(int status) {
                if (status >= 0 && status < 100) {
                    // Scale down to [MOUNT_SERVICE_STOP_PERCENT, 100).
                    status = (int)(status * (100.0 - MOUNT_SERVICE_STOP_PERCENT) / 100);
                    status += MOUNT_SERVICE_STOP_PERCENT;
                    CharSequence msg = mContext.getText(
                            com.android.internal.R.string.reboot_to_update_package);
                    sInstance.setRebootProgress(status, msg);
                } else if (status == 100) {
                    CharSequence msg = mContext.getText(
                            com.android.internal.R.string.reboot_to_update_reboot);
                    sInstance.setRebootProgress(status, msg);
                } else {
                    // Ignored
                }
            }
        };

        final boolean[] done = new boolean[1];
        done[0] = false;
        Thread t = new Thread() {
            @Override
            public void run() {
                RecoverySystem rs = (RecoverySystem) mContext.getSystemService(
                        Context.RECOVERY_SERVICE);
                String filename = null;
                try {
                    filename = FileUtils.readTextFile(RecoverySystem.UNCRYPT_PACKAGE_FILE, 0, null);
                    rs.processPackage(mContext, new File(filename), progressListener);
                } catch (IOException e) {
                    Log.e(TAG, "Error uncrypting file", e);
                }
                done[0] = true;
            }
        };
        t.start();

        try {
            t.join(MAX_UNCRYPT_WAIT_TIME);
        } catch (InterruptedException unused) {
        }
        if (!done[0]) {
            Log.w(TAG, "Timed out waiting for uncrypt.");
        }
    }
}<|MERGE_RESOLUTION|>--- conflicted
+++ resolved
@@ -192,7 +192,6 @@
                 sConfirmDialog.dismiss();
                 sConfirmDialog = null;
             }
-<<<<<<< HEAD
             if (mReboot && !mRebootSafeMode) {
                 // Determine if primary user is logged in
                 boolean isPrimary = UserHandle.getCallingUserId() == UserHandle.USER_OWNER;
@@ -282,22 +281,6 @@
                         .create();
             }
 
-=======
-            sConfirmDialog = new AlertDialog.Builder(context)
-                    .setTitle(mRebootSafeMode
-                            ? com.android.internal.R.string.reboot_safemode_title
-                            : showRebootOption
-                                    ? com.android.internal.R.string.reboot_title
-                                    : com.android.internal.R.string.power_off)
-                    .setMessage(resourceId)
-                    .setPositiveButton(com.android.internal.R.string.yes, new DialogInterface.OnClickListener() {
-                        public void onClick(DialogInterface dialog, int which) {
-                            beginShutdownSequence(context);
-                        }
-                    })
-                    .setNegativeButton(com.android.internal.R.string.no, null)
-                    .create();
->>>>>>> 7c2361fc
             closer.dialog = sConfirmDialog;
             sConfirmDialog.setOnDismissListener(closer);
             sConfirmDialog.getWindow().setType(WindowManager.LayoutParams.TYPE_KEYGUARD_DIALOG);
