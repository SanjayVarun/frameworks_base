--- conflicted
+++ resolved
@@ -32,12 +32,9 @@
 import android.content.Context;
 import android.content.Intent;
 import android.content.pm.PackageManager;
-<<<<<<< HEAD
 import android.content.res.Resources;
+import android.content.BroadcastReceiver;
 import android.database.ContentObserver;
-=======
-import android.content.BroadcastReceiver;
->>>>>>> 7c2361fc
 import android.os.BatteryManager;
 import android.os.BatteryManagerInternal;
 import android.os.BatteryProperties;
@@ -1015,10 +1012,6 @@
                         mBatteryLight.setColor(mBatteryFullARGB);
                     }
                 } else {
-<<<<<<< HEAD
-                    // Battery is charging and halfway full
-                    mBatteryLight.setColor(mBatteryMediumARGB);
-=======
                     if (isHvdcpPresent()) {
                         // Blinking orange if HVDCP charger
                         mBatteryLight.setFlashing(mBatteryMediumARGB, Light.LIGHT_FLASH_TIMED,
@@ -1027,7 +1020,6 @@
                         // Solid orange when charging and halfway full
                         mBatteryLight.setColor(mBatteryMediumARGB);
                     }
->>>>>>> 7c2361fc
                 }
             } else {
                 // No lights if not charging and not low
