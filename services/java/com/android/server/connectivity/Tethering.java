/*
 * Copyright (C) 2010 The Android Open Source Project
 *
 * Licensed under the Apache License, Version 2.0 (the "License");
 * you may not use this file except in compliance with the License.
 * You may obtain a copy of the License at
 *
 *      http://www.apache.org/licenses/LICENSE-2.0
 *
 * Unless required by applicable law or agreed to in writing, software
 * distributed under the License is distributed on an "AS IS" BASIS,
 * WITHOUT WARRANTIES OR CONDITIONS OF ANY KIND, either express or implied.
 * See the License for the specific language governing permissions and
 * limitations under the License.
 */

package com.android.server.connectivity;

import android.app.Notification;
import android.app.NotificationManager;
import android.app.PendingIntent;
import android.bluetooth.BluetoothPan;
import android.content.BroadcastReceiver;
import android.content.Context;
import android.content.Intent;
import android.content.IntentFilter;
import android.content.pm.PackageManager;
import android.content.res.Resources;
import android.hardware.usb.UsbManager;
import android.net.ConnectivityManager;
import android.net.InterfaceConfiguration;
import android.net.IConnectivityManager;
import android.net.INetworkManagementEventObserver;
import android.net.LinkAddress;
import android.net.LinkProperties;
import android.net.NetworkInfo;
import android.net.NetworkUtils;
import android.os.Binder;
import android.os.Environment;
import android.os.Handler;
import android.os.HandlerThread;
import android.os.IBinder;
import android.os.INetworkManagementService;
import android.os.Looper;
import android.os.Message;
import android.os.RemoteException;
import android.os.ServiceManager;
import android.provider.Settings;
import android.util.Log;

import com.android.internal.telephony.Phone;
import com.android.internal.util.IState;
import com.android.internal.util.State;
import com.android.internal.util.StateMachine;

import java.io.FileDescriptor;
import java.io.PrintWriter;
import java.net.InetAddress;
import java.util.ArrayList;
import java.util.Collection;
import java.util.HashMap;
import java.util.Iterator;
import java.util.LinkedList;
import java.util.Set;
/**
 * @hide
 *
 * Timeout
 *
 * TODO - look for parent classes and code sharing
 */

public class Tethering extends INetworkManagementEventObserver.Stub {

    private Context mContext;
    private final static String TAG = "Tethering";
    private final static boolean DEBUG = true;

    private boolean mBooted = false;
    //used to remember if we got connected before boot finished
    private boolean mDeferedUsbConnection = false;

    // TODO - remove both of these - should be part of interface inspection/selection stuff
    private String[] mTetherableUsbRegexs;
    private String[] mTetherableWifiRegexs;
    private String[] mTetherableBluetoothRegexs;
    private Collection<Integer> mUpstreamIfaceTypes;

    private static final Integer MOBILE_TYPE = new Integer(ConnectivityManager.TYPE_MOBILE);
    private static final Integer HIPRI_TYPE = new Integer(ConnectivityManager.TYPE_MOBILE_HIPRI);
    private static final Integer DUN_TYPE = new Integer(ConnectivityManager.TYPE_MOBILE_DUN);

    // if we have to connect to mobile, what APN type should we use?  Calculated by examining the
    // upstream type list and the DUN_REQUIRED secure-setting
    private int mPreferredUpstreamMobileApn = ConnectivityManager.TYPE_NONE;

    private INetworkManagementService mNMService;
    private Looper mLooper;
    private HandlerThread mThread;

    private HashMap<String, TetherInterfaceSM> mIfaces; // all tethered/tetherable ifaces

    private BroadcastReceiver mStateReceiver;

    private static final String USB_NEAR_IFACE_ADDR      = "192.168.42.129";
    private static final int USB_PREFIX_LENGTH        = 24;

    // USB is  192.168.42.1 and 255.255.255.0
    // Wifi is 192.168.43.1 and 255.255.255.0
    // BT is limited to max default of 5 connections. 192.168.44.1 to 192.168.48.1
    // with 255.255.255.0

    private String[] mDhcpRange;
    private static final String[] DHCP_DEFAULT_RANGE = {
        "192.168.42.2", "192.168.42.254", "192.168.43.2", "192.168.43.254",
        "192.168.44.2", "192.168.44.254", "192.168.45.2", "192.168.45.254",
        "192.168.46.2", "192.168.46.254", "192.168.47.2", "192.168.47.254",
        "192.168.48.2", "192.168.48.254",
    };

    private String[] mDnsServers;
    private static final String DNS_DEFAULT_SERVER1 = "8.8.8.8";
    private static final String DNS_DEFAULT_SERVER2 = "8.8.4.4";

    private StateMachine mTetherMasterSM;

    private Notification mTetheredNotification;

    // whether we can tether is the && of these two - they come in as separate
    // broadcasts so track them so we can decide what to do when either changes
    private boolean mUsbMassStorageOff;  // track the status of USB Mass Storage
    private boolean mUsbConnected;       // track the status of USB connection

    public Tethering(Context context, INetworkManagementService nmService, Looper looper) {
        mContext = context;
        mNMService = nmService;
        mLooper = looper;

        mIfaces = new HashMap<String, TetherInterfaceSM>();

        // make our own thread so we don't anr the system
        mThread = new HandlerThread("Tethering");
        mThread.start();
        mLooper = mThread.getLooper();
        mTetherMasterSM = new TetherMasterSM("TetherMaster", mLooper);
        mTetherMasterSM.start();

        mStateReceiver = new StateReceiver();
        IntentFilter filter = new IntentFilter();
        filter.addAction(UsbManager.ACTION_USB_STATE);
        filter.addAction(ConnectivityManager.CONNECTIVITY_ACTION);
        filter.addAction(Intent.ACTION_BOOT_COMPLETED);
        mContext.registerReceiver(mStateReceiver, filter);

        filter = new IntentFilter();
        filter.addAction(Intent.ACTION_MEDIA_SHARED);
        filter.addAction(Intent.ACTION_MEDIA_UNSHARED);
        filter.addDataScheme("file");
        mContext.registerReceiver(mStateReceiver, filter);

        mUsbMassStorageOff = !Environment.MEDIA_SHARED.equals(
                Environment.getExternalStorageState());

        mDhcpRange = context.getResources().getStringArray(
                com.android.internal.R.array.config_tether_dhcp_range);
        if ((mDhcpRange.length == 0) || (mDhcpRange.length % 2 ==1)) {
            mDhcpRange = DHCP_DEFAULT_RANGE;
        }

        mTetherableUsbRegexs = context.getResources().getStringArray(
                com.android.internal.R.array.config_tether_usb_regexs);
        mTetherableWifiRegexs = context.getResources().getStringArray(
                com.android.internal.R.array.config_tether_wifi_regexs);
        mTetherableBluetoothRegexs = context.getResources().getStringArray(
                com.android.internal.R.array.config_tether_bluetooth_regexs);
        int ifaceTypes[] = context.getResources().getIntArray(
                com.android.internal.R.array.config_tether_upstream_types);
        mUpstreamIfaceTypes = new ArrayList();
        for (int i : ifaceTypes) {
            mUpstreamIfaceTypes.add(new Integer(i));
        }

        // check if the upstream type list needs to be modified due to secure-settings
        checkDunRequired();

        // TODO - remove and rely on real notifications of the current iface
        mDnsServers = new String[2];
        mDnsServers[0] = DNS_DEFAULT_SERVER1;
        mDnsServers[1] = DNS_DEFAULT_SERVER2;
    }

    public void interfaceLinkStatusChanged(String iface, boolean link) {
        if (DEBUG) Log.d(TAG, "interfaceLinkStatusChanged " + iface + ", " + link);
        boolean found = false;
        boolean usb = false;
        if (isWifi(iface)) {
            found = true;
        } else if (isUsb(iface)) {
            found = true;
            usb = true;
        } else if (isBluetooth(iface)) {
            found = true;
        }
        if (found == false) return;

        synchronized (mIfaces) {
            TetherInterfaceSM sm = mIfaces.get(iface);
            if (link) {
                if (sm == null) {
                    sm = new TetherInterfaceSM(iface, mLooper, usb);
                    mIfaces.put(iface, sm);
                    sm.start();
                }
            } else {
                if (sm != null) {
                    sm.sendMessage(TetherInterfaceSM.CMD_INTERFACE_DOWN);
                    mIfaces.remove(iface);
                }
            }
        }
    }

    private boolean isUsb(String iface) {
        for (String regex : mTetherableUsbRegexs) {
            if (iface.matches(regex)) return true;
        }
        return false;
    }

    public boolean isWifi(String iface) {
        for (String regex : mTetherableWifiRegexs) {
            if (iface.matches(regex)) return true;
        }
        return false;
    }

    public boolean isBluetooth(String iface) {
        for (String regex : mTetherableBluetoothRegexs) {
            if (iface.matches(regex)) return true;
        }
        return false;
    }
    public void interfaceAdded(String iface) {
        boolean found = false;
        boolean usb = false;
        if (isWifi(iface)) {
            found = true;
        }
        if (isUsb(iface)) {
            found = true;
            usb = true;
        }
        if (isBluetooth(iface)) {
            found = true;
        }
        if (found == false) {
            if (DEBUG) Log.d(TAG, iface + " is not a tetherable iface, ignoring");
            return;
        }

        synchronized (mIfaces) {
            TetherInterfaceSM sm = mIfaces.get(iface);
            if (sm != null) {
                if (DEBUG) Log.d(TAG, "active iface (" + iface + ") reported as added, ignoring");
                return;
            }
            sm = new TetherInterfaceSM(iface, mLooper, usb);
            mIfaces.put(iface, sm);
            sm.start();
        }
        if (DEBUG) Log.d(TAG, "interfaceAdded :" + iface);
    }

    public void interfaceRemoved(String iface) {
        synchronized (mIfaces) {
            TetherInterfaceSM sm = mIfaces.get(iface);
            if (sm == null) {
                if (DEBUG) {
                    Log.e(TAG, "attempting to remove unknown iface (" + iface + "), ignoring");
                }
                return;
            }
            sm.sendMessage(TetherInterfaceSM.CMD_INTERFACE_DOWN);
            mIfaces.remove(iface);
        }
    }

    public int tether(String iface) {
        Log.d(TAG, "Tethering " + iface);
        TetherInterfaceSM sm = null;
        synchronized (mIfaces) {
            sm = mIfaces.get(iface);
        }
        if (sm == null) {
            Log.e(TAG, "Tried to Tether an unknown iface :" + iface + ", ignoring");
            return ConnectivityManager.TETHER_ERROR_UNKNOWN_IFACE;
        }
        if (!sm.isAvailable() && !sm.isErrored()) {
            Log.e(TAG, "Tried to Tether an unavailable iface :" + iface + ", ignoring");
            return ConnectivityManager.TETHER_ERROR_UNAVAIL_IFACE;
        }
        sm.sendMessage(TetherInterfaceSM.CMD_TETHER_REQUESTED);
        return ConnectivityManager.TETHER_ERROR_NO_ERROR;
    }

    public int untether(String iface) {
        Log.d(TAG, "Untethering " + iface);
        TetherInterfaceSM sm = null;
        synchronized (mIfaces) {
            sm = mIfaces.get(iface);
        }
        if (sm == null) {
            Log.e(TAG, "Tried to Untether an unknown iface :" + iface + ", ignoring");
            return ConnectivityManager.TETHER_ERROR_UNKNOWN_IFACE;
        }
        if (sm.isErrored()) {
            Log.e(TAG, "Tried to Untethered an errored iface :" + iface + ", ignoring");
            return ConnectivityManager.TETHER_ERROR_UNAVAIL_IFACE;
        }
        sm.sendMessage(TetherInterfaceSM.CMD_TETHER_UNREQUESTED);
        return ConnectivityManager.TETHER_ERROR_NO_ERROR;
    }

    public int getLastTetherError(String iface) {
        TetherInterfaceSM sm = null;
        synchronized (mIfaces) {
            sm = mIfaces.get(iface);
        }
        if (sm == null) {
            Log.e(TAG, "Tried to getLastTetherError on an unknown iface :" + iface + ", ignoring");
            return ConnectivityManager.TETHER_ERROR_UNKNOWN_IFACE;
        }
        return sm.getLastError();
    }

    private void sendTetherStateChangedBroadcast() {
        IBinder b = ServiceManager.getService(Context.CONNECTIVITY_SERVICE);
        IConnectivityManager cm = IConnectivityManager.Stub.asInterface(b);
        try {
            if (!cm.isTetheringSupported()) return;
        } catch (RemoteException e) {
            return;
        }

        ArrayList<String> availableList = new ArrayList<String>();
        ArrayList<String> activeList = new ArrayList<String>();
        ArrayList<String> erroredList = new ArrayList<String>();

        boolean wifiTethered = false;
        boolean usbTethered = false;
        boolean bluetoothTethered = false;

        synchronized (mIfaces) {
            Set ifaces = mIfaces.keySet();
            for (Object iface : ifaces) {
                TetherInterfaceSM sm = mIfaces.get(iface);
                if (sm != null) {
                    if (sm.isErrored()) {
                        erroredList.add((String)iface);
                    } else if (sm.isAvailable()) {
                        availableList.add((String)iface);
                    } else if (sm.isTethered()) {
                        if (isUsb((String)iface)) {
                            usbTethered = true;
                        } else if (isWifi((String)iface)) {
                            wifiTethered = true;
                      } else if (isBluetooth((String)iface)) {
                            bluetoothTethered = true;
                        }
                        activeList.add((String)iface);
                    }
                }
            }
        }
        Intent broadcast = new Intent(ConnectivityManager.ACTION_TETHER_STATE_CHANGED);
        broadcast.addFlags(Intent.FLAG_RECEIVER_REPLACE_PENDING);
        broadcast.putStringArrayListExtra(ConnectivityManager.EXTRA_AVAILABLE_TETHER,
                availableList);
        broadcast.putStringArrayListExtra(ConnectivityManager.EXTRA_ACTIVE_TETHER, activeList);
        broadcast.putStringArrayListExtra(ConnectivityManager.EXTRA_ERRORED_TETHER,
                erroredList);
        mContext.sendStickyBroadcast(broadcast);
        if (DEBUG) {
            Log.d(TAG, "sendTetherStateChangedBroadcast " + availableList.size() + ", " +
                    activeList.size() + ", " + erroredList.size());
        }

        if (usbTethered) {
            if (wifiTethered || bluetoothTethered) {
                showTetheredNotification(com.android.internal.R.drawable.stat_sys_tether_general);
            } else {
                showTetheredNotification(com.android.internal.R.drawable.stat_sys_tether_usb);
            }
        } else if (wifiTethered) {
            if (bluetoothTethered) {
                showTetheredNotification(com.android.internal.R.drawable.stat_sys_tether_general);
            } else {
                showTetheredNotification(com.android.internal.R.drawable.stat_sys_tether_wifi);
            }
        } else if (bluetoothTethered) {
            showTetheredNotification(com.android.internal.R.drawable.stat_sys_tether_bluetooth);
        } else {
            clearTetheredNotification();
        }
    }

    private void showTetheredNotification(int icon) {
        NotificationManager notificationManager =
                (NotificationManager)mContext.getSystemService(Context.NOTIFICATION_SERVICE);
        if (notificationManager == null) {
            return;
        }

        if (mTetheredNotification != null) {
            if (mTetheredNotification.icon == icon) {
                return;
            }
            notificationManager.cancel(mTetheredNotification.icon);
        }

        Intent intent = new Intent();
        intent.setClassName("com.android.settings", "com.android.settings.TetherSettings");
        intent.setFlags(Intent.FLAG_ACTIVITY_NO_HISTORY);

        PendingIntent pi = PendingIntent.getActivity(mContext, 0, intent, 0);

        Resources r = Resources.getSystem();
        CharSequence title = r.getText(com.android.internal.R.string.tethered_notification_title);
        CharSequence message = r.getText(com.android.internal.R.string.
                tethered_notification_message);

        if (mTetheredNotification == null) {
            mTetheredNotification = new Notification();
            mTetheredNotification.when = 0;
        }
        mTetheredNotification.icon = icon;
        mTetheredNotification.defaults &= ~Notification.DEFAULT_SOUND;
        mTetheredNotification.flags = Notification.FLAG_ONGOING_EVENT;
        mTetheredNotification.tickerText = title;
        mTetheredNotification.setLatestEventInfo(mContext, title, message, pi);

        notificationManager.notify(mTetheredNotification.icon, mTetheredNotification);
    }

    private void clearTetheredNotification() {
        NotificationManager notificationManager =
            (NotificationManager)mContext.getSystemService(Context.NOTIFICATION_SERVICE);
        if (notificationManager != null && mTetheredNotification != null) {
            notificationManager.cancel(mTetheredNotification.icon);
            mTetheredNotification = null;
        }
    }

    private void updateUsbStatus() {
        boolean enable = mUsbConnected && mUsbMassStorageOff;

        if (mBooted) {
            enableUsbIfaces(enable);
        }
    }

    private class StateReceiver extends BroadcastReceiver {
        public void onReceive(Context content, Intent intent) {
            String action = intent.getAction();
            if (action.equals(UsbManager.ACTION_USB_STATE)) {
                mUsbConnected = intent.getExtras().getBoolean(UsbManager.USB_CONNECTED);
                updateUsbStatus();
            } else if (action.equals(Intent.ACTION_MEDIA_SHARED)) {
                mUsbMassStorageOff = false;
                updateUsbStatus();
            }
            else if (action.equals(Intent.ACTION_MEDIA_UNSHARED)) {
                mUsbMassStorageOff = true;
                updateUsbStatus();
            } else if (action.equals(ConnectivityManager.CONNECTIVITY_ACTION)) {
                if (DEBUG) Log.d(TAG, "Tethering got CONNECTIVITY_ACTION");
                mTetherMasterSM.sendMessage(TetherMasterSM.CMD_UPSTREAM_CHANGED);
            } else if (action.equals(Intent.ACTION_BOOT_COMPLETED)) {
                mBooted = true;
                updateUsbStatus();
            }
        }
    }

    // used on cable insert/remove
    private void enableUsbIfaces(boolean enable) {
        // add/remove USB interfaces when USB is connected/disconnected
        for (String intf : mTetherableUsbRegexs) {
            if (enable) {
                interfaceAdded(intf);
            } else {
                interfaceRemoved(intf);
            }
        }

        String[] ifaces = new String[0];
        try {
            ifaces = mNMService.listInterfaces();
        } catch (Exception e) {
            Log.e(TAG, "Error listing Interfaces", e);
            return;
        }
        for (String iface : ifaces) {
            if (isUsb(iface)) {
                if (enable) {
                    interfaceAdded(iface);
                } else {
                    interfaceRemoved(iface);
                }
            }
        }
    }

    // toggled when we enter/leave the fully tethered state
    private boolean enableUsbRndis(boolean enabled) {
        if (DEBUG) Log.d(TAG, "enableUsbRndis(" + enabled + ")");

        UsbManager usbManager = (UsbManager)mContext.getSystemService(Context.USB_SERVICE);
        if (usbManager == null) {
            Log.d(TAG, "could not get UsbManager");
            return false;
        }
        try {
            if (enabled) {
                usbManager.setPrimaryFunction(UsbManager.USB_FUNCTION_RNDIS);
            } else {
                usbManager.setPrimaryFunction(null);
            }
        } catch (Exception e) {
            Log.e(TAG, "Error toggling usb RNDIS", e);
            return false;
        }
        return true;
    }

    // configured when we start tethering and unconfig'd on error or conclusion
    private boolean configureUsbIface(boolean enabled) {
        if (DEBUG) Log.d(TAG, "configureUsbIface(" + enabled + ")");

        if (enabled) {
            // must enable RNDIS first to create the interface
            enableUsbRndis(enabled);
        }

        try {
            // bring toggle the interfaces
            String[] ifaces = new String[0];
            try {
                ifaces = mNMService.listInterfaces();
            } catch (Exception e) {
                Log.e(TAG, "Error listing Interfaces", e);
                return false;
            }
            for (String iface : ifaces) {
                if (isUsb(iface)) {
                    InterfaceConfiguration ifcg = null;
                    try {
                        ifcg = mNMService.getInterfaceConfig(iface);
                        if (ifcg != null) {
                            InetAddress addr = NetworkUtils.numericToInetAddress(USB_NEAR_IFACE_ADDR);
                            ifcg.addr = new LinkAddress(addr, USB_PREFIX_LENGTH);
                            if (enabled) {
                                ifcg.interfaceFlags = ifcg.interfaceFlags.replace("down", "up");
                            } else {
                                ifcg.interfaceFlags = ifcg.interfaceFlags.replace("up", "down");
                            }
                            ifcg.interfaceFlags = ifcg.interfaceFlags.replace("running", "");
                            ifcg.interfaceFlags = ifcg.interfaceFlags.replace("  "," ");
                            mNMService.setInterfaceConfig(iface, ifcg);
                        }
                    } catch (Exception e) {
                        Log.e(TAG, "Error configuring interface " + iface, e);
                        return false;
                    }
                }
             }
        } finally {
            if (!enabled) {
                enableUsbRndis(false);
            }
        }

        return true;
    }

    public String[] getTetherableUsbRegexs() {
        return mTetherableUsbRegexs;
    }

    public String[] getTetherableWifiRegexs() {
        return mTetherableWifiRegexs;
    }

    public String[] getTetherableBluetoothRegexs() {
        return mTetherableBluetoothRegexs;
    }

    public int[] getUpstreamIfaceTypes() {
        int values[] = new int[mUpstreamIfaceTypes.size()];
        Iterator<Integer> iterator = mUpstreamIfaceTypes.iterator();
        for (int i=0; i < mUpstreamIfaceTypes.size(); i++) {
            values[i] = iterator.next();
        }
        return values;
    }

    public void checkDunRequired() {
        int requiredApn = ((Settings.Secure.getInt(mContext.getContentResolver(),
                Settings.Secure.TETHER_DUN_REQUIRED, 0) == 1) ?
                ConnectivityManager.TYPE_MOBILE_DUN :
                ConnectivityManager.TYPE_MOBILE_HIPRI);
        if (mPreferredUpstreamMobileApn != requiredApn) {
            if (requiredApn == ConnectivityManager.TYPE_MOBILE_DUN) {
                while (mUpstreamIfaceTypes.contains(MOBILE_TYPE)) {
                    mUpstreamIfaceTypes.remove(MOBILE_TYPE);
                }
                while (mUpstreamIfaceTypes.contains(HIPRI_TYPE)) {
                    mUpstreamIfaceTypes.remove(HIPRI_TYPE);
                }
                if (mUpstreamIfaceTypes.contains(DUN_TYPE) == false) {
                    mUpstreamIfaceTypes.add(DUN_TYPE);
                }
            } else {
                while (mUpstreamIfaceTypes.contains(DUN_TYPE)) {
                    mUpstreamIfaceTypes.remove(DUN_TYPE);
                }
                if (mUpstreamIfaceTypes.contains(MOBILE_TYPE) == false) {
                    mUpstreamIfaceTypes.add(MOBILE_TYPE);
                }
                if (mUpstreamIfaceTypes.contains(HIPRI_TYPE) == false) {
                    mUpstreamIfaceTypes.add(HIPRI_TYPE);
                }
            }
            mPreferredUpstreamMobileApn = requiredApn;
        }
    }

    public String[] getTetheredIfaces() {
        ArrayList<String> list = new ArrayList<String>();
        synchronized (mIfaces) {
            Set keys = mIfaces.keySet();
            for (Object key : keys) {
                TetherInterfaceSM sm = mIfaces.get(key);
                if (sm.isTethered()) {
                    list.add((String)key);
                }
            }
        }
        String[] retVal = new String[list.size()];
        for (int i=0; i < list.size(); i++) {
            retVal[i] = list.get(i);
        }
        return retVal;
    }

    public String[] getTetherableIfaces() {
        ArrayList<String> list = new ArrayList<String>();
        synchronized (mIfaces) {
            Set keys = mIfaces.keySet();
            for (Object key : keys) {
                TetherInterfaceSM sm = mIfaces.get(key);
                if (sm.isAvailable()) {
                    list.add((String)key);
                }
            }
        }
        String[] retVal = new String[list.size()];
        for (int i=0; i < list.size(); i++) {
            retVal[i] = list.get(i);
        }
        return retVal;
    }

    public String[] getErroredIfaces() {
        ArrayList<String> list = new ArrayList<String>();
        synchronized (mIfaces) {
            Set keys = mIfaces.keySet();
            for (Object key : keys) {
                TetherInterfaceSM sm = mIfaces.get(key);
                if (sm.isErrored()) {
                    list.add((String)key);
                }
            }
        }
        String[] retVal = new String[list.size()];
        for (int i= 0; i< list.size(); i++) {
            retVal[i] = list.get(i);
        }
        return retVal;
    }

    class TetherInterfaceSM extends StateMachine {
        // notification from the master SM that it's not in tether mode
        static final int CMD_TETHER_MODE_DEAD            =  1;
        // request from the user that it wants to tether
        static final int CMD_TETHER_REQUESTED            =  2;
        // request from the user that it wants to untether
        static final int CMD_TETHER_UNREQUESTED          =  3;
        // notification that this interface is down
        static final int CMD_INTERFACE_DOWN              =  4;
        // notification that this interface is up
        static final int CMD_INTERFACE_UP                =  5;
        // notification from the master SM that it had an error turning on cellular dun
        static final int CMD_CELL_DUN_ERROR              =  6;
        // notification from the master SM that it had trouble enabling IP Forwarding
        static final int CMD_IP_FORWARDING_ENABLE_ERROR  =  7;
        // notification from the master SM that it had trouble disabling IP Forwarding
        static final int CMD_IP_FORWARDING_DISABLE_ERROR =  8;
        // notification from the master SM that it had trouble staring tethering
        static final int CMD_START_TETHERING_ERROR       =  9;
        // notification from the master SM that it had trouble stopping tethering
        static final int CMD_STOP_TETHERING_ERROR        = 10;
        // notification from the master SM that it had trouble setting the DNS forwarders
        static final int CMD_SET_DNS_FORWARDERS_ERROR    = 11;
        // the upstream connection has changed
        static final int CMD_TETHER_CONNECTION_CHANGED   = 12;

        private State mDefaultState;

        private State mInitialState;
        private State mStartingState;
        private State mTetheredState;

        private State mUnavailableState;

        private boolean mAvailable;
        private boolean mTethered;
        int mLastError;

        String mIfaceName;
        String mMyUpstreamIfaceName;  // may change over time

        boolean mUsb;

        TetherInterfaceSM(String name, Looper looper, boolean usb) {
            super(name, looper);
            mIfaceName = name;
            mUsb = usb;
            setLastError(ConnectivityManager.TETHER_ERROR_NO_ERROR);

            mInitialState = new InitialState();
            addState(mInitialState);
            mStartingState = new StartingState();
            addState(mStartingState);
            mTetheredState = new TetheredState();
            addState(mTetheredState);
            mUnavailableState = new UnavailableState();
            addState(mUnavailableState);

            setInitialState(mInitialState);
        }

        public String toString() {
            String res = new String();
            res += mIfaceName + " - ";
            IState current = getCurrentState();
            if (current == mInitialState) res += "InitialState";
            if (current == mStartingState) res += "StartingState";
            if (current == mTetheredState) res += "TetheredState";
            if (current == mUnavailableState) res += "UnavailableState";
            if (mAvailable) res += " - Available";
            if (mTethered) res += " - Tethered";
            res += " - lastError =" + mLastError;
            return res;
        }

        public synchronized int getLastError() {
            return mLastError;
        }

        private synchronized void setLastError(int error) {
            mLastError = error;

            if (isErrored()) {
                if (mUsb) {
                    // note everything's been unwound by this point so nothing to do on
                    // further error..
                    Tethering.this.configureUsbIface(false);
                }
            }
        }

        // synchronized between this getter and the following setter
        public synchronized boolean isAvailable() {
            return mAvailable;
        }

        private synchronized void setAvailable(boolean available) {
            mAvailable = available;
        }

        // synchronized between this getter and the following setter
        public synchronized boolean isTethered() {
            return mTethered;
        }

        private synchronized void setTethered(boolean tethered) {
            mTethered = tethered;
        }

        // synchronized between this getter and the following setter
        public synchronized boolean isErrored() {
            return (mLastError != ConnectivityManager.TETHER_ERROR_NO_ERROR);
        }

        class InitialState extends State {
            @Override
            public void enter() {
                setAvailable(true);
                setTethered(false);
                sendTetherStateChangedBroadcast();
            }

            @Override
            public boolean processMessage(Message message) {
                if (DEBUG) Log.d(TAG, "InitialState.processMessage what=" + message.what);
                boolean retValue = true;
                switch (message.what) {
                    case CMD_TETHER_REQUESTED:
                        setLastError(ConnectivityManager.TETHER_ERROR_NO_ERROR);
                        mTetherMasterSM.sendMessage(TetherMasterSM.CMD_TETHER_MODE_REQUESTED,
                                TetherInterfaceSM.this);
                        transitionTo(mStartingState);
                        break;
                    case CMD_INTERFACE_DOWN:
                        transitionTo(mUnavailableState);
                        break;
                    default:
                        retValue = false;
                        break;
                }
                return retValue;
            }
        }

        class StartingState extends State {
            @Override
            public void enter() {
                setAvailable(false);
                if (mUsb) {
                    if (!Tethering.this.configureUsbIface(true)) {
                        mTetherMasterSM.sendMessage(TetherMasterSM.CMD_TETHER_MODE_UNREQUESTED,
                                TetherInterfaceSM.this);
                        setLastError(ConnectivityManager.TETHER_ERROR_IFACE_CFG_ERROR);

                        transitionTo(mInitialState);
                        return;
                    }
                }
                sendTetherStateChangedBroadcast();

                // Skipping StartingState
                transitionTo(mTetheredState);
            }
            @Override
            public boolean processMessage(Message message) {
                if (DEBUG) Log.d(TAG, "StartingState.processMessage what=" + message.what);
                boolean retValue = true;
                switch (message.what) {
                    // maybe a parent class?
                    case CMD_TETHER_UNREQUESTED:
                        mTetherMasterSM.sendMessage(TetherMasterSM.CMD_TETHER_MODE_UNREQUESTED,
                                TetherInterfaceSM.this);
                        if (mUsb) {
                            if (!Tethering.this.configureUsbIface(false)) {
                                setLastErrorAndTransitionToInitialState(
                                    ConnectivityManager.TETHER_ERROR_IFACE_CFG_ERROR);
                                break;
                            }
                        }
                        transitionTo(mInitialState);
                        break;
                    case CMD_CELL_DUN_ERROR:
                    case CMD_IP_FORWARDING_ENABLE_ERROR:
                    case CMD_IP_FORWARDING_DISABLE_ERROR:
                    case CMD_START_TETHERING_ERROR:
                    case CMD_STOP_TETHERING_ERROR:
                    case CMD_SET_DNS_FORWARDERS_ERROR:
                        setLastErrorAndTransitionToInitialState(
                                ConnectivityManager.TETHER_ERROR_MASTER_ERROR);
                        break;
                    case CMD_INTERFACE_DOWN:
                        mTetherMasterSM.sendMessage(TetherMasterSM.CMD_TETHER_MODE_UNREQUESTED,
                                TetherInterfaceSM.this);
                        transitionTo(mUnavailableState);
                        break;
                    default:
                        retValue = false;
                }
                return retValue;
            }
        }

        class TetheredState extends State {
            @Override
            public void enter() {
                try {
                    mNMService.tetherInterface(mIfaceName);
                } catch (Exception e) {
                    setLastError(ConnectivityManager.TETHER_ERROR_TETHER_IFACE_ERROR);

                    transitionTo(mInitialState);
                    return;
                }
                if (DEBUG) Log.d(TAG, "Tethered " + mIfaceName);
                setAvailable(false);
                setTethered(true);
                sendTetherStateChangedBroadcast();
            }
            @Override
            public boolean processMessage(Message message) {
                if (DEBUG) Log.d(TAG, "TetheredState.processMessage what=" + message.what);
                boolean retValue = true;
                boolean error = false;
                switch (message.what) {
                    case CMD_TETHER_UNREQUESTED:
                    case CMD_INTERFACE_DOWN:
                        if (mMyUpstreamIfaceName != null) {
                            try {
                                mNMService.disableNat(mIfaceName, mMyUpstreamIfaceName);
                                mMyUpstreamIfaceName = null;
                            } catch (Exception e) {
                                try {
                                    mNMService.untetherInterface(mIfaceName);
                                } catch (Exception ee) {}

                                setLastErrorAndTransitionToInitialState(
                                        ConnectivityManager.TETHER_ERROR_DISABLE_NAT_ERROR);
                                break;
                            }
                        }
                        try {
                            mNMService.untetherInterface(mIfaceName);
                        } catch (Exception e) {
                            setLastErrorAndTransitionToInitialState(
                                    ConnectivityManager.TETHER_ERROR_UNTETHER_IFACE_ERROR);
                            break;
                        }
                        mTetherMasterSM.sendMessage(TetherMasterSM.CMD_TETHER_MODE_UNREQUESTED,
                                TetherInterfaceSM.this);
                        if (message.what == CMD_TETHER_UNREQUESTED) {
                            if (mUsb) {
                                if (!Tethering.this.configureUsbIface(false)) {
                                    setLastError(
                                            ConnectivityManager.TETHER_ERROR_IFACE_CFG_ERROR);
                                }
                            }
                            transitionTo(mInitialState);
                        } else if (message.what == CMD_INTERFACE_DOWN) {
                            transitionTo(mUnavailableState);
                        }
                        if (DEBUG) Log.d(TAG, "Untethered " + mIfaceName);
                        break;
                    case CMD_TETHER_CONNECTION_CHANGED:
                        String newUpstreamIfaceName = (String)(message.obj);
                        if ((mMyUpstreamIfaceName == null && newUpstreamIfaceName == null) ||
                                (mMyUpstreamIfaceName != null &&
                                mMyUpstreamIfaceName.equals(newUpstreamIfaceName))) {
                            if (DEBUG) Log.d(TAG, "Connection changed noop - dropping");
                            break;
                        }
                        if (mMyUpstreamIfaceName != null) {
                            try {
                                mNMService.disableNat(mIfaceName, mMyUpstreamIfaceName);
                                mMyUpstreamIfaceName = null;
                            } catch (Exception e) {
                                try {
                                    mNMService.untetherInterface(mIfaceName);
                                } catch (Exception ee) {}

                                setLastErrorAndTransitionToInitialState(
                                        ConnectivityManager.TETHER_ERROR_DISABLE_NAT_ERROR);
                                break;
                            }
                        }
                        if (newUpstreamIfaceName != null) {
                            try {
                                mNMService.enableNat(mIfaceName, newUpstreamIfaceName);
                            } catch (Exception e) {
                                try {
                                    mNMService.untetherInterface(mIfaceName);
                                } catch (Exception ee) {}

                                setLastError(ConnectivityManager.TETHER_ERROR_ENABLE_NAT_ERROR);
                                transitionTo(mInitialState);
                                return true;
                            }
                        }
                        mMyUpstreamIfaceName = newUpstreamIfaceName;
                        break;
                    case CMD_CELL_DUN_ERROR:
                    case CMD_IP_FORWARDING_ENABLE_ERROR:
                    case CMD_IP_FORWARDING_DISABLE_ERROR:
                    case CMD_START_TETHERING_ERROR:
                    case CMD_STOP_TETHERING_ERROR:
                    case CMD_SET_DNS_FORWARDERS_ERROR:
                        error = true;
                        // fall through
                    case CMD_TETHER_MODE_DEAD:
                        if (mMyUpstreamIfaceName != null) {
                            try {
                                mNMService.disableNat(mIfaceName, mMyUpstreamIfaceName);
                                mMyUpstreamIfaceName = null;
                            } catch (Exception e) {
                                try {
                                    mNMService.untetherInterface(mIfaceName);
                                } catch (Exception ee) {}

                                setLastErrorAndTransitionToInitialState(
                                        ConnectivityManager.TETHER_ERROR_DISABLE_NAT_ERROR);
                                break;
                            }
                        }
                        try {
                            mNMService.untetherInterface(mIfaceName);
                        } catch (Exception e) {
                            setLastErrorAndTransitionToInitialState(
                                    ConnectivityManager.TETHER_ERROR_UNTETHER_IFACE_ERROR);
                            break;
                        }
                        if (error) {
                            setLastErrorAndTransitionToInitialState(
                                    ConnectivityManager.TETHER_ERROR_MASTER_ERROR);
                            break;
                        }
                        if (DEBUG) Log.d(TAG, "Tether lost upstream connection " + mIfaceName);
                        sendTetherStateChangedBroadcast();
                        if (mUsb) {
                            if (!Tethering.this.configureUsbIface(false)) {
                                setLastError(ConnectivityManager.TETHER_ERROR_IFACE_CFG_ERROR);
                            }
                        }
                        transitionTo(mInitialState);
                        break;
                    default:
                        retValue = false;
                        break;
                }
                return retValue;
            }
        }

        class UnavailableState extends State {
            @Override
            public void enter() {
                setAvailable(false);
                setLastError(ConnectivityManager.TETHER_ERROR_NO_ERROR);
                setTethered(false);
                sendTetherStateChangedBroadcast();
            }
            @Override
            public boolean processMessage(Message message) {
                boolean retValue = true;
                switch (message.what) {
                    case CMD_INTERFACE_UP:
                        transitionTo(mInitialState);
                        break;
                    default:
                        retValue = false;
                        break;
                }
                return retValue;
            }
        }

        void setLastErrorAndTransitionToInitialState(int error) {
            setLastError(error);
            transitionTo(mInitialState);
        }

    }

    class TetherMasterSM extends StateMachine {
        // an interface SM has requested Tethering
        static final int CMD_TETHER_MODE_REQUESTED   = 1;
        // an interface SM has unrequested Tethering
        static final int CMD_TETHER_MODE_UNREQUESTED = 2;
        // upstream connection change - do the right thing
        static final int CMD_UPSTREAM_CHANGED        = 3;
        // we received notice that the cellular DUN connection is up
        static final int CMD_CELL_CONNECTION_RENEW   = 4;
        // we don't have a valid upstream conn, check again after a delay
        static final int CMD_RETRY_UPSTREAM          = 5;

        // This indicates what a timeout event relates to.  A state that
        // sends itself a delayed timeout event and handles incoming timeout events
        // should inc this when it is entered and whenever it sends a new timeout event.
        // We do not flush the old ones.
        private int mSequenceNumber;

        private State mInitialState;
        private State mTetherModeAliveState;

        private State mSetIpForwardingEnabledErrorState;
        private State mSetIpForwardingDisabledErrorState;
        private State mStartTetheringErrorState;
        private State mStopTetheringErrorState;
        private State mSetDnsForwardersErrorState;

        private ArrayList mNotifyList;

        private int mCurrentConnectionSequence;
        private int mMobileApnReserved = ConnectivityManager.TYPE_NONE;

        private String mUpstreamIfaceName = null;

        private static final int UPSTREAM_SETTLE_TIME_MS     = 10000;
        private static final int CELL_CONNECTION_RENEW_MS    = 40000;

        TetherMasterSM(String name, Looper looper) {
            super(name, looper);

            //Add states
            mInitialState = new InitialState();
            addState(mInitialState);
            mTetherModeAliveState = new TetherModeAliveState();
            addState(mTetherModeAliveState);

            mSetIpForwardingEnabledErrorState = new SetIpForwardingEnabledErrorState();
            addState(mSetIpForwardingEnabledErrorState);
            mSetIpForwardingDisabledErrorState = new SetIpForwardingDisabledErrorState();
            addState(mSetIpForwardingDisabledErrorState);
            mStartTetheringErrorState = new StartTetheringErrorState();
            addState(mStartTetheringErrorState);
            mStopTetheringErrorState = new StopTetheringErrorState();
            addState(mStopTetheringErrorState);
            mSetDnsForwardersErrorState = new SetDnsForwardersErrorState();
            addState(mSetDnsForwardersErrorState);

            mNotifyList = new ArrayList();
            setInitialState(mInitialState);
        }

        class TetherMasterUtilState extends State {
            protected final static boolean TRY_TO_SETUP_MOBILE_CONNECTION = true;
            protected final static boolean WAIT_FOR_NETWORK_TO_SETTLE     = false;

            @Override
            public boolean processMessage(Message m) {
                return false;
            }
            protected String enableString(int apnType) {
                switch (apnType) {
                case ConnectivityManager.TYPE_MOBILE_DUN:
                    return Phone.FEATURE_ENABLE_DUN_ALWAYS;
                case ConnectivityManager.TYPE_MOBILE:
                case ConnectivityManager.TYPE_MOBILE_HIPRI:
                    return Phone.FEATURE_ENABLE_HIPRI;
                }
                return null;
            }
            protected boolean turnOnUpstreamMobileConnection(int apnType) {
                boolean retValue = true;
                if (apnType == ConnectivityManager.TYPE_NONE) return false;
                if (apnType != mMobileApnReserved) turnOffUpstreamMobileConnection();
                IBinder b = ServiceManager.getService(Context.CONNECTIVITY_SERVICE);
                IConnectivityManager cm = IConnectivityManager.Stub.asInterface(b);
                int result = Phone.APN_REQUEST_FAILED;
                String enableString = enableString(apnType);
                if (enableString == null) return false;
                try {
<<<<<<< HEAD
                    result = cm.startUsingNetworkFeature(ConnectivityManager.TYPE_MOBILE,
                            (mDunRequired ? Phone.FEATURE_ENABLE_DUN_ALWAYS :
                            Phone.FEATURE_ENABLE_HIPRI), new Binder());
=======
                    result = service.startUsingNetworkFeature(ConnectivityManager.TYPE_MOBILE,
                            enableString, new Binder());
>>>>>>> 7a652bc8
                } catch (Exception e) {
                }
                switch (result) {
                case Phone.APN_ALREADY_ACTIVE:
                case Phone.APN_REQUEST_STARTED:
                    mMobileApnReserved = apnType;
                    Message m = obtainMessage(CMD_CELL_CONNECTION_RENEW);
                    m.arg1 = ++mCurrentConnectionSequence;
                    sendMessageDelayed(m, CELL_CONNECTION_RENEW_MS);
                    break;
                case Phone.APN_REQUEST_FAILED:
                default:
                    retValue = false;
                    break;
                }

                return retValue;
            }
            protected boolean turnOffUpstreamMobileConnection() {
                if (mMobileApnReserved != ConnectivityManager.TYPE_NONE) {
                    IBinder b = ServiceManager.getService(Context.CONNECTIVITY_SERVICE);
                    IConnectivityManager cm = IConnectivityManager.Stub.asInterface(b);
                    try {
<<<<<<< HEAD
                        cm.stopUsingNetworkFeature(ConnectivityManager.TYPE_MOBILE,
                                (mDunRequired? Phone.FEATURE_ENABLE_DUN_ALWAYS :
                                             Phone.FEATURE_ENABLE_HIPRI));
=======
                        service.stopUsingNetworkFeature(ConnectivityManager.TYPE_MOBILE,
                                enableString(mMobileApnReserved));
>>>>>>> 7a652bc8
                    } catch (Exception e) {
                        return false;
                    }
                    mMobileApnReserved = ConnectivityManager.TYPE_NONE;
                }
                return true;
            }
            protected boolean turnOnMasterTetherSettings() {
                try {
                    mNMService.setIpForwardingEnabled(true);
                } catch (Exception e) {
                    transitionTo(mSetIpForwardingEnabledErrorState);
                    return false;
                }
                try {
                    mNMService.startTethering(mDhcpRange);
                } catch (Exception e) {
                    try {
                        mNMService.stopTethering();
                        mNMService.startTethering(mDhcpRange);
                    } catch (Exception ee) {
                        transitionTo(mStartTetheringErrorState);
                        return false;
                    }
                }
                try {
                    mNMService.setDnsForwarders(mDnsServers);
                } catch (Exception e) {
                    transitionTo(mSetDnsForwardersErrorState);
                    return false;
                }
                return true;
            }
            protected boolean turnOffMasterTetherSettings() {
                try {
                    mNMService.stopTethering();
                } catch (Exception e) {
                    transitionTo(mStopTetheringErrorState);
                    return false;
                }
                try {
                    mNMService.setIpForwardingEnabled(false);
                } catch (Exception e) {
                    transitionTo(mSetIpForwardingDisabledErrorState);
                    return false;
                }
                transitionTo(mInitialState);
                return true;
            }

            protected void chooseUpstreamType(boolean tryCell) {
                IBinder b = ServiceManager.getService(Context.CONNECTIVITY_SERVICE);
                IConnectivityManager cm = IConnectivityManager.Stub.asInterface(b);
                int upType = ConnectivityManager.TYPE_NONE;
                String iface = null;

<<<<<<< HEAD
                try {
                    LinkProperties defaultProp = cm.getActiveLinkProperties();
                    if (defaultProp != null) {
                        String iface = defaultProp.getInterfaceName();
                        for(String regex : mUpstreamIfaceRegexs) {
                            if (iface.matches(regex)) return iface;
                        }
                    }
                } catch (RemoteException e) { }

                String[] ifaces = new String[0];
                try {
                    ifaces = mNMService.listInterfaces();
                } catch (Exception e) {
                    Log.e(TAG, "Error listing Interfaces", e);
                    return null;
                }

                for (String regex : mUpstreamIfaceRegexs) {
                    for (String iface : ifaces) {
                        if (iface.matches(regex)) {
                            // verify it is active
                            InterfaceConfiguration ifcg = null;
                            try {
                                ifcg = mNMService.getInterfaceConfig(iface);
                                if (ifcg.isActive()) {
                                    return iface;
                                }
                            } catch (Exception e) {
                                Log.e(TAG, "Error getting iface config", e);
                                // ignore - try next
                                continue;
                            }
                        }
=======
                for (Integer netType : mUpstreamIfaceTypes) {
                    NetworkInfo info = null;
                    try {
                        info = cm.getNetworkInfo(netType.intValue());
                    } catch (RemoteException e) { }
                    if ((info != null) && info.isConnected()) {
                        upType = netType.intValue();
                        break;
>>>>>>> 7a652bc8
                    }
                }

                if (DEBUG) {
                    Log.d(TAG, "chooseUpstreamType(" + tryCell + "), preferredApn ="
                            + mPreferredUpstreamMobileApn + ", got type=" + upType);
                }
<<<<<<< HEAD
                if (iface != null) {
                    try {
                        if (mDunRequired) {
                            // check if Dun is on - we can use that
                            NetworkInfo info = cm.getNetworkInfo(
                                    ConnectivityManager.TYPE_MOBILE_DUN);
                            if (info.isConnected()) {
                                if (DEBUG) Log.d(TAG, "setting dun ifacename =" + iface);
                                // even if we're already connected - it may be somebody else's
                                // refcount, so add our own
                                turnOnMobileConnection();
                            } else {
                                // verify the iface is not the default mobile - can't use that!
                                info = cm.getNetworkInfo(ConnectivityManager.TYPE_MOBILE);
                                if (info.isConnected()) {
                                    iface = null; // can't accept this one
                                }
                            }
                        } else {
                            if (DEBUG) Log.d(TAG, "checking if hipri brought us this connection");
                            NetworkInfo info = cm.getNetworkInfo(
                                    ConnectivityManager.TYPE_MOBILE_HIPRI);
                            if (info.isConnected()) {
                                if (DEBUG) Log.d(TAG, "yes - hipri in use");
                                // even if we're already connected - it may be sombody else's
                                // refcount, so add our own
                                turnOnMobileConnection();
                            }
                        }
                    } catch (RemoteException e) {
                        Log.e(TAG, "RemoteException calling ConnectivityManager", e);
                        iface = null;
                    }
=======

                // if we're on DUN, put our own grab on it
                if (upType == ConnectivityManager.TYPE_MOBILE_DUN ||
                        upType == ConnectivityManager.TYPE_MOBILE_HIPRI) {
                    turnOnUpstreamMobileConnection(upType);
>>>>>>> 7a652bc8
                }

                if (upType == ConnectivityManager.TYPE_NONE) {
                    boolean tryAgainLater = true;
                    if ((tryCell == TRY_TO_SETUP_MOBILE_CONNECTION) &&
                            (turnOnUpstreamMobileConnection(mPreferredUpstreamMobileApn) == true)) {
                        // we think mobile should be coming up - don't set a retry
                        tryAgainLater = false;
                    }
                    if (tryAgainLater) {
                        sendMessageDelayed(CMD_RETRY_UPSTREAM, UPSTREAM_SETTLE_TIME_MS);
                    }
                } else {
                    LinkProperties linkProperties = null;
                    try {
                        linkProperties = cm.getLinkProperties(upType);
                    } catch (RemoteException e) { }
                    if (linkProperties != null) iface = linkProperties.getInterfaceName();
                }
                notifyTetheredOfNewUpstreamIface(iface);
            }

            protected void notifyTetheredOfNewUpstreamIface(String ifaceName) {
                if (DEBUG) Log.d(TAG, "notifying tethered with iface =" + ifaceName);
                mUpstreamIfaceName = ifaceName;
                for (Object o : mNotifyList) {
                    TetherInterfaceSM sm = (TetherInterfaceSM)o;
                    sm.sendMessage(TetherInterfaceSM.CMD_TETHER_CONNECTION_CHANGED,
                            ifaceName);
                }
            }
        }

        class InitialState extends TetherMasterUtilState {
            @Override
            public void enter() {
            }
            @Override
            public boolean processMessage(Message message) {
                if (DEBUG) Log.d(TAG, "MasterInitialState.processMessage what=" + message.what);
                boolean retValue = true;
                switch (message.what) {
                    case CMD_TETHER_MODE_REQUESTED:
                        checkDunRequired();
                        TetherInterfaceSM who = (TetherInterfaceSM)message.obj;
                        if (DEBUG) Log.d(TAG, "Tether Mode requested by " + who.toString());
                        mNotifyList.add(who);
                        transitionTo(mTetherModeAliveState);
                        break;
                    case CMD_TETHER_MODE_UNREQUESTED:
                        who = (TetherInterfaceSM)message.obj;
                        if (DEBUG) Log.d(TAG, "Tether Mode unrequested by " + who.toString());
                        int index = mNotifyList.indexOf(who);
                        if (index != -1) {
                            mNotifyList.remove(who);
                        }
                        break;
                    default:
                        retValue = false;
                        break;
                }
                return retValue;
            }
        }

        class TetherModeAliveState extends TetherMasterUtilState {
            boolean mTryCell = !WAIT_FOR_NETWORK_TO_SETTLE;
            @Override
            public void enter() {
                mTryCell = !WAIT_FOR_NETWORK_TO_SETTLE; // better try something first pass
                                                        // or crazy tests cases will fail
                chooseUpstreamType(mTryCell);
                mTryCell = !mTryCell;
                turnOnMasterTetherSettings(); // may transition us out
            }
            @Override
            public void exit() {
                turnOffUpstreamMobileConnection();
                notifyTetheredOfNewUpstreamIface(null);
            }
            @Override
            public boolean processMessage(Message message) {
                if (DEBUG) Log.d(TAG, "TetherModeAliveState.processMessage what=" + message.what);
                boolean retValue = true;
                switch (message.what) {
                    case CMD_TETHER_MODE_REQUESTED:
                        TetherInterfaceSM who = (TetherInterfaceSM)message.obj;
                        mNotifyList.add(who);
                        who.sendMessage(TetherInterfaceSM.CMD_TETHER_CONNECTION_CHANGED,
                                mUpstreamIfaceName);
                        break;
                    case CMD_TETHER_MODE_UNREQUESTED:
                        who = (TetherInterfaceSM)message.obj;
                        int index = mNotifyList.indexOf(who);
                        if (index != -1) {
                            mNotifyList.remove(index);
                            if (mNotifyList.isEmpty()) {
                                turnOffMasterTetherSettings(); // transitions appropriately
                            }
                        }
                        break;
                    case CMD_UPSTREAM_CHANGED:
                        // need to try DUN immediately if Wifi goes down
                        mTryCell = !WAIT_FOR_NETWORK_TO_SETTLE;
                        chooseUpstreamType(mTryCell);
                        mTryCell = !mTryCell;
                        break;
                    case CMD_CELL_CONNECTION_RENEW:
                        // make sure we're still using a requested connection - may have found
                        // wifi or something since then.
                        if (mCurrentConnectionSequence == message.arg1) {
                            if (DEBUG) {
                                Log.d(TAG, "renewing mobile connection - requeuing for another " +
                                        CELL_CONNECTION_RENEW_MS + "ms");
                            }
                            turnOnUpstreamMobileConnection(mMobileApnReserved);
                        }
                        break;
                    case CMD_RETRY_UPSTREAM:
                        chooseUpstreamType(mTryCell);
                        mTryCell = !mTryCell;
                        break;
                    default:
                        retValue = false;
                        break;
                }
                return retValue;
            }
        }

        class ErrorState extends State {
            int mErrorNotification;
            @Override
            public boolean processMessage(Message message) {
                boolean retValue = true;
                switch (message.what) {
                    case CMD_TETHER_MODE_REQUESTED:
                        TetherInterfaceSM who = (TetherInterfaceSM)message.obj;
                        who.sendMessage(mErrorNotification);
                        break;
                    default:
                       retValue = false;
                }
                return retValue;
            }
            void notify(int msgType) {
                mErrorNotification = msgType;
                for (Object o : mNotifyList) {
                    TetherInterfaceSM sm = (TetherInterfaceSM)o;
                    sm.sendMessage(msgType);
                }
            }

        }
        class SetIpForwardingEnabledErrorState extends ErrorState {
            @Override
            public void enter() {
                Log.e(TAG, "Error in setIpForwardingEnabled");
                notify(TetherInterfaceSM.CMD_IP_FORWARDING_ENABLE_ERROR);
            }
        }

        class SetIpForwardingDisabledErrorState extends ErrorState {
            @Override
            public void enter() {
                Log.e(TAG, "Error in setIpForwardingDisabled");
                notify(TetherInterfaceSM.CMD_IP_FORWARDING_DISABLE_ERROR);
            }
        }

        class StartTetheringErrorState extends ErrorState {
            @Override
            public void enter() {
                Log.e(TAG, "Error in startTethering");
                notify(TetherInterfaceSM.CMD_START_TETHERING_ERROR);
                try {
                    mNMService.setIpForwardingEnabled(false);
                } catch (Exception e) {}
            }
        }

        class StopTetheringErrorState extends ErrorState {
            @Override
            public void enter() {
                Log.e(TAG, "Error in stopTethering");
                notify(TetherInterfaceSM.CMD_STOP_TETHERING_ERROR);
                try {
                    mNMService.setIpForwardingEnabled(false);
                } catch (Exception e) {}
            }
        }

        class SetDnsForwardersErrorState extends ErrorState {
            @Override
            public void enter() {
                Log.e(TAG, "Error in setDnsForwarders");
                notify(TetherInterfaceSM.CMD_SET_DNS_FORWARDERS_ERROR);
                try {
                    mNMService.stopTethering();
                } catch (Exception e) {}
                try {
                    mNMService.setIpForwardingEnabled(false);
                } catch (Exception e) {}
            }
        }
    }

    public void dump(FileDescriptor fd, PrintWriter pw, String[] args) {
        if (mContext.checkCallingOrSelfPermission(
                android.Manifest.permission.DUMP) != PackageManager.PERMISSION_GRANTED) {
            pw.println("Permission Denial: can't dump ConnectivityService.Tether " +
                    "from from pid=" + Binder.getCallingPid() + ", uid=" +
                    Binder.getCallingUid());
                    return;
        }

        pw.println();
        pw.println("Tether state:");
        synchronized (mIfaces) {
            for (Object o : mIfaces.values()) {
                pw.println(" "+o.toString());
            }
        }
        pw.println();
        return;
    }
}<|MERGE_RESOLUTION|>--- conflicted
+++ resolved
@@ -1159,14 +1159,8 @@
                 String enableString = enableString(apnType);
                 if (enableString == null) return false;
                 try {
-<<<<<<< HEAD
                     result = cm.startUsingNetworkFeature(ConnectivityManager.TYPE_MOBILE,
-                            (mDunRequired ? Phone.FEATURE_ENABLE_DUN_ALWAYS :
-                            Phone.FEATURE_ENABLE_HIPRI), new Binder());
-=======
-                    result = service.startUsingNetworkFeature(ConnectivityManager.TYPE_MOBILE,
                             enableString, new Binder());
->>>>>>> 7a652bc8
                 } catch (Exception e) {
                 }
                 switch (result) {
@@ -1190,14 +1184,8 @@
                     IBinder b = ServiceManager.getService(Context.CONNECTIVITY_SERVICE);
                     IConnectivityManager cm = IConnectivityManager.Stub.asInterface(b);
                     try {
-<<<<<<< HEAD
                         cm.stopUsingNetworkFeature(ConnectivityManager.TYPE_MOBILE,
-                                (mDunRequired? Phone.FEATURE_ENABLE_DUN_ALWAYS :
-                                             Phone.FEATURE_ENABLE_HIPRI));
-=======
-                        service.stopUsingNetworkFeature(ConnectivityManager.TYPE_MOBILE,
                                 enableString(mMobileApnReserved));
->>>>>>> 7a652bc8
                     } catch (Exception e) {
                         return false;
                     }
@@ -1254,42 +1242,6 @@
                 int upType = ConnectivityManager.TYPE_NONE;
                 String iface = null;
 
-<<<<<<< HEAD
-                try {
-                    LinkProperties defaultProp = cm.getActiveLinkProperties();
-                    if (defaultProp != null) {
-                        String iface = defaultProp.getInterfaceName();
-                        for(String regex : mUpstreamIfaceRegexs) {
-                            if (iface.matches(regex)) return iface;
-                        }
-                    }
-                } catch (RemoteException e) { }
-
-                String[] ifaces = new String[0];
-                try {
-                    ifaces = mNMService.listInterfaces();
-                } catch (Exception e) {
-                    Log.e(TAG, "Error listing Interfaces", e);
-                    return null;
-                }
-
-                for (String regex : mUpstreamIfaceRegexs) {
-                    for (String iface : ifaces) {
-                        if (iface.matches(regex)) {
-                            // verify it is active
-                            InterfaceConfiguration ifcg = null;
-                            try {
-                                ifcg = mNMService.getInterfaceConfig(iface);
-                                if (ifcg.isActive()) {
-                                    return iface;
-                                }
-                            } catch (Exception e) {
-                                Log.e(TAG, "Error getting iface config", e);
-                                // ignore - try next
-                                continue;
-                            }
-                        }
-=======
                 for (Integer netType : mUpstreamIfaceTypes) {
                     NetworkInfo info = null;
                     try {
@@ -1298,7 +1250,6 @@
                     if ((info != null) && info.isConnected()) {
                         upType = netType.intValue();
                         break;
->>>>>>> 7a652bc8
                     }
                 }
 
@@ -1306,47 +1257,11 @@
                     Log.d(TAG, "chooseUpstreamType(" + tryCell + "), preferredApn ="
                             + mPreferredUpstreamMobileApn + ", got type=" + upType);
                 }
-<<<<<<< HEAD
-                if (iface != null) {
-                    try {
-                        if (mDunRequired) {
-                            // check if Dun is on - we can use that
-                            NetworkInfo info = cm.getNetworkInfo(
-                                    ConnectivityManager.TYPE_MOBILE_DUN);
-                            if (info.isConnected()) {
-                                if (DEBUG) Log.d(TAG, "setting dun ifacename =" + iface);
-                                // even if we're already connected - it may be somebody else's
-                                // refcount, so add our own
-                                turnOnMobileConnection();
-                            } else {
-                                // verify the iface is not the default mobile - can't use that!
-                                info = cm.getNetworkInfo(ConnectivityManager.TYPE_MOBILE);
-                                if (info.isConnected()) {
-                                    iface = null; // can't accept this one
-                                }
-                            }
-                        } else {
-                            if (DEBUG) Log.d(TAG, "checking if hipri brought us this connection");
-                            NetworkInfo info = cm.getNetworkInfo(
-                                    ConnectivityManager.TYPE_MOBILE_HIPRI);
-                            if (info.isConnected()) {
-                                if (DEBUG) Log.d(TAG, "yes - hipri in use");
-                                // even if we're already connected - it may be sombody else's
-                                // refcount, so add our own
-                                turnOnMobileConnection();
-                            }
-                        }
-                    } catch (RemoteException e) {
-                        Log.e(TAG, "RemoteException calling ConnectivityManager", e);
-                        iface = null;
-                    }
-=======
 
                 // if we're on DUN, put our own grab on it
                 if (upType == ConnectivityManager.TYPE_MOBILE_DUN ||
                         upType == ConnectivityManager.TYPE_MOBILE_HIPRI) {
                     turnOnUpstreamMobileConnection(upType);
->>>>>>> 7a652bc8
                 }
 
                 if (upType == ConnectivityManager.TYPE_NONE) {
