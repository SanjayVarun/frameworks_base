/*
 * Copyright (C) 2010 The Android Open Source Project
 *
 * Licensed under the Apache License, Version 2.0 (the "License");
 * you may not use this file except in compliance with the License.
 * You may obtain a copy of the License at
 *
 *      http://www.apache.org/licenses/LICENSE-2.0
 *
 * Unless required by applicable law or agreed to in writing, software
 * distributed under the License is distributed on an "AS IS" BASIS,
 * WITHOUT WARRANTIES OR CONDITIONS OF ANY KIND, either express or implied.
 * See the License for the specific language governing permissions and
 * limitations under the License.
 */

package com.android.systemui.statusbar;

import android.os.Handler;
import android.os.IBinder;
import android.os.Message;

import com.android.internal.statusbar.IStatusBar;
import com.android.internal.statusbar.StatusBarIcon;
import com.android.internal.statusbar.StatusBarIconList;
import com.android.internal.statusbar.StatusBarNotification;

/**
 * This class takes the functions from IStatusBar that come in on
 * binder pool threads and posts messages to get them onto the main
 * thread, and calls onto Callbacks.  It also takes care of
 * coalescing these calls so they don't stack up.  For the calls
 * are coalesced, note that they are all idempotent.
 */
public class CommandQueue extends IStatusBar.Stub {
    private static final String TAG = "StatusBar.CommandQueue";

    private static final int INDEX_MASK = 0xffff;
    private static final int MSG_SHIFT  = 16;
    private static final int MSG_MASK   = 0xffff << MSG_SHIFT;


    private static final int MSG_ICON                   = 1 << MSG_SHIFT;
    private static final int OP_SET_ICON    = 1;
    private static final int OP_REMOVE_ICON = 2;

    private static final int MSG_ADD_NOTIFICATION       = 2 << MSG_SHIFT;
    private static final int MSG_UPDATE_NOTIFICATION    = 3 << MSG_SHIFT;
    private static final int MSG_REMOVE_NOTIFICATION    = 4 << MSG_SHIFT;

    private static final int MSG_DISABLE                = 5 << MSG_SHIFT;

    private static final int MSG_SET_VISIBILITY         = 6 << MSG_SHIFT;
    private static final int OP_EXPAND      = 1;
    private static final int OP_COLLAPSE    = 2;

    private static final int MSG_SET_LIGHTS_ON          = 7 << MSG_SHIFT;

    private static final int MSG_SHOW_MENU              = 8 << MSG_SHIFT;
    private static final int MSG_SHOW_IME_BUTTON        = 9 << MSG_SHIFT;
    private static final int MSG_SET_HARD_KEYBOARD_STATUS = 10 << MSG_SHIFT;
    
    private static final int MSG_USER_ACTIVITY          = 11 << MSG_SHIFT;

<<<<<<< HEAD
=======
    private static final int MSG_TOP_APP_WINDOW_CHANGED = 0x00080000;
    private static final int MSG_SHOW_IME_BUTTON = 0x00090000;
    private static final int MSG_SET_HARD_KEYBOARD_STATUS = 0x000a0000;
>>>>>>> e95c07bd

    private StatusBarIconList mList;
    private Callbacks mCallbacks;
    private Handler mHandler = new H();

    private class NotificationQueueEntry {
        IBinder key;
        StatusBarNotification notification;
    }

    /**
     * These methods are called back on the main thread.
     */
    public interface Callbacks {
        public void addIcon(String slot, int index, int viewIndex, StatusBarIcon icon);
        public void updateIcon(String slot, int index, int viewIndex,
                StatusBarIcon old, StatusBarIcon icon);
        public void removeIcon(String slot, int index, int viewIndex);
        public void addNotification(IBinder key, StatusBarNotification notification);
        public void updateNotification(IBinder key, StatusBarNotification notification);
        public void removeNotification(IBinder key);
        public void disable(int state);
        public void animateExpand();
        public void animateCollapse();
        public void setLightsOn(boolean on);
        public void topAppWindowChanged(boolean visible);
        public void setImeWindowStatus(IBinder token, int vis, int backDisposition);
        public void setHardKeyboardStatus(boolean available, boolean enabled);
        public void userActivity();
    }

    public CommandQueue(Callbacks callbacks, StatusBarIconList list) {
        mCallbacks = callbacks;
        mList = list;
    }

    public void setIcon(int index, StatusBarIcon icon) {
        synchronized (mList) {
            int what = MSG_ICON | index;
            mHandler.removeMessages(what);
            mHandler.obtainMessage(what, OP_SET_ICON, 0, icon.clone()).sendToTarget();
        }
    }

    public void removeIcon(int index) {
        synchronized (mList) {
            int what = MSG_ICON | index;
            mHandler.removeMessages(what);
            mHandler.obtainMessage(what, OP_REMOVE_ICON, 0, null).sendToTarget();
        }
    }

    public void addNotification(IBinder key, StatusBarNotification notification) {
        synchronized (mList) {
            NotificationQueueEntry ne = new NotificationQueueEntry();
            ne.key = key;
            ne.notification = notification;
            mHandler.obtainMessage(MSG_ADD_NOTIFICATION, 0, 0, ne).sendToTarget();
        }
    }

    public void updateNotification(IBinder key, StatusBarNotification notification) {
        synchronized (mList) {
            NotificationQueueEntry ne = new NotificationQueueEntry();
            ne.key = key;
            ne.notification = notification;
            mHandler.obtainMessage(MSG_UPDATE_NOTIFICATION, 0, 0, ne).sendToTarget();
        }
    }

    public void removeNotification(IBinder key) {
        synchronized (mList) {
            mHandler.obtainMessage(MSG_REMOVE_NOTIFICATION, 0, 0, key).sendToTarget();
        }
    }

    public void disable(int state) {
        synchronized (mList) {
            mHandler.removeMessages(MSG_DISABLE);
            mHandler.obtainMessage(MSG_DISABLE, state, 0, null).sendToTarget();
        }
    }

    public void animateExpand() {
        synchronized (mList) {
            mHandler.removeMessages(MSG_SET_VISIBILITY);
            mHandler.obtainMessage(MSG_SET_VISIBILITY, OP_EXPAND, 0, null).sendToTarget();
        }
    }

    public void animateCollapse() {
        synchronized (mList) {
            mHandler.removeMessages(MSG_SET_VISIBILITY);
            mHandler.obtainMessage(MSG_SET_VISIBILITY, OP_COLLAPSE, 0, null).sendToTarget();
        }
    }

    public void setLightsOn(boolean on) {
        synchronized (mList) {
            mHandler.removeMessages(MSG_SET_LIGHTS_ON);
            mHandler.obtainMessage(MSG_SET_LIGHTS_ON, on ? 1 : 0, 0, null).sendToTarget();
        }
    }

    public void topAppWindowChanged(boolean menuVisible) {
        synchronized (mList) {
            mHandler.removeMessages(MSG_TOP_APP_WINDOW_CHANGED);
            mHandler.obtainMessage(MSG_TOP_APP_WINDOW_CHANGED, menuVisible ? 1 : 0, 0,
                    null).sendToTarget();
        }
    }

    public void setImeWindowStatus(IBinder token, int vis, int backDisposition) {
        synchronized (mList) {
            mHandler.removeMessages(MSG_SHOW_IME_BUTTON);
            mHandler.obtainMessage(MSG_SHOW_IME_BUTTON, vis, backDisposition, token)
                    .sendToTarget();
        }
    }

    public void setHardKeyboardStatus(boolean available, boolean enabled) {
        synchronized (mList) {
            mHandler.removeMessages(MSG_SET_HARD_KEYBOARD_STATUS);
            mHandler.obtainMessage(MSG_SET_HARD_KEYBOARD_STATUS,
                    available ? 1 : 0, enabled ? 1 : 0).sendToTarget();
        }
    }

    public void userActivity() {
        synchronized (mList) {
            mHandler.removeMessages(MSG_USER_ACTIVITY);
            mHandler.obtainMessage(MSG_USER_ACTIVITY, 0, 0, null).sendToTarget();
        }
    }

    private final class H extends Handler {
        public void handleMessage(Message msg) {
            final int what = msg.what & MSG_MASK;
            switch (what) {
                case MSG_ICON: {
                    final int index = msg.what & INDEX_MASK;
                    final int viewIndex = mList.getViewIndex(index);
                    switch (msg.arg1) {
                        case OP_SET_ICON: {
                            StatusBarIcon icon = (StatusBarIcon)msg.obj;
                            StatusBarIcon old = mList.getIcon(index);
                            if (old == null) {
                                mList.setIcon(index, icon);
                                mCallbacks.addIcon(mList.getSlot(index), index, viewIndex, icon);
                            } else {
                                mList.setIcon(index, icon);
                                mCallbacks.updateIcon(mList.getSlot(index), index, viewIndex,
                                        old, icon);
                            }
                            break;
                        }
                        case OP_REMOVE_ICON:
                            if (mList.getIcon(index) != null) {
                                mList.removeIcon(index);
                                mCallbacks.removeIcon(mList.getSlot(index), index, viewIndex);
                            }
                            break;
                    }
                    break;
                }
                case MSG_ADD_NOTIFICATION: {
                    final NotificationQueueEntry ne = (NotificationQueueEntry)msg.obj;
                    mCallbacks.addNotification(ne.key, ne.notification);
                    break;
                }
                case MSG_UPDATE_NOTIFICATION: {
                    final NotificationQueueEntry ne = (NotificationQueueEntry)msg.obj;
                    mCallbacks.updateNotification(ne.key, ne.notification);
                    break;
                }
                case MSG_REMOVE_NOTIFICATION: {
                    mCallbacks.removeNotification((IBinder)msg.obj);
                    break;
                }
                case MSG_DISABLE:
                    mCallbacks.disable(msg.arg1);
                    break;
                case MSG_SET_VISIBILITY:
                    if (msg.arg1 == OP_EXPAND) {
                        mCallbacks.animateExpand();
                    } else {
                        mCallbacks.animateCollapse();
                    }
                    break;
                case MSG_SET_LIGHTS_ON:
                    mCallbacks.setLightsOn(msg.arg1 != 0);
                    break;
                case MSG_TOP_APP_WINDOW_CHANGED:
                    mCallbacks.topAppWindowChanged(msg.arg1 != 0);
                    break;
                case MSG_SHOW_IME_BUTTON:
                    mCallbacks.setImeWindowStatus((IBinder)msg.obj, msg.arg1, msg.arg2);
                    break;
                case MSG_SET_HARD_KEYBOARD_STATUS:
                    mCallbacks.setHardKeyboardStatus(msg.arg1 != 0, msg.arg2 != 0);
                    break;
                case MSG_USER_ACTIVITY:
                    mCallbacks.userActivity();
                    break;
            }
        }
    }
}
<|MERGE_RESOLUTION|>--- conflicted
+++ resolved
@@ -56,18 +56,11 @@
 
     private static final int MSG_SET_LIGHTS_ON          = 7 << MSG_SHIFT;
 
-    private static final int MSG_SHOW_MENU              = 8 << MSG_SHIFT;
+    private static final int MSG_TOP_APP_WINDOW_CHANGED = 8 << MSG_SHIFT;
     private static final int MSG_SHOW_IME_BUTTON        = 9 << MSG_SHIFT;
     private static final int MSG_SET_HARD_KEYBOARD_STATUS = 10 << MSG_SHIFT;
     
     private static final int MSG_USER_ACTIVITY          = 11 << MSG_SHIFT;
-
-<<<<<<< HEAD
-=======
-    private static final int MSG_TOP_APP_WINDOW_CHANGED = 0x00080000;
-    private static final int MSG_SHOW_IME_BUTTON = 0x00090000;
-    private static final int MSG_SET_HARD_KEYBOARD_STATUS = 0x000a0000;
->>>>>>> e95c07bd
 
     private StatusBarIconList mList;
     private Callbacks mCallbacks;
