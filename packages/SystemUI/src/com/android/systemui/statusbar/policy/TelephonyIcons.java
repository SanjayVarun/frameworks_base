--- conflicted
+++ resolved
@@ -219,11 +219,8 @@
               R.drawable.stat_sys_data_fully_connected_4g_plus }
     };
 
-<<<<<<< HEAD
-=======
     static final int QS_DATA_4G_LTE = R.drawable.ic_qs_signal_4g_lte;
 
->>>>>>> 7c2361fc
     static final int QS_DATA_4G_PLUS = R.drawable.ic_qs_signal_4g_plus;
 
     // LTE branded "LTE"
@@ -252,10 +249,7 @@
     static final int ICON_3G = R.drawable.stat_sys_data_fully_connected_3g;
     static final int ICON_3G_PLUS = R.drawable.stat_sys_data_fully_connected_3g_plus;
     static final int ICON_4G = R.drawable.stat_sys_data_fully_connected_4g;
-<<<<<<< HEAD
-=======
     static final int ICON_4G_LTE = R.drawable.stat_sys_data_fully_connected_4g_lte;
->>>>>>> 7c2361fc
     static final int ICON_4G_PLUS = R.drawable.stat_sys_data_fully_connected_4g_plus;
     static final int ICON_1X = R.drawable.stat_sys_data_fully_connected_1x;
     static final int ICON_CARRIER_NETWORK_CHANGE =
@@ -266,10 +260,7 @@
     static final int QS_ICON_LTE = R.drawable.ic_qs_signal_lte;
     static final int QS_ICON_3G = R.drawable.ic_qs_signal_3g;
     static final int QS_ICON_4G = R.drawable.ic_qs_signal_4g;
-<<<<<<< HEAD
-=======
     static final int QS_ICON_4G_LTE = R.drawable.ic_qs_signal_4g_lte;
->>>>>>> 7c2361fc
     static final int QS_ICON_4G_PLUS = R.drawable.ic_qs_signal_4g_plus;
     static final int QS_ICON_1X = R.drawable.ic_qs_signal_1x;
     static final int QS_ICON_CARRIER_NETWORK_CHANGE =
@@ -857,8 +848,6 @@
             TelephonyIcons.QS_DATA_4G
             );
 
-<<<<<<< HEAD
-=======
     static final MobileIconGroup FOUR_G_LTE = new MobileIconGroup(
             "4GLTE",
             TelephonyIcons.TELEPHONY_SIGNAL_STRENGTH,
@@ -874,7 +863,6 @@
             TelephonyIcons.QS_DATA_4G_LTE
             );
 
->>>>>>> 7c2361fc
     static final MobileIconGroup FOUR_G_PLUS = new MobileIconGroup(
             "4G+",
             TelephonyIcons.TELEPHONY_SIGNAL_STRENGTH,
