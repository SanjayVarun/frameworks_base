/*
 * Copyright (C) 2014 The Android Open Source Project
 *
 * Licensed under the Apache License, Version 2.0 (the "License");
 * you may not use this file except in compliance with the License.
 * You may obtain a copy of the License at
 *
 *      http://www.apache.org/licenses/LICENSE-2.0
 *
 * Unless required by applicable law or agreed to in writing, software
 * distributed under the License is distributed on an "AS IS" BASIS,
 * WITHOUT WARRANTIES OR CONDITIONS OF ANY KIND, either express or implied.
 * See the License for the specific language governing permissions and
 * limitations under the License
 */

package com.android.systemui.statusbar.phone;

import android.app.ActivityManager;
import android.app.ActivityManagerNative;
import android.app.admin.DevicePolicyManager;
import android.content.BroadcastReceiver;
import android.content.ComponentName;
import android.content.Context;
import android.content.Intent;
import android.content.IntentFilter;
import android.content.ServiceConnection;
import android.content.pm.ActivityInfo;
import android.content.pm.PackageManager;
import android.content.pm.ResolveInfo;
import android.content.res.Configuration;
import android.hardware.fingerprint.FingerprintManager;
import android.content.res.Resources;
import android.graphics.Bitmap;
import android.graphics.ColorMatrix;
import android.graphics.ColorMatrixColorFilter;
import android.graphics.drawable.BitmapDrawable;
import android.graphics.drawable.Drawable;
import android.hardware.fingerprint.FingerprintManager;
import android.os.AsyncTask;
import android.os.Bundle;
import android.os.IBinder;
import android.os.Message;
import android.os.Messenger;
import android.os.RemoteException;
import android.os.SystemProperties;
import android.os.UserHandle;
import android.provider.MediaStore;
import android.service.media.CameraPrewarmService;
import android.telecom.TelecomManager;
import android.util.AttributeSet;
import android.util.Log;
import android.util.TypedValue;
import android.view.View;
import android.view.ViewGroup;
import android.view.accessibility.AccessibilityNodeInfo;
import android.widget.FrameLayout;
import android.widget.TextView;
import com.android.internal.widget.LockPatternUtils;
import com.android.keyguard.EmergencyButton;
import com.android.keyguard.KeyguardUpdateMonitor;
import com.android.keyguard.KeyguardUpdateMonitorCallback;
import com.android.systemui.EventLogConstants;
import com.android.systemui.EventLogTags;
import com.android.systemui.Interpolators;
import com.android.systemui.R;
import com.android.systemui.assist.AssistManager;
import com.android.systemui.tesla.LockscreenShortcutsHelper;
import com.android.systemui.tesla.LockscreenShortcutsHelper.Shortcuts;
import com.android.systemui.statusbar.CommandQueue;
import com.android.systemui.statusbar.KeyguardAffordanceView;
import com.android.systemui.statusbar.KeyguardIndicationController;
import com.android.systemui.statusbar.policy.AccessibilityController;
import com.android.systemui.statusbar.policy.FlashlightController;
import com.android.systemui.statusbar.policy.PreviewInflater;

import java.util.Objects;

import static android.view.accessibility.AccessibilityNodeInfo.ACTION_CLICK;
import static android.view.accessibility.AccessibilityNodeInfo.AccessibilityAction;

/**
 * Implementation for the bottom area of the Keyguard, including camera/phone affordance and status
 * text.
 */
public class KeyguardBottomAreaView extends FrameLayout implements View.OnClickListener,
        UnlockMethodCache.OnUnlockMethodChangedListener, LockscreenShortcutsHelper.OnChangeListener,
        AccessibilityController.AccessibilityStateChangedCallback, View.OnLongClickListener {

    final static String TAG = "PhoneStatusBar/KeyguardBottomAreaView";

    public static final String CAMERA_LAUNCH_SOURCE_AFFORDANCE = "lockscreen_affordance";
    public static final String CAMERA_LAUNCH_SOURCE_WIGGLE = "wiggle_gesture";
    public static final String CAMERA_LAUNCH_SOURCE_POWER_DOUBLE_TAP = "power_double_tap";

    public static final String EXTRA_CAMERA_LAUNCH_SOURCE
            = "com.android.systemui.camera_launch_source";

    private static final Intent SECURE_CAMERA_INTENT =
            new Intent(MediaStore.INTENT_ACTION_STILL_IMAGE_CAMERA_SECURE)
                    .addFlags(Intent.FLAG_ACTIVITY_EXCLUDE_FROM_RECENTS);
    public static final Intent INSECURE_CAMERA_INTENT =
            new Intent(MediaStore.INTENT_ACTION_STILL_IMAGE_CAMERA);
    private static final Intent PHONE_INTENT = new Intent(Intent.ACTION_DIAL);
    private static final int DOZE_ANIMATION_STAGGER_DELAY = 48;
    private static final int DOZE_ANIMATION_ELEMENT_DURATION = 250;

    private EmergencyButton mEmergencyButton;
    private KeyguardAffordanceView mCameraImageView;
    private KeyguardAffordanceView mLeftAffordanceView;
    private LockIcon mLockIcon;
    private TextView mIndicationText;
    private ViewGroup mPreviewContainer;

    private View mLeftPreview;
    private View mCameraPreview;

    private ActivityStarter mActivityStarter;
    private UnlockMethodCache mUnlockMethodCache;
    private LockPatternUtils mLockPatternUtils;
    private FlashlightController mFlashlightController;
    private PreviewInflater mPreviewInflater;
    private KeyguardIndicationController mIndicationController;
    private AccessibilityController mAccessibilityController;
    private PhoneStatusBar mPhoneStatusBar;
    private LockscreenShortcutsHelper mShortcutHelper;
    private final ColorMatrixColorFilter mGrayScaleFilter;

    private boolean mUserSetupComplete;
    private boolean mPrewarmBound;
    private Messenger mPrewarmMessenger;
    private Intent mLastCameraIntent;

    private final ServiceConnection mPrewarmConnection = new ServiceConnection() {

        @Override
        public void onServiceConnected(ComponentName name, IBinder service) {
            mPrewarmMessenger = new Messenger(service);
        }

        @Override
        public void onServiceDisconnected(ComponentName name) {
            mPrewarmMessenger = null;
        }
    };

    private AssistManager mAssistManager;

    public KeyguardBottomAreaView(Context context) {
        this(context, null);
    }

    public KeyguardBottomAreaView(Context context, AttributeSet attrs) {
        this(context, attrs, 0);
    }

    public KeyguardBottomAreaView(Context context, AttributeSet attrs, int defStyleAttr) {
        this(context, attrs, defStyleAttr, 0);
    }

    public KeyguardBottomAreaView(Context context, AttributeSet attrs, int defStyleAttr,
            int defStyleRes) {
        super(context, attrs, defStyleAttr, defStyleRes);
        ColorMatrix cm = new ColorMatrix();
        cm.setSaturation(0);
        mGrayScaleFilter = new ColorMatrixColorFilter(cm);
    }

    private AccessibilityDelegate mAccessibilityDelegate = new AccessibilityDelegate() {
        @Override
        public void onInitializeAccessibilityNodeInfo(View host, AccessibilityNodeInfo info) {
            super.onInitializeAccessibilityNodeInfo(host, info);
            String label = null;
            if (host == mLockIcon) {
                label = getResources().getString(R.string.unlock_label);
            } else if (host == mCameraImageView) {
                if (isTargetCustom(Shortcuts.RIGHT_SHORTCUT)) {
                    label = mShortcutHelper.getFriendlyNameForUri(Shortcuts.RIGHT_SHORTCUT);
                } else {
                    label = getResources().getString(R.string.camera_label);
                }
            } else if (host == mLeftAffordanceView) {
                if (isTargetCustom(Shortcuts.LEFT_SHORTCUT)) {
                    label = mShortcutHelper.getFriendlyNameForUri(Shortcuts.LEFT_SHORTCUT);
                } else {
                    if (isLeftVoiceAssist()) {
                        label = getResources().getString(R.string.voice_assist_label);
                    } else {
                        label = getResources().getString(R.string.phone_label);
                    }
                }
            }
            info.addAction(new AccessibilityAction(ACTION_CLICK, label));
        }

        @Override
        public boolean performAccessibilityAction(View host, int action, Bundle args) {
            if (action == ACTION_CLICK) {
                if (host == mLockIcon) {
                    mPhoneStatusBar.animateCollapsePanels(
                            CommandQueue.FLAG_EXCLUDE_RECENTS_PANEL, true /* force */);
                    return true;
                } else if (host == mCameraImageView) {
                    launchCamera(CAMERA_LAUNCH_SOURCE_AFFORDANCE);
                    return true;
                } else if (host == mLeftAffordanceView) {
                    launchLeftAffordance();
                    return true;
                }
            }
            return super.performAccessibilityAction(host, action, args);
        }
    };

    @Override
    protected void onFinishInflate() {
        super.onFinishInflate();
        mLockPatternUtils = new LockPatternUtils(mContext);
        mPreviewContainer = (ViewGroup) findViewById(R.id.preview_container);
        mEmergencyButton = (EmergencyButton) findViewById(R.id.emergency_call_button);
        mCameraImageView = (KeyguardAffordanceView) findViewById(R.id.camera_button);
        mLeftAffordanceView = (KeyguardAffordanceView) findViewById(R.id.left_button);
        mLockIcon = (LockIcon) findViewById(R.id.lock_icon);
        mIndicationText = (TextView) findViewById(R.id.keyguard_indication_text);
        mShortcutHelper = new LockscreenShortcutsHelper(mContext, this);
        watchForCameraPolicyChanges();
        updateCameraVisibility();
        updateLeftButtonVisibility();
        mUnlockMethodCache = UnlockMethodCache.getInstance(getContext());
        mUnlockMethodCache.addListener(this);
        mLockIcon.update();
        updateEmergencyButton();
        setClipChildren(false);
        setClipToPadding(false);
        mPreviewInflater = new PreviewInflater(mContext, new LockPatternUtils(mContext));
        mLockIcon.setOnClickListener(this);
        mLockIcon.setOnLongClickListener(this);
        mCameraImageView.setOnClickListener(this);
        mLeftAffordanceView.setOnClickListener(this);
        initAccessibility();
        updateCustomShortcuts();
    }

    private void updateCustomShortcuts() {
        updateLeftAffordanceIcon();
        updateRightAffordanceIcon();
        inflateCameraPreview();
    }

    private void updateRightAffordanceIcon() {
        Drawable drawable;
        String contentDescription;
        boolean shouldGrayScale = false;
        if (isTargetCustom(Shortcuts.RIGHT_SHORTCUT)) {
            drawable = mShortcutHelper.getDrawableForTarget(Shortcuts.RIGHT_SHORTCUT);
            shouldGrayScale = true;
            contentDescription = mShortcutHelper.getFriendlyNameForUri(Shortcuts.RIGHT_SHORTCUT);
        } else {
            drawable = mContext.getDrawable(R.drawable.ic_camera_alt_24dp);
            contentDescription = mContext.getString(R.string.accessibility_camera_button);
        }
        mCameraImageView.setImageDrawable(drawable);
        mCameraImageView.setContentDescription(contentDescription);
        mCameraImageView.setDefaultFilter(shouldGrayScale ? mGrayScaleFilter : null);
        updateCameraVisibility();
        updateLeftButtonVisibility();
    }

    private void initAccessibility() {
        mLockIcon.setAccessibilityDelegate(mAccessibilityDelegate);
        mLeftAffordanceView.setAccessibilityDelegate(mAccessibilityDelegate);
        mCameraImageView.setAccessibilityDelegate(mAccessibilityDelegate);
    }

    @Override
    protected void onConfigurationChanged(Configuration newConfig) {
        super.onConfigurationChanged(newConfig);
        int indicationBottomMargin = getResources().getDimensionPixelSize(
                R.dimen.keyguard_indication_margin_bottom);
        MarginLayoutParams mlp = (MarginLayoutParams) mIndicationText.getLayoutParams();
        if (mlp.bottomMargin != indicationBottomMargin) {
            mlp.bottomMargin = indicationBottomMargin;
            mIndicationText.setLayoutParams(mlp);
        }

        // Respect font size setting.
        mIndicationText.setTextSize(TypedValue.COMPLEX_UNIT_PX,
                getResources().getDimensionPixelSize(
                        com.android.internal.R.dimen.text_size_small_material));

        ViewGroup.LayoutParams lp = mCameraImageView.getLayoutParams();
        lp.width = getResources().getDimensionPixelSize(R.dimen.keyguard_affordance_width);
        lp.height = getResources().getDimensionPixelSize(R.dimen.keyguard_affordance_height);
        mCameraImageView.setLayoutParams(lp);
        mCameraImageView.setImageDrawable(mContext.getDrawable(R.drawable.ic_camera_alt_24dp));

        lp = mLockIcon.getLayoutParams();
        lp.width = getResources().getDimensionPixelSize(R.dimen.keyguard_affordance_width);
        lp.height = getResources().getDimensionPixelSize(R.dimen.keyguard_affordance_height);
        mLockIcon.setLayoutParams(lp);
        mLockIcon.update(true /* force */);

        lp = mLeftAffordanceView.getLayoutParams();
        lp.width = getResources().getDimensionPixelSize(R.dimen.keyguard_affordance_width);
        lp.height = getResources().getDimensionPixelSize(R.dimen.keyguard_affordance_height);
        mLeftAffordanceView.setLayoutParams(lp);
        updateLeftAffordanceIcon();
        updateEmergencyButton();
    }

    public void setActivityStarter(ActivityStarter activityStarter) {
        mActivityStarter = activityStarter;
    }

    public void setFlashlightController(FlashlightController flashlightController) {
        mFlashlightController = flashlightController;
    }

    public void setAccessibilityController(AccessibilityController accessibilityController) {
        mAccessibilityController = accessibilityController;
        mLockIcon.setAccessibilityController(accessibilityController);
        accessibilityController.addStateChangedCallback(this);
    }

    public void setPhoneStatusBar(PhoneStatusBar phoneStatusBar) {
        mPhoneStatusBar = phoneStatusBar;
        updateCameraVisibility(); // in case onFinishInflate() was called too early
        updateLeftButtonVisibility();
    }

    public void setUserSetupComplete(boolean userSetupComplete) {
        mUserSetupComplete = userSetupComplete;
        updateCameraVisibility();
        updateLeftButtonVisibility();
        updateLeftAffordanceIcon();
    }

    private Intent getCameraIntent() {
        KeyguardUpdateMonitor updateMonitor = KeyguardUpdateMonitor.getInstance(mContext);
        boolean canSkipBouncer = updateMonitor.getUserCanSkipBouncer(
                KeyguardUpdateMonitor.getCurrentUser());
        boolean secure = mLockPatternUtils.isSecure(KeyguardUpdateMonitor.getCurrentUser());
        return (secure && !canSkipBouncer) ? SECURE_CAMERA_INTENT : INSECURE_CAMERA_INTENT;
    }

    /**
     * Resolves the intent to launch the camera application.
     */
    public ResolveInfo resolveCameraIntent() {
        return mContext.getPackageManager().resolveActivityAsUser(getCameraIntent(),
                PackageManager.MATCH_DEFAULT_ONLY,
                KeyguardUpdateMonitor.getCurrentUser());
    }

    private void updateLeftButtonVisibility() {
        if (mLeftAffordanceView == null) {
            return;
        }
        boolean visible = mUserSetupComplete;
        if (visible) {
            if (isTargetCustom(Shortcuts.LEFT_SHORTCUT)) {
                visible = !mShortcutHelper.isTargetEmpty(Shortcuts.LEFT_SHORTCUT);
            } else {
                // Display left shortcut
            }
        }
        mLeftAffordanceView.setVisibility(visible ? View.VISIBLE : View.GONE);
    }

    private void updateCameraVisibility() {
        if (mCameraImageView == null) {
            // Things are not set up yet; reply hazy, ask again later
            return;
        }
        boolean visible = mUserSetupComplete;
        if (visible) {
            if (isTargetCustom(Shortcuts.RIGHT_SHORTCUT)) {
                visible = !mShortcutHelper.isTargetEmpty(Shortcuts.RIGHT_SHORTCUT);
            } else {
                ResolveInfo resolved = resolveCameraIntent();
                visible = !isCameraDisabledByDpm() && resolved != null
                        && getResources().getBoolean(R.bool.config_keyguardShowCameraAffordance);
            }
        }
        mCameraImageView.setVisibility(visible ? View.VISIBLE : View.GONE);
    }

    private void updateLeftAffordanceIcon() {
        Drawable drawable;
        String contentDescription;
        boolean shouldGrayScale = false;
        boolean visible = mUserSetupComplete;
        if (mShortcutHelper.isTargetCustom(Shortcuts.LEFT_SHORTCUT)) {
            drawable = mShortcutHelper.getDrawableForTarget(Shortcuts.LEFT_SHORTCUT);
            shouldGrayScale = true;
            contentDescription = mShortcutHelper.getFriendlyNameForUri(Shortcuts.LEFT_SHORTCUT);
            visible |= !mShortcutHelper.isTargetEmpty(Shortcuts.LEFT_SHORTCUT);
        } else if (canLaunchVoiceAssist()) {
            drawable = mContext.getDrawable(R.drawable.ic_mic_26dp);
            contentDescription = mContext.getString(R.string.accessibility_voice_assist_button);
        } else {
            visible &= isPhoneVisible();
            drawable = mContext.getDrawable(R.drawable.ic_phone_24dp);
            contentDescription = mContext.getString(R.string.accessibility_phone_button);
        }
        mLeftAffordanceView.setVisibility(visible ? View.VISIBLE : View.GONE);
        mLeftAffordanceView.setImageDrawable(drawable);
        mLeftAffordanceView.setContentDescription(contentDescription);
        mLeftAffordanceView.setDefaultFilter(shouldGrayScale ? mGrayScaleFilter : null);
        updateLeftButtonVisibility();
    }

    public boolean isLeftVoiceAssist() {
        return !isTargetCustom(Shortcuts.LEFT_SHORTCUT) && canLaunchVoiceAssist();
    }

    private boolean isPhoneVisible() {
        PackageManager pm = mContext.getPackageManager();
        return pm.hasSystemFeature(PackageManager.FEATURE_TELEPHONY)
                && pm.resolveActivity(PHONE_INTENT, 0) != null;
    }

    private boolean isCameraDisabledByDpm() {
        final DevicePolicyManager dpm =
                (DevicePolicyManager) getContext().getSystemService(Context.DEVICE_POLICY_SERVICE);
        if (dpm != null && mPhoneStatusBar != null) {
            try {
                final int userId = ActivityManagerNative.getDefault().getCurrentUser().id;
                final int disabledFlags = dpm.getKeyguardDisabledFeatures(null, userId);
                final  boolean disabledBecauseKeyguardSecure =
                        (disabledFlags & DevicePolicyManager.KEYGUARD_DISABLE_SECURE_CAMERA) != 0
                                && mPhoneStatusBar.isKeyguardSecure();
                return dpm.getCameraDisabled(null) || disabledBecauseKeyguardSecure;
            } catch (RemoteException e) {
                Log.e(TAG, "Can't get userId", e);
            }
        }
        return false;
    }

    private void watchForCameraPolicyChanges() {
        final IntentFilter filter = new IntentFilter();
        filter.addAction(DevicePolicyManager.ACTION_DEVICE_POLICY_MANAGER_STATE_CHANGED);
        getContext().registerReceiverAsUser(mDevicePolicyReceiver,
                UserHandle.ALL, filter, null, null);
        KeyguardUpdateMonitor.getInstance(mContext).registerCallback(mUpdateMonitorCallback);
    }

    @Override
    public void onStateChanged(boolean accessibilityEnabled, boolean touchExplorationEnabled) {
        mCameraImageView.setClickable(touchExplorationEnabled);
        mLeftAffordanceView.setClickable(touchExplorationEnabled);
        mCameraImageView.setFocusable(accessibilityEnabled);
        mLeftAffordanceView.setFocusable(accessibilityEnabled);
        mLockIcon.update();
    }

    @Override
    public void onClick(View v) {
        if (v == mCameraImageView) {
            launchCamera(CAMERA_LAUNCH_SOURCE_AFFORDANCE);
        } else if (v == mLeftAffordanceView) {
            launchLeftAffordance();
        } if (v == mLockIcon) {
            if (!mAccessibilityController.isAccessibilityEnabled()) {
                handleTrustCircleClick();
            } else {
                mPhoneStatusBar.animateCollapsePanels(
                        CommandQueue.FLAG_EXCLUDE_NONE, true /* force */);
            }
        }
    }

    @Override
    public boolean onLongClick(View v) {
        handleTrustCircleClick();
        return true;
    }

    private void handleTrustCircleClick() {
        EventLogTags.writeSysuiLockscreenGesture(
                EventLogConstants.SYSUI_LOCKSCREEN_GESTURE_TAP_LOCK, 0 /* lengthDp - N/A */,
                0 /* velocityDp - N/A */);
        mIndicationController.showTransientIndication(
                R.string.keyguard_indication_trust_disabled);
        mLockPatternUtils.requireCredentialEntry(KeyguardUpdateMonitor.getCurrentUser());
    }

    public void bindCameraPrewarmService() {
        Intent intent = getCameraIntent();
        ActivityInfo targetInfo = PreviewInflater.getTargetActivityInfo(mContext, intent,
                KeyguardUpdateMonitor.getCurrentUser());
        if (targetInfo != null && targetInfo.metaData != null) {
            String clazz = targetInfo.metaData.getString(
                    MediaStore.META_DATA_STILL_IMAGE_CAMERA_PREWARM_SERVICE);
            if (clazz != null) {
                Intent serviceIntent = new Intent();
                serviceIntent.setClassName(targetInfo.packageName, clazz);
                serviceIntent.setAction(CameraPrewarmService.ACTION_PREWARM);
                try {
                    if (getContext().bindServiceAsUser(serviceIntent, mPrewarmConnection,
                            Context.BIND_AUTO_CREATE | Context.BIND_FOREGROUND_SERVICE,
                            new UserHandle(UserHandle.USER_CURRENT))) {
                        mPrewarmBound = true;
                    }
                } catch (SecurityException e) {
                    Log.w(TAG, "Unable to bind to prewarm service package=" + targetInfo.packageName
                            + " class=" + clazz, e);
                }
            }
        }
    }

    public void unbindCameraPrewarmService(boolean launched) {
        if (mPrewarmBound) {
            if (mPrewarmMessenger != null && launched) {
                try {
                    mPrewarmMessenger.send(Message.obtain(null /* handler */,
                            CameraPrewarmService.MSG_CAMERA_FIRED));
                } catch (RemoteException e) {
                    Log.w(TAG, "Error sending camera fired message", e);
                }
            }
            mContext.unbindService(mPrewarmConnection);
            mPrewarmBound = false;
        }
    }

    public void launchCamera(String source) {
        final Intent intent;
        if (source.equals(CAMERA_LAUNCH_SOURCE_POWER_DOUBLE_TAP) || !mShortcutHelper
                .isTargetCustom(LockscreenShortcutsHelper.Shortcuts.RIGHT_SHORTCUT)) {
            intent = getCameraIntent();
        } else {
            intent = mShortcutHelper.getIntent(LockscreenShortcutsHelper.Shortcuts.RIGHT_SHORTCUT);
            intent.putExtra(EXTRA_CAMERA_LAUNCH_SOURCE, source);
        }
        boolean wouldLaunchResolverActivity = PreviewInflater.wouldLaunchResolverActivity(
                mContext, intent, KeyguardUpdateMonitor.getCurrentUser());
        if (intent == SECURE_CAMERA_INTENT && !wouldLaunchResolverActivity) {
            AsyncTask.execute(new Runnable() {
                @Override
                public void run() {
                    int result = ActivityManager.START_CANCELED;
                    try {
                        result = ActivityManagerNative.getDefault().startActivityAsUser(
                                null, getContext().getBasePackageName(),
                                intent,
                                intent.resolveTypeIfNeeded(getContext().getContentResolver()),
                                null, null, 0, Intent.FLAG_ACTIVITY_NEW_TASK, null, null,
                                UserHandle.CURRENT.getIdentifier());
                    } catch (RemoteException e) {
                        Log.w(TAG, "Unable to start camera activity", e);
                    }
                    mActivityStarter.preventNextAnimation();
                    final boolean launched = isSuccessfulLaunch(result);
                    post(new Runnable() {
                        @Override
                        public void run() {
                            unbindCameraPrewarmService(launched);
                        }
                    });
                }
            });
        } else {

            // We need to delay starting the activity because ResolverActivity finishes itself if
            // launched behind lockscreen.
            mActivityStarter.startActivity(intent, false /* dismissShade */,
                    new ActivityStarter.Callback() {
                        @Override
                        public void onActivityStarted(int resultCode) {
                            unbindCameraPrewarmService(isSuccessfulLaunch(resultCode));
                        }
                    });
        }
    }

    private static boolean isSuccessfulLaunch(int result) {
        return result == ActivityManager.START_SUCCESS
                || result == ActivityManager.START_DELIVERED_TO_TOP
                || result == ActivityManager.START_TASK_TO_FRONT;
    }

    public void launchLeftAffordance() {
        if (mShortcutHelper.isTargetCustom(Shortcuts.LEFT_SHORTCUT)) {
            Intent intent = mShortcutHelper.getIntent(Shortcuts.LEFT_SHORTCUT);
            mActivityStarter.startActivity(intent, false /* dismissShade */);
        } else if (isLeftVoiceAssist()) {
            launchVoiceAssist();
        } else {
            launchPhone();
        }
    }

    private void launchVoiceAssist() {
        Runnable runnable = new Runnable() {
            @Override
            public void run() {
                mAssistManager.launchVoiceAssistFromKeyguard();
                mActivityStarter.preventNextAnimation();
            }
        };
        if (mPhoneStatusBar.isKeyguardCurrentlySecure()) {
            AsyncTask.execute(runnable);
        } else {
            mPhoneStatusBar.executeRunnableDismissingKeyguard(runnable, null /* cancelAction */,
                    false /* dismissShade */, false /* afterKeyguardGone */, true /* deferred */);
        }
    }

    private boolean canLaunchVoiceAssist() {
        if (mAssistManager == null) {
            return false;
        }
        return mAssistManager.canVoiceAssistBeLaunchedFromKeyguard();
    }

    private void launchPhone() {
        final TelecomManager tm = TelecomManager.from(mContext);
        if (tm.isInCall()) {
            AsyncTask.execute(new Runnable() {
                @Override
                public void run() {
                    tm.showInCallScreen(false /* showDialpad */);
                }
            });
        } else {
            mActivityStarter.startActivity(PHONE_INTENT, false /* dismissShade */);
        }
    }


    @Override
    protected void onVisibilityChanged(View changedView, int visibility) {
        super.onVisibilityChanged(changedView, visibility);
        if (changedView == this && visibility == VISIBLE) {
            mLockIcon.update();
            updateCameraVisibility();
            updateLeftButtonVisibility();
        }
    }

    public KeyguardAffordanceView getLeftView() {
        return mLeftAffordanceView;
    }

    public KeyguardAffordanceView getRightView() {
        return mCameraImageView;
    }

    public View getLeftPreview() {
        return mLeftPreview;
    }

    public View getRightPreview() {
        return mCameraPreview;
    }

    public LockIcon getLockIcon() {
        return mLockIcon;
    }

    public View getIndicationView() {
        return mIndicationText;
    }

    @Override
    public boolean hasOverlappingRendering() {
        return false;
    }

    @Override
    public void onUnlockMethodStateChanged() {
        mLockIcon.update();
        updateCameraVisibility();
        updateLeftButtonVisibility();
    }

    private void inflateCameraPreview() {
        if (isTargetCustom(Shortcuts.RIGHT_SHORTCUT)) {
            mPreviewContainer.removeView(mCameraPreview);
        } else {
            Intent cameraIntent = getCameraIntent();
            if (!Objects.equals(cameraIntent, mLastCameraIntent)) {
                if (mCameraPreview != null) {
                    mPreviewContainer.removeView(mCameraPreview);
                }
                mCameraPreview = mPreviewInflater.inflatePreview(cameraIntent);
                if (mCameraPreview != null) {
                    mPreviewContainer.addView(mCameraPreview);
                }
            }
            mLastCameraIntent = cameraIntent;
            if (mCameraPreview != null) {
                mCameraPreview.setVisibility(View.INVISIBLE);
            }
        }
    }

    private void updateLeftPreview() {
        View previewBefore = mLeftPreview;
        if (previewBefore != null) {
            mPreviewContainer.removeView(previewBefore);
        }
        if (isTargetCustom(Shortcuts.LEFT_SHORTCUT)) {
            // Custom shortcuts don't support previews
            return;
        }
        if (isLeftVoiceAssist()) {
            mLeftPreview = mPreviewInflater.inflatePreviewFromService(
                    mAssistManager.getVoiceInteractorComponentName());
        } else {
            mLeftPreview = mPreviewInflater.inflatePreview(PHONE_INTENT);
        }
        if (mLeftPreview != null) {
            mPreviewContainer.addView(mLeftPreview);
            mLeftPreview.setVisibility(View.INVISIBLE);
        }
    }

    public void startFinishDozeAnimation() {
        long delay = 0;
        if (mLeftAffordanceView.getVisibility() == View.VISIBLE) {
            startFinishDozeAnimationElement(mLeftAffordanceView, delay);
            delay += DOZE_ANIMATION_STAGGER_DELAY;
        }
        startFinishDozeAnimationElement(mLockIcon, delay);
        delay += DOZE_ANIMATION_STAGGER_DELAY;
        if (mCameraImageView.getVisibility() == View.VISIBLE) {
            startFinishDozeAnimationElement(mCameraImageView, delay);
        }
        mIndicationText.setAlpha(0f);
        mIndicationText.animate()
                .alpha(1f)
                .setInterpolator(Interpolators.LINEAR_OUT_SLOW_IN)
                .setDuration(NotificationPanelView.DOZE_ANIMATION_DURATION);
    }

    private void startFinishDozeAnimationElement(View element, long delay) {
        element.setAlpha(0f);
        element.setTranslationY(element.getHeight() / 2);
        element.animate()
                .alpha(1f)
                .translationY(0f)
                .setInterpolator(Interpolators.LINEAR_OUT_SLOW_IN)
                .setStartDelay(delay)
                .setDuration(DOZE_ANIMATION_ELEMENT_DURATION);
    }

    private final BroadcastReceiver mDevicePolicyReceiver = new BroadcastReceiver() {
        @Override
        public void onReceive(Context context, Intent intent) {
            post(new Runnable() {
                @Override
                public void run() {
                    updateCameraVisibility();
                    updateLeftButtonVisibility();
                }
            });
        }
    };

    private final KeyguardUpdateMonitorCallback mUpdateMonitorCallback =
            new KeyguardUpdateMonitorCallback() {
        @Override
        public void onUserSwitchComplete(int userId) {
            updateCameraVisibility();
            updateLeftButtonVisibility();
        }

        @Override
        public void onStartedWakingUp() {
            mLockIcon.setDeviceInteractive(true);
        }

        @Override
        public void onFinishedGoingToSleep(int why) {
            mLockIcon.setDeviceInteractive(false);
        }

        @Override
        public void onScreenTurnedOn() {
            mLockIcon.setScreenOn(true);
        }

        @Override
        public void onScreenTurnedOff() {
            mLockIcon.setScreenOn(false);
        }

        @Override
        public void onKeyguardVisibilityChanged(boolean showing) {
            mLockIcon.update();
        }

        @Override
        public void onFingerprintRunningStateChanged(boolean running) {
            mLockIcon.update();
        }

        @Override
        public void onStrongAuthStateChanged(int userId) {
            mLockIcon.update();
        }
    };

    public void setKeyguardIndicationController(
            KeyguardIndicationController keyguardIndicationController) {
        mIndicationController = keyguardIndicationController;
    }

    public void setAssistManager(AssistManager assistManager) {
        mAssistManager = assistManager;
        updateLeftAffordance();
    }

    public void updateLeftAffordance() {
        updateLeftAffordanceIcon();
        updateLeftPreview();
    }

<<<<<<< HEAD
    private String getIndexHint(LockscreenShortcutsHelper.Shortcuts shortcut) {
        if (mShortcutHelper.isTargetCustom(shortcut)) {
            boolean isRtl = getLayoutDirection() == LAYOUT_DIRECTION_RTL;
            String label = mShortcutHelper.getFriendlyNameForUri(shortcut);
            int resId = 0;
            switch (shortcut) {
                case LEFT_SHORTCUT:
                    resId = isRtl ? R.string.right_shortcut_hint : R.string.left_shortcut_hint;
                    break;
                case RIGHT_SHORTCUT:
                    resId = isRtl ? R.string.left_shortcut_hint : R.string.right_shortcut_hint;
                    break;
            }
            return mContext.getString(resId, label);
        } else {
            return null;
        }
    }

    public String getLeftHint() {
        String label = getIndexHint(LockscreenShortcutsHelper.Shortcuts.LEFT_SHORTCUT);
        if (label == null) {
            if (isLeftVoiceAssist()) {
                label = mContext.getString(R.string.voice_hint);
            } else {
                label = mContext.getString(R.string.phone_hint);
            }
        }
        return label;
    }

    public String getRightHint() {
        String label = getIndexHint(LockscreenShortcutsHelper.Shortcuts.RIGHT_SHORTCUT);
        if (label == null) {
            label = mContext.getString(R.string.camera_hint);
        }
        return label;
    }

    public boolean isTargetCustom(LockscreenShortcutsHelper.Shortcuts shortcut) {
        return mShortcutHelper.isTargetCustom(shortcut);
    }

    @Override
    public void onChange() {
        updateCustomShortcuts();
    }
=======
    private void updateEmergencyButton() {
        if(mContext.getResources().getBoolean(R.bool.config_showEmergencyButton)){
            if (mEmergencyButton != null) {
                mEmergencyButton.updateEmergencyCallButton();
            }
        }
    }
>>>>>>> 7c2361fc
}<|MERGE_RESOLUTION|>--- conflicted
+++ resolved
@@ -820,7 +820,13 @@
         updateLeftPreview();
     }
 
-<<<<<<< HEAD
+    private void updateEmergencyButton() {
+        if(mContext.getResources().getBoolean(R.bool.config_showEmergencyButton)){
+            if (mEmergencyButton != null) {
+                mEmergencyButton.updateEmergencyCallButton();
+            }
+        }
+
     private String getIndexHint(LockscreenShortcutsHelper.Shortcuts shortcut) {
         if (mShortcutHelper.isTargetCustom(shortcut)) {
             boolean isRtl = getLayoutDirection() == LAYOUT_DIRECTION_RTL;
@@ -868,13 +874,4 @@
     public void onChange() {
         updateCustomShortcuts();
     }
-=======
-    private void updateEmergencyButton() {
-        if(mContext.getResources().getBoolean(R.bool.config_showEmergencyButton)){
-            if (mEmergencyButton != null) {
-                mEmergencyButton.updateEmergencyCallButton();
-            }
-        }
-    }
->>>>>>> 7c2361fc
 }