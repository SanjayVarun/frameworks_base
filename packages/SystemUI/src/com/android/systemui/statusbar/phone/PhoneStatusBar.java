--- conflicted
+++ resolved
@@ -78,11 +78,8 @@
 import android.service.notification.NotificationListenerService;
 import android.service.notification.NotificationListenerService.RankingMap;
 import android.service.notification.StatusBarNotification;
-<<<<<<< HEAD
+import android.telephony.TelephonyManager;
 import android.text.TextUtils;
-=======
-import android.telephony.TelephonyManager;
->>>>>>> 7c2361fc
 import android.util.ArraySet;
 import android.util.DisplayMetrics;
 import android.util.EventLog;
@@ -390,13 +387,10 @@
 
     int mMaxAllowedKeyguardNotifications;
 
-<<<<<<< HEAD
     private int mShowCarrierLabel;
-=======
     // carrier label
     private TextView mCarrierLabel;
     private boolean mShowCarrierInPanel = false;
->>>>>>> 7c2361fc
     boolean mExpandedVisible;
 
     private int mNavigationBarWindowState = WINDOW_STATE_SHOWING;
@@ -520,7 +514,13 @@
         }
     };
 
-<<<<<<< HEAD
+    private final ContentObserver mShowOperatorNameObserver = new ContentObserver(new Handler()) {
+        @Override
+        public void onChange(boolean selfChange) {
+            showOperatorName();
+        }
+    };
+
     class SettingsObserver extends ContentObserver {
         SettingsObserver(Handler handler) {
             super(handler);
@@ -577,14 +577,6 @@
                     Settings.System.STATUS_BAR_SHOW_CARRIER, 1, UserHandle.USER_CURRENT);
          }
     }
-=======
-    private final ContentObserver mShowOperatorNameObserver = new ContentObserver(new Handler()) {
-        @Override
-        public void onChange(boolean selfChange) {
-            showOperatorName();
-        }
-    };
->>>>>>> 7c2361fc
 
     private int mInteractingWindows;
     private boolean mAutohideSuspended;
@@ -1046,13 +1038,11 @@
         initSignalCluster(mStatusBarView);
         initSignalCluster(mKeyguardStatusBar);
 
-<<<<<<< HEAD
         mCarrierLabel = (TextView) mStatusBarWindow.findViewById(R.id.statusbar_carrier_text);
         if (mCarrierLabel != null) {
             updateCarrier();
         }
 
-=======
         mCarrierLabel = (TextView)mStatusBarWindow.findViewById(R.id.carrier_label);
         final boolean showCarrierLabel = mContext.getResources().getBoolean(
                 R.bool.config_showCarrierLabel);
@@ -1070,7 +1060,6 @@
                 mCarrierLabel.setLayoutParams(mlp);
             }
         }
->>>>>>> 7c2361fc
         mFlashlightController = new FlashlightController(mContext);
         mKeyguardBottomArea.setFlashlightController(mFlashlightController);
         mKeyguardBottomArea.setPhoneStatusBar(this);
@@ -2072,7 +2061,6 @@
         updateNotifications();
     }
 
-<<<<<<< HEAD
     private void updateCarrier() {
         if (mCarrierLabel != null) {
             if (mShowCarrierLabel == 2) {
@@ -2082,7 +2070,9 @@
             } else {
                 mCarrierLabel.setVisibility(View.GONE);
             }
-=======
+        }
+    }
+
     protected void updateCarrierLabelVisibility() {
         if (!mShowCarrierInPanel) return;
 
@@ -2095,7 +2085,6 @@
             }
 
             mCarrierLabel.setVisibility(makeVisible ? View.VISIBLE : View.INVISIBLE);
->>>>>>> 7c2361fc
         }
     }
 
@@ -4406,11 +4395,8 @@
         updateStackScrollerState(goingToFullShade, fromShadeLocked);
         updateNotifications();
         checkBarModes();
-<<<<<<< HEAD
         updateCarrier();
-=======
         updateCarrierLabelVisibility();
->>>>>>> 7c2361fc
         updateMediaMetaData(false, mState != StatusBarState.KEYGUARD);
         mKeyguardMonitor.notifyKeyguardState(mStatusBarKeyguardViewManager.isShowing(),
                 mStatusBarKeyguardViewManager.isSecure());
