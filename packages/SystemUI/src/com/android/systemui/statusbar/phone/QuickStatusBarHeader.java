--- conflicted
+++ resolved
@@ -383,9 +383,6 @@
         if (v == mSettingsButton) {
             MetricsLogger.action(mContext,
                     MetricsProto.MetricsEvent.ACTION_QS_EXPANDED_SETTINGS_LAUNCH);
-<<<<<<< HEAD
-            startSettingsActivity();
-=======
             if (mSettingsButton.isTunerClick()) {
                 mHost.startRunnableDismissingKeyguard(() -> post(() -> {
                     if (TunerService.isTunerEnabled(mContext)) {
@@ -398,13 +395,13 @@
                                 Toast.LENGTH_LONG).show();
                         TunerService.setTunerEnabled(mContext, true);
                     }
+
                     startSettingsActivity();
 
                 }));
             } else {
                 startSettingsActivity();
             }
->>>>>>> 7c2361fc
         } else if (v == mAlarmStatus && mNextAlarm != null) {
             PendingIntent showIntent = mNextAlarm.getShowIntent();
             if (showIntent != null && showIntent.isActivity()) {
