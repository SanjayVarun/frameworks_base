/*
 * Copyright (C) 2014 The Android Open Source Project
 *
 * Licensed under the Apache License, Version 2.0 (the "License");
 * you may not use this file except in compliance with the License.
 * You may obtain a copy of the License at
 *
 *      http://www.apache.org/licenses/LICENSE-2.0
 *
 * Unless required by applicable law or agreed to in writing, software
 * distributed under the License is distributed on an "AS IS" BASIS,
 * WITHOUT WARRANTIES OR CONDITIONS OF ANY KIND, either express or implied.
 * See the License for the specific language governing permissions and
 * limitations under the License.
 */

package com.android.systemui.qs;

import android.animation.Animator;
import android.animation.Animator.AnimatorListener;
import android.animation.AnimatorListenerAdapter;
import android.animation.ObjectAnimator;
import android.content.ComponentName;
import android.content.Context;
import android.content.res.Configuration;
import android.content.res.Resources;
import android.os.Handler;
import android.os.Message;
import android.os.UserHandle;
import android.provider.Settings;
import android.util.AttributeSet;
import android.util.Log;
import android.view.animation.AccelerateInterpolator;
import android.view.animation.AccelerateDecelerateInterpolator;
import android.view.animation.AnticipateInterpolator;
import android.view.animation.AnticipateOvershootInterpolator;
import android.view.animation.BounceInterpolator;
import android.view.animation.DecelerateInterpolator;
import android.view.animation.LinearInterpolator;
import android.view.animation.OvershootInterpolator;
import android.view.LayoutInflater;
import android.view.View;
import android.widget.ImageView;
import android.widget.LinearLayout;
import com.android.internal.logging.MetricsLogger;
import com.android.internal.logging.MetricsProto.MetricsEvent;
import com.android.systemui.R;
import com.android.systemui.qs.QSTile.DetailAdapter;
import com.android.systemui.qs.QSTile.Host.Callback;
import com.android.systemui.qs.customize.QSCustomizer;
import com.android.systemui.qs.external.CustomTile;
import com.android.systemui.settings.BrightnessController;
import com.android.systemui.settings.SimSwitchController;
import com.android.systemui.settings.ToggleSlider;
import com.android.systemui.statusbar.phone.QSTileHost;
import com.android.systemui.statusbar.policy.BrightnessMirrorController;
import com.android.systemui.statusbar.policy.MobileSignalController;
import com.android.systemui.tuner.TunerService;
import com.android.systemui.tuner.TunerService.Tunable;

import java.util.ArrayList;
import java.util.Collection;

/** View that represents the quick settings tile panel. **/
public class QSPanel extends LinearLayout implements Tunable, Callback {

    public static final String QS_SHOW_BRIGHTNESS = "qs_show_brightness";

    protected final Context mContext;
    protected final ArrayList<TileRecord> mRecords = new ArrayList<TileRecord>();
    protected final View mBrightnessView;
<<<<<<< HEAD
    protected final ImageView mBrightnessIcon;
=======
    protected View mSimSwitcherView = null;
>>>>>>> 7c2361fc
    private final H mHandler = new H();

    private int mPanelPaddingBottom;
    private int mBrightnessPaddingTop;
    protected boolean mExpanded;
    protected boolean mListening;

    private Callback mCallback;
    private BrightnessController mBrightnessController;
    private SimSwitchController mSimSwitchController;
    protected QSTileHost mHost;

    protected QSFooter mFooter;
    private boolean mGridContentVisible = true;

    protected QSTileLayout mTileLayout;

    private QSCustomizer mCustomizePanel;
    private Record mDetailRecord;

    private BrightnessMirrorController mBrightnessMirrorController;

    public QSPanel(Context context) {
        this(context, null);
    }

    public QSPanel(Context context, AttributeSet attrs) {
        super(context, attrs);
        mContext = context;

        setOrientation(VERTICAL);

        if(MobileSignalController.isCarrierOneSupported()) {
            mSimSwitcherView = LayoutInflater.from(context).inflate(
                R.layout.sim_switcher, this, false);
            addView(mSimSwitcherView);
            mSimSwitchController = new SimSwitchController(getContext(), mSimSwitcherView, this);
        }

        mBrightnessView = LayoutInflater.from(context).inflate(
                R.layout.quick_settings_brightness_dialog, this, false);
        addView(mBrightnessView);

        mBrightnessIcon = (ImageView) mBrightnessView.findViewById(R.id.brightness_icon);

        setupTileLayout();

        mFooter = new QSFooter(this, context);
        addView(mFooter.getView());

        updateResources();

        mBrightnessController = new BrightnessController(getContext(),
                mBrightnessIcon,
                (ToggleSlider) findViewById(R.id.brightness_slider));

    }

    protected void setupTileLayout() {
        mTileLayout = (QSTileLayout) LayoutInflater.from(mContext).inflate(
                R.layout.qs_paged_tile_layout, this, false);
        mTileLayout.setListening(mListening);
        addView((View) mTileLayout);
        findViewById(android.R.id.edit).setOnClickListener(view ->
                mHost.startRunnableDismissingKeyguard(() -> showEdit(view)));
    }

    public boolean isShowingCustomize() {
        return mCustomizePanel != null && mCustomizePanel.isCustomizing();
    }

    @Override
    protected void onAttachedToWindow() {
        super.onAttachedToWindow();
        TunerService.get(mContext).addTunable(this, QS_SHOW_BRIGHTNESS);
        if (mHost != null) {
            setTiles(mHost.getTiles());
        }
    }

    @Override
    protected void onDetachedFromWindow() {
        TunerService.get(mContext).removeTunable(this);
        mHost.removeCallback(this);
        for (TileRecord record : mRecords) {
            record.tile.removeCallbacks();
        }
        super.onDetachedFromWindow();
    }

    @Override
    public void onTilesChanged() {
        setTiles(mHost.getTiles());
    }

    @Override
    public void onTuningChanged(String key, String newValue) {
        if (QS_SHOW_BRIGHTNESS.equals(key)) {
            mBrightnessView.setVisibility(newValue == null || Integer.parseInt(newValue) != 0
                    ? VISIBLE : GONE);
        }
    }

    public void openDetails(String subPanel) {
        QSTile<?> tile = getTile(subPanel);
        showDetailAdapter(true, tile.getDetailAdapter(), new int[] {getWidth() / 2, 0});
    }

    private QSTile<?> getTile(String subPanel) {
        for (int i = 0; i < mRecords.size(); i++) {
            if (subPanel.equals(mRecords.get(i).tile.getTileSpec())) {
                return mRecords.get(i).tile;
            }
        }
        return mHost.createTile(subPanel);
    }

    private void setBrightnessIcon() {
        boolean brightnessIconEnabled = Settings.System.getIntForUser(
            mContext.getContentResolver(), Settings.System.QS_SHOW_BRIGHTNESS_ICON,
                0, UserHandle.USER_CURRENT) == 1;
        mBrightnessIcon.setVisibility(brightnessIconEnabled ? View.VISIBLE : View.GONE);
        updateResources();
    }

    public void setBrightnessMirror(BrightnessMirrorController c) {
        mBrightnessMirrorController = c;
        ToggleSlider brightnessSlider = (ToggleSlider) findViewById(R.id.brightness_slider);
        ToggleSlider mirror = (ToggleSlider) c.getMirror().findViewById(R.id.brightness_slider);
        brightnessSlider.setMirror(mirror);
        brightnessSlider.setMirrorController(c);
    }

    public void setCallback(Callback callback) {
        mCallback = callback;
    }

    public void setHost(QSTileHost host, QSCustomizer customizer) {
        mHost = host;
        mHost.addCallback(this);
        setTiles(mHost.getTiles());
        mFooter.setHost(host);
        mCustomizePanel = customizer;
        if (mCustomizePanel != null) {
            mCustomizePanel.setHost(mHost);
        }
    }

    public QSTileHost getHost() {
        return mHost;
    }

    public void updateResources() {
        final Resources res = mContext.getResources();
        mPanelPaddingBottom = res.getDimensionPixelSize(R.dimen.qs_panel_padding_bottom);
        mBrightnessPaddingTop = res.getDimensionPixelSize(R.dimen.qs_brightness_padding_top);
        setPadding(0, mBrightnessPaddingTop, 0, mPanelPaddingBottom);
        for (TileRecord r : mRecords) {
            r.tile.clearState();
        }
        if (mListening) {
            refreshAllTiles();
        }
        if (mTileLayout != null) {
            mTileLayout.updateResources();
        }
    }

    @Override
    protected void onConfigurationChanged(Configuration newConfig) {
        super.onConfigurationChanged(newConfig);
        mFooter.onConfigurationChanged();

        if (mBrightnessMirrorController != null) {
            // Reload the mirror in case it got reinflated but we didn't.
            setBrightnessMirror(mBrightnessMirrorController);
        }
    }

    public void onCollapse() {
        if (mCustomizePanel != null && mCustomizePanel.isCustomizing()) {
            mCustomizePanel.hide(mCustomizePanel.getWidth() / 2, mCustomizePanel.getHeight() / 2);
        }
    }

    public void setExpanded(boolean expanded) {
        if (mExpanded == expanded) return;
        mExpanded = expanded;
        if (!mExpanded && mTileLayout instanceof PagedTileLayout) {
            ((PagedTileLayout) mTileLayout).setCurrentItem(0, false);
        }
        MetricsLogger.visibility(mContext, MetricsEvent.QS_PANEL, mExpanded);
        if (!mExpanded) {
            closeDetail();
        } else {
            logTiles();
        }
    }

    public void setListening(boolean listening) {
        if (mListening == listening) return;
        mListening = listening;
        if (mTileLayout != null) {
            mTileLayout.setListening(listening);
        }
        mFooter.setListening(mListening);
        if (mListening) {
            refreshAllTiles();
        }
        if (listening) {
            mBrightnessController.registerCallbacks();
        } else {
            mBrightnessController.unregisterCallbacks();
        }
        setBrightnessIcon();
    }

    public void refreshAllTiles() {
        for (TileRecord r : mRecords) {
            r.tile.refreshState();
        }
        mFooter.refreshState();
    }

    public void showDetailAdapter(boolean show, DetailAdapter adapter, int[] locationInWindow) {
        int xInWindow = locationInWindow[0];
        int yInWindow = locationInWindow[1];
        ((View) getParent()).getLocationInWindow(locationInWindow);

        Record r = new Record();
        r.detailAdapter = adapter;
        r.x = xInWindow - locationInWindow[0];
        r.y = yInWindow - locationInWindow[1];

        locationInWindow[0] = xInWindow;
        locationInWindow[1] = yInWindow;

        showDetail(show, r);
    }

    protected void showDetail(boolean show, Record r) {
        mHandler.obtainMessage(H.SHOW_DETAIL, show ? 1 : 0, 0, r).sendToTarget();
    }

    public void setTiles(Collection<QSTile<?>> tiles) {
        setTiles(tiles, false);
    }

    public void setTiles(Collection<QSTile<?>> tiles, boolean collapsedView) {
        for (TileRecord record : mRecords) {
            mTileLayout.removeTile(record);
            record.tile.removeCallback(record.callback);
        }
        mRecords.clear();
        for (QSTile<?> tile : tiles) {
            addTile(tile, collapsedView);
        }
    }

    protected void drawTile(TileRecord r, QSTile.State state) {
        r.tileView.onStateChanged(state);
    }

    protected QSTileBaseView createTileView(QSTile<?> tile, boolean collapsedView) {
        return new QSTileView(mContext, tile.createTileView(mContext), collapsedView);
    }

    protected boolean shouldShowDetail() {
        return mExpanded;
    }

    private void setAnimationTile(TileRecord r) {
        ObjectAnimator animTile = null;
        int animStyle = Settings.System.getIntForUser(mContext.getContentResolver(),
                Settings.System.ANIM_TILE_STYLE, 0, UserHandle.USER_CURRENT);
        int animDuration = Settings.System.getIntForUser(mContext.getContentResolver(),
                Settings.System.ANIM_TILE_DURATION, 2000, UserHandle.USER_CURRENT);
        int interpolatorType = Settings.System.getIntForUser(mContext.getContentResolver(),
                Settings.System.ANIM_TILE_INTERPOLATOR, 0, UserHandle.USER_CURRENT);
        if (animStyle == 0) {
            //No animation
        }
        if (animStyle == 1) {
            animTile = ObjectAnimator.ofFloat(r.tileView, "rotationY", 0f, 360f);
        }
        if (animStyle == 2) {
            animTile = ObjectAnimator.ofFloat(r.tileView, "rotation", 0f, 360f);
        }
        if (animTile != null) {
            switch (interpolatorType) {
                    case 0:
                        animTile.setInterpolator(new LinearInterpolator());
                        break;
                    case 1:
                        animTile.setInterpolator(new AccelerateInterpolator());
                        break;
                    case 2:
                        animTile.setInterpolator(new DecelerateInterpolator());
                        break;
                    case 3:
                        animTile.setInterpolator(new AccelerateDecelerateInterpolator());
                        break;
                    case 4:
                        animTile.setInterpolator(new BounceInterpolator());
                        break;
                    case 5:
                        animTile.setInterpolator(new OvershootInterpolator());
                        break;
                    case 6:
                        animTile.setInterpolator(new AnticipateInterpolator());
                        break;
                    case 7:
                        animTile.setInterpolator(new AnticipateOvershootInterpolator());
                        break;
                    default:
                        break;
            }
            animTile.setDuration(animDuration);
            animTile.start();
        }
    }

    protected void addTile(final QSTile<?> tile, boolean collapsedView) {
        final TileRecord r = new TileRecord();
        r.tile = tile;
        r.tileView = createTileView(tile, collapsedView);
        final QSTile.Callback callback = new QSTile.Callback() {
            @Override
            public void onStateChanged(QSTile.State state) {
                drawTile(r, state);
            }

            @Override
            public void onShowDetail(boolean show) {
                // Both the collapsed and full QS panels get this callback, this check determines
                // which one should handle showing the detail.
                if (shouldShowDetail()) {
                    QSPanel.this.showDetail(show, r);
                }
            }

            @Override
            public void onToggleStateChanged(boolean state) {
                if (mDetailRecord == r) {
                    fireToggleStateChanged(state);
                }
            }

            @Override
            public void onScanStateChanged(boolean state) {
                r.scanState = state;
                if (mDetailRecord == r) {
                    fireScanStateChanged(r.scanState);
                }
            }

            @Override
            public void onAnnouncementRequested(CharSequence announcement) {
                announceForAccessibility(announcement);
            }
        };
        r.tile.addCallback(callback);
        r.callback = callback;
        final View.OnClickListener click = new View.OnClickListener() {
            @Override
            public void onClick(View v) {
                onTileClick(r.tile);
                setAnimationTile(r);
            }
        };
        final View.OnLongClickListener longClick = new View.OnLongClickListener() {
            @Override
            public boolean onLongClick(View v) {
                r.tile.longClick();
                setAnimationTile(r);
                return true;
            }
        };
        r.tileView.init(click, longClick);
        r.tile.refreshState();
        mRecords.add(r);

        if (mTileLayout != null) {
            mTileLayout.addTile(r);
        }
    }


    private void showEdit(final View v) {
        v.post(new Runnable() {
            @Override
            public void run() {
                if (mCustomizePanel != null) {
                    if (!mCustomizePanel.isCustomizing()) {
                        int[] loc = new int[2];
                        v.getLocationInWindow(loc);
                        int x = loc[0];
                        int y = loc[1];
                        mCustomizePanel.show(x, y);
                    }
                }

            }
        });
    }

    protected void onTileClick(QSTile<?> tile) {
        tile.click();
    }

    public void closeDetail() {
        if (mCustomizePanel != null && mCustomizePanel.isCustomizing()) {
            // Treat this as a detail panel for now, to make things easy.
            mCustomizePanel.hide(mCustomizePanel.getWidth() / 2, mCustomizePanel.getHeight() / 2);
            return;
        }
        showDetail(false, mDetailRecord);
    }

    public int getGridHeight() {
        return getMeasuredHeight();
    }

    protected void handleShowDetail(Record r, boolean show) {
        if (r instanceof TileRecord) {
            handleShowDetailTile((TileRecord) r, show);
        } else {
            int x = 0;
            int y = 0;
            if (r != null) {
                x = r.x;
                y = r.y;
            }
            handleShowDetailImpl(r, show, x, y);
        }
    }

    private void handleShowDetailTile(TileRecord r, boolean show) {
        if ((mDetailRecord != null) == show && mDetailRecord == r) return;

        if (show) {
            r.detailAdapter = r.tile.getDetailAdapter();
            if (r.detailAdapter == null) return;
        }
        r.tile.setDetailListening(show);
        int x = r.tileView.getLeft() + r.tileView.getWidth() / 2;
        int y = r.tileView.getTop() + mTileLayout.getOffsetTop(r) + r.tileView.getHeight() / 2
                + getTop();
        handleShowDetailImpl(r, show, x, y);
    }

    private void handleShowDetailImpl(Record r, boolean show, int x, int y) {
        setDetailRecord(show ? r : null);
        fireShowingDetail(show ? r.detailAdapter : null, x, y);
    }

    private void setDetailRecord(Record r) {
        if (r == mDetailRecord) return;
        mDetailRecord = r;
        final boolean scanState = mDetailRecord instanceof TileRecord
                && ((TileRecord) mDetailRecord).scanState;
        fireScanStateChanged(scanState);
    }

    void setGridContentVisibility(boolean visible) {
        int newVis = visible ? VISIBLE : INVISIBLE;
        setVisibility(newVis);
        if (mGridContentVisible != visible) {
            MetricsLogger.visibility(mContext, MetricsEvent.QS_PANEL, newVis);
        }
        mGridContentVisible = visible;
    }

    private void logTiles() {
        for (int i = 0; i < mRecords.size(); i++) {
            TileRecord tileRecord = mRecords.get(i);
            MetricsLogger.visible(mContext, tileRecord.tile.getMetricsCategory());
        }
    }

    private void fireShowingDetail(DetailAdapter detail, int x, int y) {
        if (mCallback != null) {
            mCallback.onShowingDetail(detail, x, y);
        }
    }

    private void fireToggleStateChanged(boolean state) {
        if (mCallback != null) {
            mCallback.onToggleStateChanged(state);
        }
    }

    private void fireScanStateChanged(boolean state) {
        if (mCallback != null) {
            mCallback.onScanStateChanged(state);
        }
    }

    public void clickTile(ComponentName tile) {
        final String spec = CustomTile.toSpec(tile);
        final int N = mRecords.size();
        for (int i = 0; i < N; i++) {
            if (mRecords.get(i).tile.getTileSpec().equals(spec)) {
                mRecords.get(i).tile.click();
                break;
            }
        }
    }

    QSTileLayout getTileLayout() {
        return mTileLayout;
    }

    QSTileBaseView getTileView(QSTile<?> tile) {
        for (TileRecord r : mRecords) {
            if (r.tile == tile) {
                return r.tileView;
            }
        }
        return null;
    }

    private class H extends Handler {
        private static final int SHOW_DETAIL = 1;
        private static final int SET_TILE_VISIBILITY = 2;
        @Override
        public void handleMessage(Message msg) {
            if (msg.what == SHOW_DETAIL) {
                handleShowDetail((Record)msg.obj, msg.arg1 != 0);
            }
        }
    }

    protected static class Record {
        DetailAdapter detailAdapter;
        int x;
        int y;
    }

    public static final class TileRecord extends Record {
        public QSTile<?> tile;
        public QSTileBaseView tileView;
        public boolean scanState;
        public QSTile.Callback callback;
    }

    public interface Callback {
        void onShowingDetail(DetailAdapter detail, int x, int y);
        void onToggleStateChanged(boolean state);
        void onScanStateChanged(boolean state);
    }

    public interface QSTileLayout {
        void addTile(TileRecord tile);
        void removeTile(TileRecord tile);
        int getOffsetTop(TileRecord tile);
        boolean updateResources();

        void setListening(boolean listening);
    }
}<|MERGE_RESOLUTION|>--- conflicted
+++ resolved
@@ -69,11 +69,8 @@
     protected final Context mContext;
     protected final ArrayList<TileRecord> mRecords = new ArrayList<TileRecord>();
     protected final View mBrightnessView;
-<<<<<<< HEAD
     protected final ImageView mBrightnessIcon;
-=======
     protected View mSimSwitcherView = null;
->>>>>>> 7c2361fc
     private final H mHandler = new H();
 
     private int mPanelPaddingBottom;
